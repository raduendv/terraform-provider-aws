--- conflicted
+++ resolved
@@ -119,37 +119,26 @@
 			Factory:  resourceActivation,
 			TypeName: "aws_ssm_activation",
 			Name:     "Activation",
-<<<<<<< HEAD
-			Tags:     &inttypes.ServicePackageResourceTags{},
-			Region: &inttypes.ServicePackageResourceRegion{
-				IsGlobal:                      false,
-				IsOverrideEnabled:             true,
-				IsValidateOverrideInPartition: true,
-			},
-=======
-			Tags:     unique.Make(types.ServicePackageResourceTags{}),
->>>>>>> 45438b17
+			Tags:     unique.Make(inttypes.ServicePackageResourceTags{}),
+			Region: &inttypes.ServicePackageResourceRegion{
+				IsGlobal:                      false,
+				IsOverrideEnabled:             true,
+				IsValidateOverrideInPartition: true,
+			},
 		},
 		{
 			Factory:  resourceAssociation,
 			TypeName: "aws_ssm_association",
 			Name:     "Association",
-<<<<<<< HEAD
-			Tags: &inttypes.ServicePackageResourceTags{
+			Tags: unique.Make(inttypes.ServicePackageResourceTags{
 				IdentifierAttribute: names.AttrID,
 				ResourceType:        "Association",
-			},
-			Region: &inttypes.ServicePackageResourceRegion{
-				IsGlobal:                      false,
-				IsOverrideEnabled:             true,
-				IsValidateOverrideInPartition: true,
-			},
-=======
-			Tags: unique.Make(types.ServicePackageResourceTags{
-				IdentifierAttribute: names.AttrID,
-				ResourceType:        "Association",
-			}),
->>>>>>> 45438b17
+			}),
+			Region: &inttypes.ServicePackageResourceRegion{
+				IsGlobal:                      false,
+				IsOverrideEnabled:             true,
+				IsValidateOverrideInPartition: true,
+			},
 		},
 		{
 			Factory:  resourceDefaultPatchBaseline,
@@ -165,43 +154,29 @@
 			Factory:  resourceDocument,
 			TypeName: "aws_ssm_document",
 			Name:     "Document",
-<<<<<<< HEAD
-			Tags: &inttypes.ServicePackageResourceTags{
+			Tags: unique.Make(inttypes.ServicePackageResourceTags{
 				IdentifierAttribute: names.AttrID,
 				ResourceType:        "Document",
-			},
-			Region: &inttypes.ServicePackageResourceRegion{
-				IsGlobal:                      false,
-				IsOverrideEnabled:             true,
-				IsValidateOverrideInPartition: true,
-			},
-=======
-			Tags: unique.Make(types.ServicePackageResourceTags{
-				IdentifierAttribute: names.AttrID,
-				ResourceType:        "Document",
-			}),
->>>>>>> 45438b17
+			}),
+			Region: &inttypes.ServicePackageResourceRegion{
+				IsGlobal:                      false,
+				IsOverrideEnabled:             true,
+				IsValidateOverrideInPartition: true,
+			},
 		},
 		{
 			Factory:  resourceMaintenanceWindow,
 			TypeName: "aws_ssm_maintenance_window",
 			Name:     "Maintenance Window",
-<<<<<<< HEAD
-			Tags: &inttypes.ServicePackageResourceTags{
+			Tags: unique.Make(inttypes.ServicePackageResourceTags{
 				IdentifierAttribute: names.AttrID,
 				ResourceType:        "MaintenanceWindow",
-			},
-			Region: &inttypes.ServicePackageResourceRegion{
-				IsGlobal:                      false,
-				IsOverrideEnabled:             true,
-				IsValidateOverrideInPartition: true,
-			},
-=======
-			Tags: unique.Make(types.ServicePackageResourceTags{
-				IdentifierAttribute: names.AttrID,
-				ResourceType:        "MaintenanceWindow",
-			}),
->>>>>>> 45438b17
+			}),
+			Region: &inttypes.ServicePackageResourceRegion{
+				IsGlobal:                      false,
+				IsOverrideEnabled:             true,
+				IsValidateOverrideInPartition: true,
+			},
 		},
 		{
 			Factory:  resourceMaintenanceWindowTarget,
@@ -227,43 +202,29 @@
 			Factory:  resourceParameter,
 			TypeName: "aws_ssm_parameter",
 			Name:     "Parameter",
-<<<<<<< HEAD
-			Tags: &inttypes.ServicePackageResourceTags{
+			Tags: unique.Make(inttypes.ServicePackageResourceTags{
 				IdentifierAttribute: names.AttrID,
 				ResourceType:        "Parameter",
-			},
-			Region: &inttypes.ServicePackageResourceRegion{
-				IsGlobal:                      false,
-				IsOverrideEnabled:             true,
-				IsValidateOverrideInPartition: true,
-			},
-=======
-			Tags: unique.Make(types.ServicePackageResourceTags{
-				IdentifierAttribute: names.AttrID,
-				ResourceType:        "Parameter",
-			}),
->>>>>>> 45438b17
+			}),
+			Region: &inttypes.ServicePackageResourceRegion{
+				IsGlobal:                      false,
+				IsOverrideEnabled:             true,
+				IsValidateOverrideInPartition: true,
+			},
 		},
 		{
 			Factory:  resourcePatchBaseline,
 			TypeName: "aws_ssm_patch_baseline",
 			Name:     "Patch Baseline",
-<<<<<<< HEAD
-			Tags: &inttypes.ServicePackageResourceTags{
+			Tags: unique.Make(inttypes.ServicePackageResourceTags{
 				IdentifierAttribute: names.AttrID,
 				ResourceType:        "PatchBaseline",
-			},
-			Region: &inttypes.ServicePackageResourceRegion{
-				IsGlobal:                      false,
-				IsOverrideEnabled:             true,
-				IsValidateOverrideInPartition: true,
-			},
-=======
-			Tags: unique.Make(types.ServicePackageResourceTags{
-				IdentifierAttribute: names.AttrID,
-				ResourceType:        "PatchBaseline",
-			}),
->>>>>>> 45438b17
+			}),
+			Region: &inttypes.ServicePackageResourceRegion{
+				IsGlobal:                      false,
+				IsOverrideEnabled:             true,
+				IsValidateOverrideInPartition: true,
+			},
 		},
 		{
 			Factory:  resourcePatchGroup,
