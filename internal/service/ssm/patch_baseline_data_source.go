// Copyright (c) HashiCorp, Inc.
// SPDX-License-Identifier: MPL-2.0

package ssm

import (
	"context"
	"encoding/json"

	"github.com/aws/aws-sdk-go-v2/aws"
	"github.com/aws/aws-sdk-go-v2/service/ssm"
	awstypes "github.com/aws/aws-sdk-go-v2/service/ssm/types"
	"github.com/hashicorp/terraform-plugin-sdk/v2/diag"
	"github.com/hashicorp/terraform-plugin-sdk/v2/helper/schema"
	"github.com/hashicorp/terraform-plugin-sdk/v2/helper/validation"
	"github.com/hashicorp/terraform-provider-aws/internal/conns"
	"github.com/hashicorp/terraform-provider-aws/internal/enum"
	"github.com/hashicorp/terraform-provider-aws/internal/errs/sdkdiag"
	"github.com/hashicorp/terraform-provider-aws/internal/tfresource"
	"github.com/hashicorp/terraform-provider-aws/names"
)

// @SDKDataSource("aws_ssm_patch_baseline", name="Patch Baseline")
func dataSourcePatchBaseline() *schema.Resource {
	return &schema.Resource{
		ReadWithoutTimeout: dataPatchBaselineRead,

		Schema: map[string]*schema.Schema{
			"approved_patches": {
				Type:     schema.TypeList,
				Computed: true,
				Elem:     &schema.Schema{Type: schema.TypeString},
			},
			"approved_patches_compliance_level": {
				Type:     schema.TypeString,
				Computed: true,
			},
			"approved_patches_enable_non_security": {
				Type:     schema.TypeBool,
				Computed: true,
			},
			"approval_rule": {
				Type:     schema.TypeList,
				Computed: true,
				Elem: &schema.Resource{
					Schema: map[string]*schema.Schema{
						"approve_after_days": {
							Type:     schema.TypeInt,
							Computed: true,
						},
						"approve_until_date": {
							Type:     schema.TypeString,
							Computed: true,
						},
						"compliance_level": {
							Type:     schema.TypeString,
							Computed: true,
						},
						"enable_non_security": {
							Type:     schema.TypeBool,
							Computed: true,
						},
						"patch_filter": {
							Type:     schema.TypeList,
							Computed: true,
							Elem: &schema.Resource{
								Schema: map[string]*schema.Schema{
									names.AttrKey: {
										Type:     schema.TypeString,
										Computed: true,
									},
									names.AttrValues: {
										Type:     schema.TypeList,
										Computed: true,
										Elem:     &schema.Schema{Type: schema.TypeString},
									},
								},
							},
						},
					},
				},
			},
			"default_baseline": {
				Type:     schema.TypeBool,
				Optional: true,
			},
			names.AttrDescription: {
				Type:     schema.TypeString,
				Computed: true,
			},
			"global_filter": {
				Type:     schema.TypeList,
				Computed: true,
				Elem: &schema.Resource{
					Schema: map[string]*schema.Schema{
						names.AttrKey: {
							Type:     schema.TypeString,
							Computed: true,
						},
						names.AttrValues: {
							Type:     schema.TypeList,
							Computed: true,
							Elem:     &schema.Schema{Type: schema.TypeString},
						},
					},
				},
			},
			names.AttrJSON: {
				Type:     schema.TypeString,
				Computed: true,
			},
			names.AttrName: {
				Type:     schema.TypeString,
				Computed: true,
			},
			names.AttrNamePrefix: {
				Type:         schema.TypeString,
				Optional:     true,
				ValidateFunc: validation.StringLenBetween(0, 255),
			},
			"operating_system": {
				Type:             schema.TypeString,
				Optional:         true,
				ValidateDiagFunc: enum.Validate[awstypes.OperatingSystem](),
			},
			names.AttrOwner: {
				Type:         schema.TypeString,
				Required:     true,
				ValidateFunc: validation.StringLenBetween(1, 255),
			},
			"rejected_patches": {
				Type:     schema.TypeList,
				Computed: true,
				Elem:     &schema.Schema{Type: schema.TypeString},
			},
			"rejected_patches_action": {
				Type:     schema.TypeString,
				Computed: true,
			},
			names.AttrSource: {
				Type:     schema.TypeList,
				Computed: true,
				Elem: &schema.Resource{
					Schema: map[string]*schema.Schema{
						names.AttrName: {
							Type:     schema.TypeString,
							Computed: true,
						},
						names.AttrConfiguration: {
							Type:     schema.TypeString,
							Computed: true,
						},
						"products": {
							Type:     schema.TypeList,
							Computed: true,
							Elem:     &schema.Schema{Type: schema.TypeString},
						},
					},
				},
			},
		},
	}
}

func dataPatchBaselineRead(ctx context.Context, d *schema.ResourceData, meta interface{}) diag.Diagnostics {
	var diags diag.Diagnostics
	conn := meta.(*conns.AWSClient).SSMClient(ctx)

	filters := []awstypes.PatchOrchestratorFilter{
		{
<<<<<<< HEAD
			Key:    aws.String("OWNER"),
			Values: []string{d.Get("owner").(string)},
=======
			Key: aws.String("OWNER"),
			Values: []*string{
				aws.String(d.Get(names.AttrOwner).(string)),
			},
>>>>>>> 2e13f349
		},
	}

	if v, ok := d.GetOk(names.AttrNamePrefix); ok {
		filters = append(filters, awstypes.PatchOrchestratorFilter{
			Key:    aws.String("NAME_PREFIX"),
			Values: []string{v.(string)},
		})
	}

	input := &ssm.DescribePatchBaselinesInput{
		Filters: filters,
	}
	var baselines []awstypes.PatchBaselineIdentity

	pages := ssm.NewDescribePatchBaselinesPaginator(conn, input)
Baselines:
	for pages.HasMorePages() {
		page, err := pages.NextPage(ctx)

		if err != nil {
			return sdkdiag.AppendErrorf(diags, "reading SSM Patch Baselines: %s", err)
		}

		for _, baseline := range page.BaselineIdentities {
			if v, ok := d.GetOk("operating_system"); ok {
				if awstypes.OperatingSystem(v.(string)) == baseline.OperatingSystem {
					baselines = append(baselines, baseline)
				}
			}

			if v, ok := d.GetOk("default_baseline"); ok {
				if v.(bool) == baseline.DefaultBaseline {
					baselines = []awstypes.PatchBaselineIdentity{baseline}
					break Baselines
				}
			}
		}
	}

	baseline, err := tfresource.AssertSingleValueResult(baselines)

	if err != nil {
		return sdkdiag.AppendFromErr(diags, tfresource.SingularDataSourceFindError("SSM Patch Baseline", err))

	}

	id := aws.ToString(baseline.BaselineId)
	output, err := findPatchBaselineByID(ctx, conn, id)

	if err != nil {
		return sdkdiag.AppendErrorf(diags, "reading SSM Patch Baseline (%s): %s", id, err)
	}

	jsonDoc, err := json.MarshalIndent(output, "", "  ")
	if err != nil {
		return sdkdiag.AppendFromErr(diags, err)
	}
	jsonString := string(jsonDoc)

	d.SetId(id)
	d.Set("approved_patches", output.ApprovedPatches)
	d.Set("approved_patches_compliance_level", output.ApprovedPatchesComplianceLevel)
	d.Set("approved_patches_enable_non_security", output.ApprovedPatchesEnableNonSecurity)
	if err := d.Set("approval_rule", flattenPatchRuleGroup(output.ApprovalRules)); err != nil {
		return sdkdiag.AppendErrorf(diags, "setting approval_rule: %s", err)
	}
	d.Set("default_baseline", baseline.DefaultBaseline)
	d.Set(names.AttrDescription, baseline.BaselineDescription)
<<<<<<< HEAD
	if err := d.Set("global_filter", flattenPatchFilterGroup(output.GlobalFilters)); err != nil {
		return sdkdiag.AppendErrorf(diags, "setting global_filter: %s", err)
	}
	d.Set("json", jsonString)
=======
	d.Set("global_filter", flattenPatchFilterGroup(output.GlobalFilters))
	d.Set(names.AttrJSON, jsonString)
>>>>>>> 2e13f349
	d.Set(names.AttrName, baseline.BaselineName)
	d.Set("operating_system", baseline.OperatingSystem)
	d.Set("rejected_patches", output.RejectedPatches)
	d.Set("rejected_patches_action", output.RejectedPatchesAction)
	if err := d.Set(names.AttrSource, flattenPatchSource(output.Sources)); err != nil {
		return sdkdiag.AppendErrorf(diags, "setting source: %s", err)
	}

	return diags
}<|MERGE_RESOLUTION|>--- conflicted
+++ resolved
@@ -168,15 +168,8 @@
 
 	filters := []awstypes.PatchOrchestratorFilter{
 		{
-<<<<<<< HEAD
 			Key:    aws.String("OWNER"),
-			Values: []string{d.Get("owner").(string)},
-=======
-			Key: aws.String("OWNER"),
-			Values: []*string{
-				aws.String(d.Get(names.AttrOwner).(string)),
-			},
->>>>>>> 2e13f349
+			Values: []string{d.Get(names.AttrOwner).(string)},
 		},
 	}
 
@@ -246,15 +239,10 @@
 	}
 	d.Set("default_baseline", baseline.DefaultBaseline)
 	d.Set(names.AttrDescription, baseline.BaselineDescription)
-<<<<<<< HEAD
 	if err := d.Set("global_filter", flattenPatchFilterGroup(output.GlobalFilters)); err != nil {
 		return sdkdiag.AppendErrorf(diags, "setting global_filter: %s", err)
 	}
-	d.Set("json", jsonString)
-=======
-	d.Set("global_filter", flattenPatchFilterGroup(output.GlobalFilters))
 	d.Set(names.AttrJSON, jsonString)
->>>>>>> 2e13f349
 	d.Set(names.AttrName, baseline.BaselineName)
 	d.Set("operating_system", baseline.OperatingSystem)
 	d.Set("rejected_patches", output.RejectedPatches)
