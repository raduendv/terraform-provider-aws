--- conflicted
+++ resolved
@@ -13,13 +13,12 @@
 	"github.com/hashicorp/terraform-plugin-testing/terraform"
 	"github.com/hashicorp/terraform-provider-aws/internal/acctest"
 	"github.com/hashicorp/terraform-provider-aws/internal/conns"
-	"github.com/hashicorp/terraform-provider-aws/internal/errs"
 	tfsecurityhub "github.com/hashicorp/terraform-provider-aws/internal/service/securityhub"
 	"github.com/hashicorp/terraform-provider-aws/internal/tfresource"
 	"github.com/hashicorp/terraform-provider-aws/names"
 )
 
-func TestAccSecurityHubStandardsSubscription_basic(t *testing.T) {
+func testAccStandardsSubscription_basic(t *testing.T) {
 	ctx := acctest.Context(t)
 	var standardsSubscription types.StandardsSubscription
 	resourceName := "aws_securityhub_standards_subscription.test"
@@ -45,7 +44,7 @@
 	})
 }
 
-func TestAccSecurityHubStandardsSubscription_disappears(t *testing.T) {
+func testAccStandardsSubscription_disappears(t *testing.T) {
 	ctx := acctest.Context(t)
 	var standardsSubscription types.StandardsSubscription
 	resourceName := "aws_securityhub_standards_subscription.test"
@@ -68,24 +67,13 @@
 	})
 }
 
-<<<<<<< HEAD
-func testAccCheckStandardsSubscriptionExists(ctx context.Context, n string, standardsSubscription *types.StandardsSubscription) resource.TestCheckFunc {
-=======
 func testAccCheckStandardsSubscriptionExists(ctx context.Context, n string, v *types.StandardsSubscription) resource.TestCheckFunc {
->>>>>>> 57aba66d
 	return func(s *terraform.State) error {
 		rs, ok := s.RootModule().Resources[n]
 		if !ok {
 			return fmt.Errorf("Not found: %s", n)
 		}
 
-<<<<<<< HEAD
-		if rs.Primary.ID == "" {
-			return fmt.Errorf("No Security Hub Standards Subscription ID is set")
-		}
-
-=======
->>>>>>> 57aba66d
 		conn := acctest.Provider.Meta().(*conns.AWSClient).SecurityHubClient(ctx)
 
 		output, err := tfsecurityhub.FindStandardsSubscriptionByARN(ctx, conn, rs.Primary.ID)
@@ -115,10 +103,6 @@
 				continue
 			}
 
-			if errs.MessageContains(err, "InvalidAccessException", "not subscribed to AWS Security Hub") {
-				continue
-			}
-
 			if err != nil {
 				return err
 			}
