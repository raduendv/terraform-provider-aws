--- conflicted
+++ resolved
@@ -123,10 +123,6 @@
 		return sdkdiag.AppendErrorf(diags, "deleting Security Hub Organization Configuration (%s): %s", d.Id(), err)
 	}
 
-<<<<<<< HEAD
-	d.SetId("")
-=======
->>>>>>> 4caecc5f
 	return diags
 }
 
@@ -187,18 +183,9 @@
 				statusErr = fmt.Errorf("StatusMessage: %s", *msg)
 			}
 			return nil, "", &retry.UnexpectedStateError{
-<<<<<<< HEAD
-				LastError: statusErr,
-				State:     string(output.OrganizationConfiguration.Status),
-				ExpectedState: []string{
-					string(types.OrganizationConfigurationStatusEnabled),
-					string(types.OrganizationConfigurationStatusPending),
-				},
-=======
 				LastError:     statusErr,
 				State:         string(output.OrganizationConfiguration.Status),
 				ExpectedState: enum.Slice(types.OrganizationConfigurationStatusEnabled, types.OrganizationConfigurationStatusPending),
->>>>>>> 4caecc5f
 			}
 		}
 	}
