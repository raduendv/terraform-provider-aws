// Code generated by internal/generate/servicepackage/main.go; DO NOT EDIT.

package vpclattice

import (
	"context"

	"github.com/aws/aws-sdk-go-v2/aws"
	"github.com/aws/aws-sdk-go-v2/service/vpclattice"
	"github.com/hashicorp/terraform-plugin-log/tflog"
	"github.com/hashicorp/terraform-provider-aws/internal/conns"
	itypes "github.com/hashicorp/terraform-provider-aws/internal/types"
	"github.com/hashicorp/terraform-provider-aws/names"
)

type servicePackage struct{}

func (p *servicePackage) FrameworkDataSources(ctx context.Context) []*itypes.ServicePackageFrameworkDataSource {
	return []*itypes.ServicePackageFrameworkDataSource{}
}

func (p *servicePackage) FrameworkResources(ctx context.Context) []*itypes.ServicePackageFrameworkResource {
	return []*itypes.ServicePackageFrameworkResource{
		{
			Factory:  newResourceConfigurationResource,
			TypeName: "aws_vpclattice_resource_configuration",
			Name:     "Resource Configuration",
			Tags: &itypes.ServicePackageResourceTags{
				IdentifierAttribute: names.AttrARN,
			},
			Region: &itypes.ServicePackageResourceRegion{
				IsGlobal:          false,
				IsOverrideEnabled: false,
			},
		},
		{
			Factory:  newResourceGatewayResource,
			TypeName: "aws_vpclattice_resource_gateway",
			Name:     "Resource Gateway",
			Tags: &itypes.ServicePackageResourceTags{
				IdentifierAttribute: names.AttrARN,
			},
			Region: &itypes.ServicePackageResourceRegion{
				IsGlobal:          false,
				IsOverrideEnabled: false,
			},
		},
		{
			Factory:  newServiceNetworkResourceAssociationResource,
			TypeName: "aws_vpclattice_service_network_resource_association",
			Name:     "Service Network Resource Association",
			Tags: &itypes.ServicePackageResourceTags{
				IdentifierAttribute: names.AttrARN,
			},
			Region: &itypes.ServicePackageResourceRegion{
				IsGlobal:          false,
				IsOverrideEnabled: false,
			},
		},
	}
}

func (p *servicePackage) SDKDataSources(ctx context.Context) []*itypes.ServicePackageSDKDataSource {
	return []*itypes.ServicePackageSDKDataSource{
		{
			Factory:  dataSourceAuthPolicy,
			TypeName: "aws_vpclattice_auth_policy",
			Name:     "Auth Policy",
			Region: &itypes.ServicePackageResourceRegion{
				IsGlobal:                      false,
				IsOverrideEnabled:             true,
				IsValidateOverrideInPartition: true,
			},
		},
		{
			Factory:  dataSourceListener,
			TypeName: "aws_vpclattice_listener",
			Name:     "Listener",
<<<<<<< HEAD
			Region: &itypes.ServicePackageResourceRegion{
				IsGlobal:                      false,
				IsOverrideEnabled:             true,
				IsValidateOverrideInPartition: true,
=======
			Tags: &types.ServicePackageResourceTags{
				IdentifierAttribute: names.AttrARN,
>>>>>>> 9dd77f43
			},
		},
		{
			Factory:  dataSourceResourcePolicy,
			TypeName: "aws_vpclattice_resource_policy",
			Name:     "Resource Policy",
			Region: &itypes.ServicePackageResourceRegion{
				IsGlobal:                      false,
				IsOverrideEnabled:             true,
				IsValidateOverrideInPartition: true,
			},
		},
		{
			Factory:  dataSourceService,
			TypeName: "aws_vpclattice_service",
			Name:     "Service",
			Tags:     &itypes.ServicePackageResourceTags{},
			Region: &itypes.ServicePackageResourceRegion{
				IsGlobal:                      false,
				IsOverrideEnabled:             true,
				IsValidateOverrideInPartition: true,
			},
		},
		{
			Factory:  dataSourceServiceNetwork,
			TypeName: "aws_vpclattice_service_network",
			Name:     "Service Network",
			Tags:     &itypes.ServicePackageResourceTags{},
			Region: &itypes.ServicePackageResourceRegion{
				IsGlobal:                      false,
				IsOverrideEnabled:             true,
				IsValidateOverrideInPartition: true,
			},
		},
	}
}

func (p *servicePackage) SDKResources(ctx context.Context) []*itypes.ServicePackageSDKResource {
	return []*itypes.ServicePackageSDKResource{
		{
			Factory:  resourceAccessLogSubscription,
			TypeName: "aws_vpclattice_access_log_subscription",
			Name:     "Access Log Subscription",
			Tags: &itypes.ServicePackageResourceTags{
				IdentifierAttribute: names.AttrARN,
			},
			Region: &itypes.ServicePackageResourceRegion{
				IsGlobal:                      false,
				IsOverrideEnabled:             true,
				IsValidateOverrideInPartition: true,
			},
		},
		{
			Factory:  resourceAuthPolicy,
			TypeName: "aws_vpclattice_auth_policy",
			Name:     "Auth Policy",
			Region: &itypes.ServicePackageResourceRegion{
				IsGlobal:                      false,
				IsOverrideEnabled:             true,
				IsValidateOverrideInPartition: true,
			},
		},
		{
			Factory:  resourceListener,
			TypeName: "aws_vpclattice_listener",
			Name:     "Listener",
			Tags: &itypes.ServicePackageResourceTags{
				IdentifierAttribute: names.AttrARN,
			},
			Region: &itypes.ServicePackageResourceRegion{
				IsGlobal:                      false,
				IsOverrideEnabled:             true,
				IsValidateOverrideInPartition: true,
			},
		},
		{
			Factory:  resourceListenerRule,
			TypeName: "aws_vpclattice_listener_rule",
			Name:     "Listener Rule",
			Tags: &itypes.ServicePackageResourceTags{
				IdentifierAttribute: names.AttrARN,
			},
			Region: &itypes.ServicePackageResourceRegion{
				IsGlobal:                      false,
				IsOverrideEnabled:             true,
				IsValidateOverrideInPartition: true,
			},
		},
		{
			Factory:  resourceResourcePolicy,
			TypeName: "aws_vpclattice_resource_policy",
			Name:     "Resource Policy",
			Region: &itypes.ServicePackageResourceRegion{
				IsGlobal:                      false,
				IsOverrideEnabled:             true,
				IsValidateOverrideInPartition: true,
			},
		},
		{
			Factory:  resourceService,
			TypeName: "aws_vpclattice_service",
			Name:     "Service",
			Tags: &itypes.ServicePackageResourceTags{
				IdentifierAttribute: names.AttrARN,
			},
			Region: &itypes.ServicePackageResourceRegion{
				IsGlobal:                      false,
				IsOverrideEnabled:             true,
				IsValidateOverrideInPartition: true,
			},
		},
		{
			Factory:  resourceServiceNetwork,
			TypeName: "aws_vpclattice_service_network",
			Name:     "Service Network",
			Tags: &itypes.ServicePackageResourceTags{
				IdentifierAttribute: names.AttrARN,
			},
			Region: &itypes.ServicePackageResourceRegion{
				IsGlobal:                      false,
				IsOverrideEnabled:             true,
				IsValidateOverrideInPartition: true,
			},
		},
		{
			Factory:  resourceServiceNetworkServiceAssociation,
			TypeName: "aws_vpclattice_service_network_service_association",
			Name:     "Service Network Service Association",
			Tags: &itypes.ServicePackageResourceTags{
				IdentifierAttribute: names.AttrARN,
			},
			Region: &itypes.ServicePackageResourceRegion{
				IsGlobal:                      false,
				IsOverrideEnabled:             true,
				IsValidateOverrideInPartition: true,
			},
		},
		{
			Factory:  resourceServiceNetworkVPCAssociation,
			TypeName: "aws_vpclattice_service_network_vpc_association",
			Name:     "Service Network VPC Association",
			Tags: &itypes.ServicePackageResourceTags{
				IdentifierAttribute: names.AttrARN,
			},
			Region: &itypes.ServicePackageResourceRegion{
				IsGlobal:                      false,
				IsOverrideEnabled:             true,
				IsValidateOverrideInPartition: true,
			},
		},
		{
			Factory:  resourceTargetGroup,
			TypeName: "aws_vpclattice_target_group",
			Name:     "Target Group",
			Tags: &itypes.ServicePackageResourceTags{
				IdentifierAttribute: names.AttrARN,
			},
			Region: &itypes.ServicePackageResourceRegion{
				IsGlobal:                      false,
				IsOverrideEnabled:             true,
				IsValidateOverrideInPartition: true,
			},
		},
		{
			Factory:  resourceTargetGroupAttachment,
			TypeName: "aws_vpclattice_target_group_attachment",
			Name:     "Target Group Attachment",
			Region: &itypes.ServicePackageResourceRegion{
				IsGlobal:                      false,
				IsOverrideEnabled:             true,
				IsValidateOverrideInPartition: true,
			},
		},
	}
}

func (p *servicePackage) ServicePackageName() string {
	return names.VPCLattice
}

// NewClient returns a new AWS SDK for Go v2 client for this service package's AWS API.
func (p *servicePackage) NewClient(ctx context.Context, config map[string]any) (*vpclattice.Client, error) {
	cfg := *(config["aws_sdkv2_config"].(*aws.Config))
	optFns := []func(*vpclattice.Options){
		vpclattice.WithEndpointResolverV2(newEndpointResolverV2()),
		withBaseEndpoint(config[names.AttrEndpoint].(string)),
		func(o *vpclattice.Options) {
			if region := config[names.AttrRegion].(string); o.Region != region {
				tflog.Info(ctx, "overriding provider-configured AWS API region", map[string]any{
					"service":         p.ServicePackageName(),
					"original_region": o.Region,
					"override_region": region,
				})
				o.Region = region
			}
		},
		withExtraOptions(ctx, p, config),
	}

	return vpclattice.NewFromConfig(cfg, optFns...), nil
}

// withExtraOptions returns a functional option that allows this service package to specify extra API client options.
// This option is always called after any generated options.
func withExtraOptions(ctx context.Context, sp conns.ServicePackage, config map[string]any) func(*vpclattice.Options) {
	if v, ok := sp.(interface {
		withExtraOptions(context.Context, map[string]any) []func(*vpclattice.Options)
	}); ok {
		optFns := v.withExtraOptions(ctx, config)

		return func(o *vpclattice.Options) {
			for _, optFn := range optFns {
				optFn(o)
			}
		}
	}

	return func(*vpclattice.Options) {}
}

func ServicePackage(ctx context.Context) conns.ServicePackage {
	return &servicePackage{}
}<|MERGE_RESOLUTION|>--- conflicted
+++ resolved
@@ -76,15 +76,13 @@
 			Factory:  dataSourceListener,
 			TypeName: "aws_vpclattice_listener",
 			Name:     "Listener",
-<<<<<<< HEAD
-			Region: &itypes.ServicePackageResourceRegion{
-				IsGlobal:                      false,
-				IsOverrideEnabled:             true,
-				IsValidateOverrideInPartition: true,
-=======
-			Tags: &types.ServicePackageResourceTags{
-				IdentifierAttribute: names.AttrARN,
->>>>>>> 9dd77f43
+			Tags: &itypes.ServicePackageResourceTags{
+				IdentifierAttribute: names.AttrARN,
+			},
+			Region: &itypes.ServicePackageResourceRegion{
+				IsGlobal:                      false,
+				IsOverrideEnabled:             true,
+				IsValidateOverrideInPartition: true,
 			},
 		},
 		{
