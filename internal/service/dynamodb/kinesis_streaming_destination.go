// Copyright (c) HashiCorp, Inc.
// SPDX-License-Identifier: MPL-2.0

package dynamodb

import (
	"context"
	"errors"
	"log"
	"time"

	"github.com/aws/aws-sdk-go-v2/aws"
	"github.com/aws/aws-sdk-go-v2/service/dynamodb"
	awstypes "github.com/aws/aws-sdk-go-v2/service/dynamodb/types"
	"github.com/hashicorp/terraform-plugin-sdk/v2/diag"
	"github.com/hashicorp/terraform-plugin-sdk/v2/helper/retry"
	"github.com/hashicorp/terraform-plugin-sdk/v2/helper/schema"
	"github.com/hashicorp/terraform-provider-aws/internal/conns"
	"github.com/hashicorp/terraform-provider-aws/internal/enum"
	"github.com/hashicorp/terraform-provider-aws/internal/errs"
	"github.com/hashicorp/terraform-provider-aws/internal/errs/sdkdiag"
	"github.com/hashicorp/terraform-provider-aws/internal/flex"
	tfslices "github.com/hashicorp/terraform-provider-aws/internal/slices"
	"github.com/hashicorp/terraform-provider-aws/internal/tfresource"
	"github.com/hashicorp/terraform-provider-aws/internal/verify"
	"github.com/hashicorp/terraform-provider-aws/names"
)

const (
	kinesisStreamingDestinationResourceIDPartCount = 2
)

// @SDKResource("aws_dynamodb_kinesis_streaming_destination", name="Kinesis Streaming Destination")
func resourceKinesisStreamingDestination() *schema.Resource {
	return &schema.Resource{
		CreateWithoutTimeout: resourceKinesisStreamingDestinationCreate,
		ReadWithoutTimeout:   resourceKinesisStreamingDestinationRead,
		DeleteWithoutTimeout: resourceKinesisStreamingDestinationDelete,

		Importer: &schema.ResourceImporter{
			StateContext: schema.ImportStatePassthroughContext,
		},

		Schema: map[string]*schema.Schema{
			names.AttrStreamARN: {
				Type:         schema.TypeString,
				Required:     true,
				ForceNew:     true,
				ValidateFunc: verify.ValidARN,
			},
			names.AttrTableName: {
				Type:     schema.TypeString,
				Required: true,
				ForceNew: true,
			},
			names.AttrApproximateCreationDateTimePrecision: {
				Type:             schema.TypeString,
				Optional:         true,
				ForceNew:         true,
				Default:          awstypes.ApproximateCreationDateTimePrecisionMillisecond,
				ValidateDiagFunc: enum.Validate[awstypes.ApproximateCreationDateTimePrecision](),
			},
		},
	}
}

func resourceKinesisStreamingDestinationCreate(ctx context.Context, d *schema.ResourceData, meta interface{}) diag.Diagnostics {
	var diags diag.Diagnostics
	conn := meta.(*conns.AWSClient).DynamoDBClient(ctx)

	streamARN := d.Get(names.AttrStreamARN).(string)
	tableName := d.Get(names.AttrTableName).(string)
	id, err := flex.FlattenResourceId([]string{tableName, streamARN}, kinesisStreamingDestinationResourceIDPartCount, false)
	if err != nil {
		return sdkdiag.AppendFromErr(diags, err)
	}

	input := &dynamodb.EnableKinesisStreamingDestinationInput{
		StreamArn: aws.String(streamARN),
		TableName: aws.String(tableName),
	}

<<<<<<< HEAD
	if v, ok := d.GetOk(names.AttrApproximateCreationDateTimePrecision); ok {
		input.EnableKinesisStreamingConfiguration = &awstypes.EnableKinesisStreamingConfiguration{
			ApproximateCreationDateTimePrecision: awstypes.ApproximateCreationDateTimePrecision(v.(string)),
		}
	}

	_, err := conn.EnableKinesisStreamingDestination(ctx, input)

	if err != nil {
=======
	if _, err := conn.EnableKinesisStreamingDestination(ctx, input); err != nil {
>>>>>>> bc57122f
		return sdkdiag.AppendErrorf(diags, "enabling DynamoDB Kinesis Streaming Destination (%s): %s", id, err)
	}

	d.SetId(id)

	if _, err := waitKinesisStreamingDestinationActive(ctx, conn, streamARN, tableName); err != nil {
		return sdkdiag.AppendErrorf(diags, "waiting for DynamoDB Kinesis Streaming Destination (%s) create: %s", d.Id(), err)
	}

	return append(diags, resourceKinesisStreamingDestinationRead(ctx, d, meta)...)
}

func resourceKinesisStreamingDestinationRead(ctx context.Context, d *schema.ResourceData, meta interface{}) diag.Diagnostics {
	var diags diag.Diagnostics
	conn := meta.(*conns.AWSClient).DynamoDBClient(ctx)

	parts, err := flex.ExpandResourceId(d.Id(), kinesisStreamingDestinationResourceIDPartCount, false)
	if err != nil {
		return sdkdiag.AppendFromErr(diags, err)
	}

	tableName, streamARN := parts[0], parts[1]
	output, err := findKinesisDataStreamDestinationByTwoPartKey(ctx, conn, streamARN, tableName)

	if !d.IsNewResource() && tfresource.NotFound(err) {
		log.Printf("[WARN] DynamoDB Kinesis Streaming Destination (%s) not found, removing from state", d.Id())
		d.SetId("")
		return diags
	}

	if err != nil {
		return sdkdiag.AppendErrorf(diags, "reading DynamoDB Kinesis Streaming Destination (%s): %s", d.Id(), err)
	}

	d.Set(names.AttrStreamARN, output.StreamArn)
	d.Set(names.AttrTableName, tableName)
	d.Set(names.AttrApproximateCreationDateTimePrecision, string(output.ApproximateCreationDateTimePrecision))

	return diags
}

func resourceKinesisStreamingDestinationDelete(ctx context.Context, d *schema.ResourceData, meta interface{}) diag.Diagnostics {
	var diags diag.Diagnostics
	conn := meta.(*conns.AWSClient).DynamoDBClient(ctx)

	parts, err := flex.ExpandResourceId(d.Id(), kinesisStreamingDestinationResourceIDPartCount, false)
	if err != nil {
		return sdkdiag.AppendFromErr(diags, err)
	}

	tableName, streamARN := parts[0], parts[1]
	_, err = findKinesisDataStreamDestinationByTwoPartKey(ctx, conn, streamARN, tableName)

	if tfresource.NotFound(err) {
		return diags
	}

	if err != nil {
		return sdkdiag.AppendErrorf(diags, "disabling DynamoDB Kinesis Streaming Destination (%s): %s", d.Id(), err)
	}

	log.Printf("[DEBUG] Deleting DynamoDB Kinesis Streaming Destination: %s", d.Id())
	_, err = conn.DisableKinesisStreamingDestination(ctx, &dynamodb.DisableKinesisStreamingDestinationInput{
		TableName: aws.String(tableName),
		StreamArn: aws.String(streamARN),
	})

	if errs.IsA[*awstypes.ResourceNotFoundException](err) {
		return diags
	}

	if err != nil {
		return sdkdiag.AppendErrorf(diags, "disabling DynamoDB Kinesis Streaming Destination (%s): %s", d.Id(), err)
	}

	if _, err := waitKinesisStreamingDestinationDisabled(ctx, conn, streamARN, tableName); err != nil {
		return sdkdiag.AppendErrorf(diags, "waiting for DynamoDB Kinesis Streaming Destination (%s) delete: %s", d.Id(), err)
	}

	return diags
}

func kinesisDataStreamDestinationForStream(arn string) tfslices.Predicate[awstypes.KinesisDataStreamDestination] {
	return func(v awstypes.KinesisDataStreamDestination) bool {
		return aws.ToString(v.StreamArn) == arn
	}
}

func findKinesisDataStreamDestinationByTwoPartKey(ctx context.Context, conn *dynamodb.Client, streamARN, tableName string) (*awstypes.KinesisDataStreamDestination, error) {
	input := &dynamodb.DescribeKinesisStreamingDestinationInput{
		TableName: aws.String(tableName),
	}
	output, err := findKinesisDataStreamDestination(ctx, conn, input, kinesisDataStreamDestinationForStream(streamARN))

	if err != nil {
		return nil, err
	}

	if output.DestinationStatus == awstypes.DestinationStatusDisabled {
		return nil, &retry.NotFoundError{}
	}

	return output, nil
}

func findKinesisDataStreamDestination(ctx context.Context, conn *dynamodb.Client, input *dynamodb.DescribeKinesisStreamingDestinationInput, filter tfslices.Predicate[awstypes.KinesisDataStreamDestination]) (*awstypes.KinesisDataStreamDestination, error) {
	output, err := findKinesisDataStreamDestinations(ctx, conn, input, filter)

	if err != nil {
		return nil, err
	}

	return tfresource.AssertSingleValueResult(output)
}

func findKinesisDataStreamDestinations(ctx context.Context, conn *dynamodb.Client, input *dynamodb.DescribeKinesisStreamingDestinationInput, filter tfslices.Predicate[awstypes.KinesisDataStreamDestination]) ([]awstypes.KinesisDataStreamDestination, error) {
	output, err := conn.DescribeKinesisStreamingDestination(ctx, input)

	if errs.IsA[*awstypes.ResourceNotFoundException](err) {
		return nil, &retry.NotFoundError{
			LastError:   err,
			LastRequest: input,
		}
	}

	if err != nil {
		return nil, err
	}

	if output == nil {
		return nil, tfresource.NewEmptyResultError(input)
	}

	return tfslices.Filter(output.KinesisDataStreamDestinations, filter), nil
}

func statusKinesisStreamingDestination(ctx context.Context, conn *dynamodb.Client, streamARN, tableName string) retry.StateRefreshFunc {
	return func() (interface{}, string, error) {
		input := &dynamodb.DescribeKinesisStreamingDestinationInput{
			TableName: aws.String(tableName),
		}
		output, err := findKinesisDataStreamDestination(ctx, conn, input, kinesisDataStreamDestinationForStream(streamARN))

		if tfresource.NotFound(err) {
			return nil, "", nil
		}

		if err != nil {
			return nil, "", err
		}

		return output, string(output.DestinationStatus), nil
	}
}

func waitKinesisStreamingDestinationActive(ctx context.Context, conn *dynamodb.Client, streamARN, tableName string) (*awstypes.KinesisDataStreamDestination, error) {
	const (
		timeout = 5 * time.Minute
	)
	stateConf := &retry.StateChangeConf{
		Pending: enum.Slice(awstypes.DestinationStatusDisabled, awstypes.DestinationStatusEnabling),
		Target:  enum.Slice(awstypes.DestinationStatusActive),
		Timeout: timeout,
		Refresh: statusKinesisStreamingDestination(ctx, conn, streamARN, tableName),
	}

	outputRaw, err := stateConf.WaitForStateContext(ctx)

	if output, ok := outputRaw.(*awstypes.KinesisDataStreamDestination); ok {
		tfresource.SetLastError(err, errors.New(aws.ToString(output.DestinationStatusDescription)))
		return output, err
	}

	return nil, err
}

func waitKinesisStreamingDestinationDisabled(ctx context.Context, conn *dynamodb.Client, streamARN, tableName string) (*awstypes.KinesisDataStreamDestination, error) {
	const (
		timeout = 5 * time.Minute
	)
	stateConf := &retry.StateChangeConf{
		Pending: enum.Slice(awstypes.DestinationStatusActive, awstypes.DestinationStatusDisabling),
		Target:  enum.Slice(awstypes.DestinationStatusDisabled),
		Timeout: timeout,
		Refresh: statusKinesisStreamingDestination(ctx, conn, streamARN, tableName),
	}

	outputRaw, err := stateConf.WaitForStateContext(ctx)

	if output, ok := outputRaw.(*awstypes.KinesisDataStreamDestination); ok {
		tfresource.SetLastError(err, errors.New(aws.ToString(output.DestinationStatusDescription)))
		return output, err
	}

	return nil, err
}<|MERGE_RESOLUTION|>--- conflicted
+++ resolved
@@ -80,19 +80,13 @@
 		TableName: aws.String(tableName),
 	}
 
-<<<<<<< HEAD
 	if v, ok := d.GetOk(names.AttrApproximateCreationDateTimePrecision); ok {
 		input.EnableKinesisStreamingConfiguration = &awstypes.EnableKinesisStreamingConfiguration{
 			ApproximateCreationDateTimePrecision: awstypes.ApproximateCreationDateTimePrecision(v.(string)),
 		}
 	}
 
-	_, err := conn.EnableKinesisStreamingDestination(ctx, input)
-
-	if err != nil {
-=======
 	if _, err := conn.EnableKinesisStreamingDestination(ctx, input); err != nil {
->>>>>>> bc57122f
 		return sdkdiag.AppendErrorf(diags, "enabling DynamoDB Kinesis Streaming Destination (%s): %s", id, err)
 	}
 
