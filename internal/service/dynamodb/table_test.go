--- conflicted
+++ resolved
@@ -3222,7 +3222,6 @@
 					testAccCheckReplicaExists(ctx, resourceName, acctest.AlternateRegion(), &replica1),
 					testAccCheckReplicaExists(ctx, resourceName, acctest.ThirdRegion(), &replica2),
 				),
-<<<<<<< HEAD
 				ConfigStateChecks: []statecheck.StateCheck{
 					statecheck.ExpectKnownValue(resourceName, tfjsonpath.New("replica"), knownvalue.SetExact([]knownvalue.Check{
 						knownvalue.ObjectPartial(map[string]knownvalue.Check{
@@ -3234,28 +3233,6 @@
 							"consistency_mode": knownvalue.StringExact((string(awstypes.MultiRegionConsistencyStrong))),
 						}),
 					})),
-=======
-				ConfigPlanChecks: resource.ConfigPlanChecks{
-					PreApply: []plancheck.PlanCheck{
-						plancheck.ExpectResourceAction(resourceName, plancheck.ResourceActionCreate),
-					},
-				},
-			},
-			{
-				ResourceName:      resourceName,
-				ImportState:       true,
-				ImportStateVerify: true,
-			},
-			{
-				Config: testAccTableConfig_class(rName, "STANDARD"),
-				ConfigPlanChecks: resource.ConfigPlanChecks{
-					PreApply: []plancheck.PlanCheck{
-						plancheck.ExpectResourceAction(resourceName, plancheck.ResourceActionNoop),
-					},
-					PostApplyPostRefresh: []plancheck.PlanCheck{
-						plancheck.ExpectResourceAction(resourceName, plancheck.ResourceActionNoop),
-					},
->>>>>>> 9321793f
 				},
 			},
 		},
@@ -3418,33 +3395,6 @@
 						}),
 					})),
 				},
-<<<<<<< HEAD
-=======
-				Config: testAccTableConfig_basic(rName),
-				Check: resource.ComposeAggregateTestCheckFunc(
-					testAccCheckInitialTableExists(ctx, resourceName, &table),
-				),
-				ConfigPlanChecks: resource.ConfigPlanChecks{
-					PreApply: []plancheck.PlanCheck{
-						plancheck.ExpectResourceAction(resourceName, plancheck.ResourceActionCreate),
-					},
-				},
-				ConfigStateChecks: []statecheck.StateCheck{
-					statecheck.ExpectKnownValue(resourceName, tfjsonpath.New("table_class"), knownvalue.StringExact("")),
-				},
-			},
-			{
-				ProtoV5ProviderFactories: acctest.ProtoV5ProviderFactories,
-				Config:                   testAccTableConfig_basic(rName),
-				ConfigPlanChecks: resource.ConfigPlanChecks{
-					PreApply: []plancheck.PlanCheck{
-						plancheck.ExpectResourceAction(resourceName, plancheck.ResourceActionNoop),
-					},
-					PostApplyPostRefresh: []plancheck.PlanCheck{
-						plancheck.ExpectResourceAction(resourceName, plancheck.ResourceActionNoop),
-					},
-				},
->>>>>>> 9321793f
 			},
 		},
 	})
@@ -4297,6 +4247,11 @@
 					testAccCheckInitialTableExists(ctx, resourceName, &table),
 					resource.TestCheckResourceAttr(resourceName, "table_class", "STANDARD"),
 				),
+				ConfigPlanChecks: resource.ConfigPlanChecks{
+					PreApply: []plancheck.PlanCheck{
+						plancheck.ExpectResourceAction(resourceName, plancheck.ResourceActionCreate),
+					},
+				},
 			},
 			{
 				ResourceName:      resourceName,
@@ -4304,8 +4259,15 @@
 				ImportStateVerify: true,
 			},
 			{
-				Config:   testAccTableConfig_class(rName, "STANDARD"),
-				PlanOnly: true,
+				Config: testAccTableConfig_class(rName, "STANDARD"),
+				ConfigPlanChecks: resource.ConfigPlanChecks{
+					PreApply: []plancheck.PlanCheck{
+						plancheck.ExpectResourceAction(resourceName, plancheck.ResourceActionNoop),
+					},
+					PostApplyPostRefresh: []plancheck.PlanCheck{
+						plancheck.ExpectResourceAction(resourceName, plancheck.ResourceActionNoop),
+					},
+				},
 			},
 		},
 	})
@@ -4376,13 +4338,27 @@
 				Config: testAccTableConfig_basic(rName),
 				Check: resource.ComposeAggregateTestCheckFunc(
 					testAccCheckInitialTableExists(ctx, resourceName, &table),
-					resource.TestCheckResourceAttr(resourceName, "table_class", ""),
-				),
+				),
+				ConfigPlanChecks: resource.ConfigPlanChecks{
+					PreApply: []plancheck.PlanCheck{
+						plancheck.ExpectResourceAction(resourceName, plancheck.ResourceActionCreate),
+					},
+				},
+				ConfigStateChecks: []statecheck.StateCheck{
+					statecheck.ExpectKnownValue(resourceName, tfjsonpath.New("table_class"), knownvalue.StringExact("")),
+				},
 			},
 			{
 				ProtoV5ProviderFactories: acctest.ProtoV5ProviderFactories,
 				Config:                   testAccTableConfig_basic(rName),
-				PlanOnly:                 true,
+				ConfigPlanChecks: resource.ConfigPlanChecks{
+					PreApply: []plancheck.PlanCheck{
+						plancheck.ExpectResourceAction(resourceName, plancheck.ResourceActionNoop),
+					},
+					PostApplyPostRefresh: []plancheck.PlanCheck{
+						plancheck.ExpectResourceAction(resourceName, plancheck.ResourceActionNoop),
+					},
+				},
 			},
 		},
 	})
@@ -4941,6 +4917,7 @@
 resource "aws_kms_key" "test" {
   description             = %[1]q
   deletion_window_in_days = 7
+  enable_key_rotation     = true
 }
 
 resource "aws_dynamodb_table" "test" {
@@ -4966,6 +4943,7 @@
 resource "aws_kms_key" "test" {
   description             = %[1]q
   deletion_window_in_days = 7
+  enable_key_rotation     = true
 }
 
 resource "aws_dynamodb_table" "test" {
@@ -5468,19 +5446,12 @@
   read_capacity  = 1
   write_capacity = 1
 
-<<<<<<< HEAD
   attribute {
     name = "TestTableHashKey"
     type = "S"
   }
 }
 `, rName)
-=======
-resource "aws_kms_key" "test" {
-  description             = %[1]q
-  deletion_window_in_days = 7
-  enable_key_rotation     = true
->>>>>>> 9321793f
 }
 
 func testAccTableConfig_TTL_missingAttributeName(rName string, ttlEnabled bool) string {
@@ -5506,15 +5477,6 @@
 
 func testAccTableConfig_oneAttribute(rName, hashKey, attrName, attrType string) string {
 	return fmt.Sprintf(`
-<<<<<<< HEAD
-=======
-resource "aws_kms_key" "test" {
-  description             = %[1]q
-  deletion_window_in_days = 7
-  enable_key_rotation     = true
-}
-
->>>>>>> 9321793f
 resource "aws_dynamodb_table" "test" {
   name           = %[1]q
   read_capacity  = 10
@@ -5640,7 +5602,7 @@
   }
 
   replica {
-    region_name = data.aws_region.alternate.name
+    region_name = data.aws_region.alternate.region
   }
 }
 `, rName))
@@ -5895,7 +5857,7 @@
   }
 
   replica {
-    region_name = data.aws_region.alternate.name
+    region_name = data.aws_region.alternate.region
   }
 }
 `, rName, sseEnabled))
@@ -5912,12 +5874,14 @@
 resource "aws_kms_key" "test" {
   description             = %[1]q
   deletion_window_in_days = 7
+  enable_key_rotation     = true
 }
 
 resource "aws_kms_key" "awsalternate" {
   provider                = "awsalternate"
   description             = %[1]q
   deletion_window_in_days = 7
+  enable_key_rotation     = true
 }
 
 resource "aws_dynamodb_table" "test" {
@@ -5933,7 +5897,7 @@
   }
 
   replica {
-    region_name = data.aws_region.alternate.name
+    region_name = data.aws_region.alternate.region
     kms_key_arn = aws_kms_key.awsalternate.arn
   }
 
@@ -5976,11 +5940,11 @@
   }
 
   replica {
-    region_name = data.aws_region.alternate.name
+    region_name = data.aws_region.alternate.region
   }
 
   replica {
-    region_name = data.aws_region.third.name
+    region_name = data.aws_region.third.region
   }
 
   server_side_encryption {
@@ -6105,30 +6069,35 @@
 resource "aws_kms_key" "test" {
   description             = %[1]q
   deletion_window_in_days = 7
+  enable_key_rotation     = true
 }
 
 resource "aws_kms_key" "awsalternate1" {
   provider                = "awsalternate"
   description             = "%[1]s-1"
   deletion_window_in_days = 7
+  enable_key_rotation     = true
 }
 
 resource "aws_kms_key" "awsalternate2" {
   provider                = "awsalternate"
   description             = "%[1]s-2"
   deletion_window_in_days = 7
+  enable_key_rotation     = true
 }
 
 resource "aws_kms_key" "awsthird1" {
   provider                = "awsthird"
   description             = "%[1]s-1"
   deletion_window_in_days = 7
+  enable_key_rotation     = true
 }
 
 resource "aws_kms_key" "awsthird2" {
   provider                = "awsthird"
   description             = "%[1]s-2"
   deletion_window_in_days = 7
+  enable_key_rotation     = true
 }
 
 resource "aws_dynamodb_table" "test" {
@@ -6144,12 +6113,12 @@
   }
 
   replica {
-    region_name = data.aws_region.alternate.name
+    region_name = data.aws_region.alternate.region
     kms_key_arn = aws_kms_key.%[2]s.arn
   }
 
   replica {
-    region_name = data.aws_region.third.name
+    region_name = data.aws_region.third.region
     kms_key_arn = aws_kms_key.%[3]s.arn
   }
 
@@ -6275,12 +6244,12 @@
   }
 
   replica {
-    region_name            = data.aws_region.alternate.name
+    region_name            = data.aws_region.alternate.region
     point_in_time_recovery = %[3]t
   }
 
   replica {
-    region_name            = data.aws_region.third.name
+    region_name            = data.aws_region.third.region
     point_in_time_recovery = %[4]t
   }
 }
@@ -6316,7 +6285,6 @@
   }
 
   replica {
-<<<<<<< HEAD
     region_name            = data.aws_region.alternate.name
     point_in_time_recovery = %[3]t
     consistency_mode = "STRONG"
@@ -6326,9 +6294,6 @@
     region_name            = data.aws_region.third.name
     point_in_time_recovery = %[4]t
     consistency_mode = "STRONG"
-=======
-    region_name = data.aws_region.alternate.region
->>>>>>> 9321793f
   }
 }
 `, rName, mainPITR, replica1, replica2))
@@ -6349,18 +6314,21 @@
 resource "aws_kms_key" "test" {
   description             = %[1]q
   deletion_window_in_days = 7
+  enable_key_rotation     = true
 }
 
 resource "aws_kms_key" "alternate" {
   provider                = awsalternate
   description             = %[1]q
   deletion_window_in_days = 7
+  enable_key_rotation     = true
 }
 
 resource "aws_kms_key" "third" {
   provider                = awsthird
   description             = %[1]q
   deletion_window_in_days = 7
+  enable_key_rotation     = true
 }
 
 resource "aws_dynamodb_table" "test" {
@@ -6385,19 +6353,15 @@
   }
 
   replica {
-<<<<<<< HEAD
-    region_name            = data.aws_region.alternate.name
+    region_name            = data.aws_region.alternate.region
     point_in_time_recovery = %[3]t
     kms_key_arn            = aws_kms_key.alternate.arn
   }
 
   replica {
-    region_name            = data.aws_region.third.name
+    region_name            = data.aws_region.third.region
     point_in_time_recovery = %[4]t
     kms_key_arn            = aws_kms_key.third.arn
-=======
-    region_name = data.aws_region.alternate.region
->>>>>>> 9321793f
   }
 }
 `, rName, mainPITR, replica1, replica2))
@@ -6418,7 +6382,6 @@
 resource "aws_kms_key" "test" {
   description             = %[1]q
   deletion_window_in_days = 7
-  enable_key_rotation     = true
 }
 
 resource "aws_kms_key" "alternate" {
@@ -6431,7 +6394,6 @@
   provider                = awsthird
   description             = %[1]q
   deletion_window_in_days = 7
-  enable_key_rotation     = true
 }
 
 resource "aws_dynamodb_table" "test" {
@@ -6446,14 +6408,8 @@
     type = "S"
   }
 
-<<<<<<< HEAD
   point_in_time_recovery {
     enabled = %[2]t
-=======
-  replica {
-    region_name = data.aws_region.alternate.region
-    kms_key_arn = aws_kms_key.awsalternate.arn
->>>>>>> 9321793f
   }
 
   server_side_encryption {
@@ -6503,25 +6459,13 @@
   }
 
   replica {
-<<<<<<< HEAD
-    region_name    = data.aws_region.alternate.name
+    region_name    = data.aws_region.alternate.region
     propagate_tags = %[4]t
   }
 
   replica {
-    region_name    = data.aws_region.third.name
+    region_name    = data.aws_region.third.region
     propagate_tags = %[5]t
-=======
-    region_name = data.aws_region.alternate.region
-  }
-
-  replica {
-    region_name = data.aws_region.third.region
-  }
-
-  server_side_encryption {
-    enabled = true
->>>>>>> 9321793f
   }
 
   tags = {
@@ -6545,7 +6489,6 @@
   provider = "awsthird"
 }
 
-<<<<<<< HEAD
 resource "aws_dynamodb_table" "test" {
   name             = %[1]q
   hash_key         = "TestTableHashKey"
@@ -6604,48 +6547,14 @@
   }
 
   replica {
-    region_name = data.aws_region.alternate.name
+    region_name = data.aws_region.alternate.region
   }
 
   replica {
-    region_name = data.aws_region.third.name
+    region_name = data.aws_region.third.region
   }
 }
 `, rName))
-=======
-resource "aws_kms_key" "test" {
-  description             = %[1]q
-  deletion_window_in_days = 7
-  enable_key_rotation     = true
-}
-
-resource "aws_kms_key" "awsalternate1" {
-  provider                = "awsalternate"
-  description             = "%[1]s-1"
-  deletion_window_in_days = 7
-  enable_key_rotation     = true
-}
-
-resource "aws_kms_key" "awsalternate2" {
-  provider                = "awsalternate"
-  description             = "%[1]s-2"
-  deletion_window_in_days = 7
-  enable_key_rotation     = true
-}
-
-resource "aws_kms_key" "awsthird1" {
-  provider                = "awsthird"
-  description             = "%[1]s-1"
-  deletion_window_in_days = 7
-  enable_key_rotation     = true
-}
-
-resource "aws_kms_key" "awsthird2" {
-  provider                = "awsthird"
-  description             = "%[1]s-2"
-  deletion_window_in_days = 7
-  enable_key_rotation     = true
->>>>>>> 9321793f
 }
 
 func testAccTableConfig_replicaTagsNext1(rName string, region1 string, propagate1 bool) string {
@@ -6665,7 +6574,6 @@
   }
 
   replica {
-<<<<<<< HEAD
     region_name    = %[2]q
     propagate_tags = %[3]t
   }
@@ -6673,15 +6581,6 @@
   tags = {
     Name = %[1]q
     Pozo = "Amargo"
-=======
-    region_name = data.aws_region.alternate.region
-    kms_key_arn = aws_kms_key.%[2]s.arn
-  }
-
-  replica {
-    region_name = data.aws_region.third.region
-    kms_key_arn = aws_kms_key.%[3]s.arn
->>>>>>> 9321793f
   }
 }
 `, rName, region1, propagate1))
@@ -6738,7 +6637,6 @@
   }
 
   replica {
-<<<<<<< HEAD
     region_name    = %[4]q
     propagate_tags = %[5]t
   }
@@ -6746,15 +6644,6 @@
   tags = {
     Name = %[1]q
     Pozo = "Amargo"
-=======
-    region_name            = data.aws_region.alternate.region
-    point_in_time_recovery = %[3]t
-  }
-
-  replica {
-    region_name            = data.aws_region.third.region
-    point_in_time_recovery = %[4]t
->>>>>>> 9321793f
   }
 }
 `, rName, region1, propagate1, region2, propagate2))
@@ -6776,7 +6665,6 @@
     type = "S"
   }
 
-<<<<<<< HEAD
   replica {
     region_name    = %[2]q
     propagate_tags = %[3]t
@@ -6793,26 +6681,6 @@
   }
 }
 `, rName, region1, propagate1, region2, propagate2))
-=======
-resource "aws_kms_key" "test" {
-  description             = %[1]q
-  deletion_window_in_days = 7
-  enable_key_rotation     = true
-}
-
-resource "aws_kms_key" "alternate" {
-  provider                = awsalternate
-  description             = %[1]q
-  deletion_window_in_days = 7
-  enable_key_rotation     = true
-}
-
-resource "aws_kms_key" "third" {
-  provider                = awsthird
-  description             = %[1]q
-  deletion_window_in_days = 7
-  enable_key_rotation     = true
->>>>>>> 9321793f
 }
 
 func testAccTableConfig_replicaTagsUpdate1(rName, region1 string) string {
@@ -6832,7 +6700,6 @@
   }
 
   replica {
-<<<<<<< HEAD
     region_name    = %[2]q
     propagate_tags = true
   }
@@ -6840,17 +6707,6 @@
   tags = {
     Name = %[1]q
     Pozo = "Amargo"
-=======
-    region_name            = data.aws_region.alternate.region
-    point_in_time_recovery = %[3]t
-    kms_key_arn            = aws_kms_key.alternate.arn
-  }
-
-  replica {
-    region_name            = data.aws_region.third.region
-    point_in_time_recovery = %[4]t
-    kms_key_arn            = aws_kms_key.third.arn
->>>>>>> 9321793f
   }
 }
 `, rName, region1))
@@ -6873,18 +6729,8 @@
   }
 
   replica {
-<<<<<<< HEAD
     region_name    = %[2]q
     propagate_tags = true
-=======
-    region_name    = data.aws_region.alternate.region
-    propagate_tags = %[4]t
-  }
-
-  replica {
-    region_name    = data.aws_region.third.region
-    propagate_tags = %[5]t
->>>>>>> 9321793f
   }
 
   tags = {
@@ -6914,7 +6760,6 @@
   }
 
   replica {
-<<<<<<< HEAD
     region_name    = %[2]q
     propagate_tags = true
   }
@@ -6929,13 +6774,6 @@
     Pozo   = "Amargo"
     tyDi   = "Lullaby"
     Thrill = "Seekers"
-=======
-    region_name = data.aws_region.alternate.region
-  }
-
-  replica {
-    region_name = data.aws_region.third.region
->>>>>>> 9321793f
   }
 }
 `, rName, region1, region2))
