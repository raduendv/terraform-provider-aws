--- conflicted
+++ resolved
@@ -224,77 +224,11 @@
 						},
 					},
 				},
-<<<<<<< HEAD
 				"hash_key": {
 					Type:     schema.TypeString,
 					Optional: true,
 					Computed: true,
 					ForceNew: true,
-=======
-			},
-			"range_key": {
-				Type:     schema.TypeString,
-				Optional: true,
-				ForceNew: true,
-			},
-			"read_capacity": {
-				Type:          schema.TypeInt,
-				Optional:      true,
-				Computed:      true,
-				ConflictsWith: []string{"on_demand_throughput"},
-			},
-			"replica": {
-				Type:     schema.TypeSet,
-				Optional: true,
-				Elem: &schema.Resource{
-					Schema: map[string]*schema.Schema{
-						names.AttrARN: {
-							Type:     schema.TypeString,
-							Computed: true,
-						},
-						"consistency_mode": {
-							Type:             schema.TypeString,
-							Optional:         true,
-							Default:          awstypes.MultiRegionConsistencyEventual,
-							ValidateDiagFunc: enum.Validate[awstypes.MultiRegionConsistency](),
-						},
-						"deletion_protection_enabled": {
-							Type:     schema.TypeBool,
-							Optional: true,
-							Computed: true,
-						},
-						names.AttrKMSKeyARN: {
-							Type:         schema.TypeString,
-							Optional:     true,
-							Computed:     true,
-							ValidateFunc: verify.ValidARN,
-							// update is equivalent of force a new *replica*, not table
-						},
-						"point_in_time_recovery": {
-							Type:     schema.TypeBool,
-							Optional: true,
-							Default:  false,
-						},
-						names.AttrPropagateTags: {
-							Type:     schema.TypeBool,
-							Optional: true,
-							Default:  false,
-						},
-						"region_name": {
-							Type:     schema.TypeString,
-							Required: true,
-							// update is equivalent of force a new *replica*, not table
-						},
-						names.AttrStreamARN: {
-							Type:     schema.TypeString,
-							Computed: true,
-						},
-						"stream_label": {
-							Type:     schema.TypeString,
-							Computed: true,
-						},
-					},
->>>>>>> 7dc53adb
 				},
 				"import_table": {
 					Type:          schema.TypeList,
@@ -451,6 +385,11 @@
 								Optional:         true,
 								Default:          awstypes.MultiRegionConsistencyEventual,
 								ValidateDiagFunc: enum.Validate[awstypes.MultiRegionConsistency](),
+							},
+							"deletion_protection_enabled": {
+								Type:     schema.TypeBool,
+								Optional: true,
+								Computed: true,
 							},
 							names.AttrKMSKeyARN: {
 								Type:         schema.TypeString,
@@ -881,15 +820,11 @@
 			input.TableClass = awstypes.TableClass(v.(string))
 		}
 
-<<<<<<< HEAD
 		if v, ok := d.GetOk("warm_throughput"); ok && len(v.([]any)) > 0 && v.([]any)[0] != nil {
 			input.WarmThroughput = expandWarmThroughput(v.([]any)[0].(map[string]any))
 		}
 
-		_, err := tfresource.RetryWhen(ctx, createTableTimeout, func() (any, error) {
-=======
 		_, err := tfresource.RetryWhen(ctx, createTableTimeout, func(ctx context.Context) (any, error) {
->>>>>>> 7dc53adb
 			return conn.CreateTable(ctx, input)
 		}, func(err error) (bool, error) {
 			if tfawserr.ErrCodeEquals(err, errCodeThrottlingException) {
@@ -901,7 +836,6 @@
 			if errs.IsAErrorMessageContains[*awstypes.LimitExceededException](err, "indexed tables that can be created simultaneously") {
 				return true, err
 			}
-
 			return false, err
 		})
 
