// Copyright (c) HashiCorp, Inc.
// SPDX-License-Identifier: MPL-2.0

package appconfig

import (
	"context"

	"github.com/aws/aws-sdk-go-v2/aws"
	"github.com/aws/aws-sdk-go-v2/service/appconfig"
	awstypes "github.com/aws/aws-sdk-go-v2/service/appconfig/types"
	"github.com/hashicorp/terraform-plugin-sdk/v2/diag"
	"github.com/hashicorp/terraform-plugin-sdk/v2/helper/retry"
	"github.com/hashicorp/terraform-plugin-sdk/v2/helper/schema"
	"github.com/hashicorp/terraform-provider-aws/internal/conns"
	"github.com/hashicorp/terraform-provider-aws/internal/errs"
	"github.com/hashicorp/terraform-provider-aws/internal/errs/sdkdiag"
	tfslices "github.com/hashicorp/terraform-provider-aws/internal/slices"
	"github.com/hashicorp/terraform-provider-aws/names"
)

// @SDKDataSource("aws_appconfig_configuration_profiles", name="Configuration Profiles")
func dataSourceConfigurationProfiles() *schema.Resource {
	return &schema.Resource{
		ReadWithoutTimeout: dataSourceConfigurationProfilesRead,

		Schema: map[string]*schema.Schema{
			names.AttrApplicationID: {
				Type:     schema.TypeString,
				Required: true,
			},
			"configuration_profile_ids": {
				Type:     schema.TypeSet,
				Computed: true,
				Elem:     &schema.Schema{Type: schema.TypeString},
			},
		},
	}
}

<<<<<<< HEAD
func dataSourceConfigurationProfilesRead(ctx context.Context, d *schema.ResourceData, meta interface{}) diag.Diagnostics {
=======
const (
	DSNameConfigurationProfiles = "Configuration Profiles Data Source"
)

func dataSourceConfigurationProfilesRead(ctx context.Context, d *schema.ResourceData, meta any) diag.Diagnostics {
>>>>>>> 2dcf5ef8
	var diags diag.Diagnostics
	conn := meta.(*conns.AWSClient).AppConfigClient(ctx)

	applicationID := d.Get(names.AttrApplicationID).(string)
	output, err := findConfigurationProfileSummariesByApplication(ctx, conn, applicationID)

	if err != nil {
		return sdkdiag.AppendErrorf(diags, "reading AppConfig Configuration Profiles: %s", err)
	}

	d.SetId(applicationID)
	d.Set("configuration_profile_ids", tfslices.ApplyToAll(output, func(v awstypes.ConfigurationProfileSummary) string {
		return aws.ToString(v.Id)
	}))

	return diags
}

func findConfigurationProfileSummariesByApplication(ctx context.Context, conn *appconfig.Client, applicationId string) ([]awstypes.ConfigurationProfileSummary, error) {
	var outputs []awstypes.ConfigurationProfileSummary
	pages := appconfig.NewListConfigurationProfilesPaginator(conn, &appconfig.ListConfigurationProfilesInput{
		ApplicationId: aws.String(applicationId),
	})

	for pages.HasMorePages() {
		page, err := pages.NextPage(ctx)
		if err != nil {
			return nil, err
		}
		outputs = append(outputs, page.Items...)
	}

	return outputs, nil
}

func findConfigurationProfileSummaries(ctx context.Context, conn *appconfig.Client, input *appconfig.ListConfigurationProfilesInput) ([]awstypes.ConfigurationProfileSummary, error) {
	var output []awstypes.ConfigurationProfileSummary

	pages := appconfig.NewListConfigurationProfilesPaginator(conn, input)
	for pages.HasMorePages() {
		page, err := pages.NextPage(ctx)

		if errs.IsA[*awstypes.ResourceNotFoundException](err) {
			return nil, &retry.NotFoundError{
				LastError:   err,
				LastRequest: input,
			}
		}

		if err != nil {
			return nil, err
		}

		output = append(output, page.Items...)
	}

	return output, nil
}<|MERGE_RESOLUTION|>--- conflicted
+++ resolved
@@ -38,15 +38,7 @@
 	}
 }
 
-<<<<<<< HEAD
-func dataSourceConfigurationProfilesRead(ctx context.Context, d *schema.ResourceData, meta interface{}) diag.Diagnostics {
-=======
-const (
-	DSNameConfigurationProfiles = "Configuration Profiles Data Source"
-)
-
 func dataSourceConfigurationProfilesRead(ctx context.Context, d *schema.ResourceData, meta any) diag.Diagnostics {
->>>>>>> 2dcf5ef8
 	var diags diag.Diagnostics
 	conn := meta.(*conns.AWSClient).AppConfigClient(ctx)
 
