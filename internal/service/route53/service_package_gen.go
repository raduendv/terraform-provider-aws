// Code generated by internal/generate/servicepackage/main.go; DO NOT EDIT.

package route53

import (
	"context"
	"unique"

	"github.com/aws/aws-sdk-go-v2/aws"
	"github.com/aws/aws-sdk-go-v2/service/route53"
	"github.com/hashicorp/aws-sdk-go-base/v2/endpoints"
	"github.com/hashicorp/terraform-plugin-log/tflog"
	"github.com/hashicorp/terraform-provider-aws/internal/conns"
	inttypes "github.com/hashicorp/terraform-provider-aws/internal/types"
	"github.com/hashicorp/terraform-provider-aws/names"
)

type servicePackage struct{}

func (p *servicePackage) FrameworkDataSources(ctx context.Context) []*inttypes.ServicePackageFrameworkDataSource {
	return []*inttypes.ServicePackageFrameworkDataSource{
		{
			Factory:  newRecordsDataSource,
			TypeName: "aws_route53_records",
			Name:     "Records",
			Region: &inttypes.ServicePackageResourceRegion{
				IsGlobal:          true,
				IsOverrideEnabled: false,
			},
		},
		{
			Factory:  newZonesDataSource,
			TypeName: "aws_route53_zones",
			Name:     "Zones",
			Region: &inttypes.ServicePackageResourceRegion{
				IsGlobal:          true,
				IsOverrideEnabled: false,
			},
		},
	}
}

func (p *servicePackage) FrameworkResources(ctx context.Context) []*inttypes.ServicePackageFrameworkResource {
	return []*inttypes.ServicePackageFrameworkResource{
		{
			Factory:  newCIDRCollectionResource,
			TypeName: "aws_route53_cidr_collection",
			Name:     "CIDR Collection",
			Region: &inttypes.ServicePackageResourceRegion{
				IsGlobal:          true,
				IsOverrideEnabled: false,
			},
		},
		{
			Factory:  newCIDRLocationResource,
			TypeName: "aws_route53_cidr_location",
			Name:     "CIDR Location",
			Region: &inttypes.ServicePackageResourceRegion{
				IsGlobal:          true,
				IsOverrideEnabled: false,
			},
		},
		{
			Factory:  newResourceRecordsExclusive,
			TypeName: "aws_route53_records_exclusive",
			Name:     "Records Exclusive",
			Region: &inttypes.ServicePackageResourceRegion{
				IsGlobal:          true,
				IsOverrideEnabled: false,
			},
		},
	}
}

func (p *servicePackage) SDKDataSources(ctx context.Context) []*inttypes.ServicePackageSDKDataSource {
	return []*inttypes.ServicePackageSDKDataSource{
		{
			Factory:  dataSourceDelegationSet,
			TypeName: "aws_route53_delegation_set",
			Name:     "Reusable Delegation Set",
			Region: &inttypes.ServicePackageResourceRegion{
				IsGlobal:                      true,
				IsOverrideEnabled:             true,
				IsValidateOverrideInPartition: true,
			},
		},
		{
			Factory:  dataSourceTrafficPolicyDocument,
			TypeName: "aws_route53_traffic_policy_document",
			Name:     "Traffic Policy Document",
			Region: &inttypes.ServicePackageResourceRegion{
				IsGlobal:                      true,
				IsOverrideEnabled:             true,
				IsValidateOverrideInPartition: true,
			},
		},
		{
			Factory:  dataSourceZone,
			TypeName: "aws_route53_zone",
			Name:     "Hosted Zone",
			Region: &inttypes.ServicePackageResourceRegion{
				IsGlobal:                      true,
				IsOverrideEnabled:             true,
				IsValidateOverrideInPartition: true,
			},
		},
	}
}

func (p *servicePackage) SDKResources(ctx context.Context) []*inttypes.ServicePackageSDKResource {
	return []*inttypes.ServicePackageSDKResource{
		{
			Factory:  resourceDelegationSet,
			TypeName: "aws_route53_delegation_set",
			Name:     "Reusable Delegation Set",
			Region: &inttypes.ServicePackageResourceRegion{
				IsGlobal:                      true,
				IsOverrideEnabled:             true,
				IsValidateOverrideInPartition: true,
			},
		},
		{
			Factory:  resourceHealthCheck,
			TypeName: "aws_route53_health_check",
			Name:     "Health Check",
<<<<<<< HEAD
			Tags: &inttypes.ServicePackageResourceTags{
				IdentifierAttribute: names.AttrID,
				ResourceType:        "healthcheck",
			},
			Region: &inttypes.ServicePackageResourceRegion{
				IsGlobal:                      true,
				IsOverrideEnabled:             true,
				IsValidateOverrideInPartition: true,
			},
=======
			Tags: unique.Make(types.ServicePackageResourceTags{
				IdentifierAttribute: names.AttrID,
				ResourceType:        "healthcheck",
			}),
>>>>>>> 45438b17
		},
		{
			Factory:  resourceHostedZoneDNSSEC,
			TypeName: "aws_route53_hosted_zone_dnssec",
			Name:     "Hosted Zone DNSSEC",
			Region: &inttypes.ServicePackageResourceRegion{
				IsGlobal:                      true,
				IsOverrideEnabled:             true,
				IsValidateOverrideInPartition: true,
			},
		},
		{
			Factory:  resourceKeySigningKey,
			TypeName: "aws_route53_key_signing_key",
			Name:     "Key Signing Key",
			Region: &inttypes.ServicePackageResourceRegion{
				IsGlobal:                      true,
				IsOverrideEnabled:             true,
				IsValidateOverrideInPartition: true,
			},
		},
		{
			Factory:  resourceQueryLog,
			TypeName: "aws_route53_query_log",
			Name:     "Query Logging Config",
			Region: &inttypes.ServicePackageResourceRegion{
				IsGlobal:                      true,
				IsOverrideEnabled:             true,
				IsValidateOverrideInPartition: true,
			},
		},
		{
			Factory:  resourceRecord,
			TypeName: "aws_route53_record",
			Name:     "Record",
			Region: &inttypes.ServicePackageResourceRegion{
				IsGlobal:                      true,
				IsOverrideEnabled:             true,
				IsValidateOverrideInPartition: true,
			},
		},
		{
			Factory:  resourceTrafficPolicy,
			TypeName: "aws_route53_traffic_policy",
			Name:     "Traffic Policy",
			Region: &inttypes.ServicePackageResourceRegion{
				IsGlobal:                      true,
				IsOverrideEnabled:             true,
				IsValidateOverrideInPartition: true,
			},
		},
		{
			Factory:  resourceTrafficPolicyInstance,
			TypeName: "aws_route53_traffic_policy_instance",
			Name:     "Traffic Policy Instance",
			Region: &inttypes.ServicePackageResourceRegion{
				IsGlobal:                      true,
				IsOverrideEnabled:             true,
				IsValidateOverrideInPartition: true,
			},
		},
		{
			Factory:  resourceVPCAssociationAuthorization,
			TypeName: "aws_route53_vpc_association_authorization",
			Name:     "VPC Association Authorization",
			Region: &inttypes.ServicePackageResourceRegion{
				IsGlobal:                      true,
				IsOverrideEnabled:             true,
				IsValidateOverrideInPartition: true,
			},
		},
		{
			Factory:  resourceZone,
			TypeName: "aws_route53_zone",
			Name:     "Hosted Zone",
<<<<<<< HEAD
			Tags: &inttypes.ServicePackageResourceTags{
				IdentifierAttribute: "zone_id",
				ResourceType:        "hostedzone",
			},
			Region: &inttypes.ServicePackageResourceRegion{
				IsGlobal:                      true,
				IsOverrideEnabled:             true,
				IsValidateOverrideInPartition: true,
			},
=======
			Tags: unique.Make(types.ServicePackageResourceTags{
				IdentifierAttribute: "zone_id",
				ResourceType:        "hostedzone",
			}),
>>>>>>> 45438b17
		},
		{
			Factory:  resourceZoneAssociation,
			TypeName: "aws_route53_zone_association",
			Name:     "Zone Association",
			Region: &inttypes.ServicePackageResourceRegion{
				IsGlobal:                      true,
				IsOverrideEnabled:             true,
				IsValidateOverrideInPartition: true,
			},
		},
	}
}

func (p *servicePackage) ServicePackageName() string {
	return names.Route53
}

// NewClient returns a new AWS SDK for Go v2 client for this service package's AWS API.
func (p *servicePackage) NewClient(ctx context.Context, config map[string]any) (*route53.Client, error) {
	cfg := *(config["aws_sdkv2_config"].(*aws.Config))
	optFns := []func(*route53.Options){
		route53.WithEndpointResolverV2(newEndpointResolverV2()),
		withBaseEndpoint(config[names.AttrEndpoint].(string)),
		func(o *route53.Options) {
			if region := config[names.AttrRegion].(string); o.Region != region {
				tflog.Info(ctx, "overriding provider-configured AWS API region", map[string]any{
					"service":         p.ServicePackageName(),
					"original_region": o.Region,
					"override_region": region,
				})
				o.Region = region
			}
		},
		func(o *route53.Options) {
			switch partition := config["partition"].(string); partition {
			case endpoints.AwsPartitionID:
				if region := endpoints.UsEast1RegionID; o.Region != region {
					tflog.Info(ctx, "overriding effective AWS API region", map[string]any{
						"service":         p.ServicePackageName(),
						"original_region": o.Region,
						"override_region": region,
					})
					o.Region = region
				}
			case endpoints.AwsCnPartitionID:
				if region := endpoints.CnNorthwest1RegionID; o.Region != region {
					tflog.Info(ctx, "overriding effective AWS API region", map[string]any{
						"service":         p.ServicePackageName(),
						"original_region": o.Region,
						"override_region": region,
					})
					o.Region = region
				}
			case endpoints.AwsUsGovPartitionID:
				if region := endpoints.UsGovWest1RegionID; o.Region != region {
					tflog.Info(ctx, "overriding effective AWS API region", map[string]any{
						"service":         p.ServicePackageName(),
						"original_region": o.Region,
						"override_region": region,
					})
					o.Region = region
				}
			}
		},
		withExtraOptions(ctx, p, config),
	}

	return route53.NewFromConfig(cfg, optFns...), nil
}

// withExtraOptions returns a functional option that allows this service package to specify extra API client options.
// This option is always called after any generated options.
func withExtraOptions(ctx context.Context, sp conns.ServicePackage, config map[string]any) func(*route53.Options) {
	if v, ok := sp.(interface {
		withExtraOptions(context.Context, map[string]any) []func(*route53.Options)
	}); ok {
		optFns := v.withExtraOptions(ctx, config)

		return func(o *route53.Options) {
			for _, optFn := range optFns {
				optFn(o)
			}
		}
	}

	return func(*route53.Options) {}
}

func ServicePackage(ctx context.Context) conns.ServicePackage {
	return &servicePackage{}
}<|MERGE_RESOLUTION|>--- conflicted
+++ resolved
@@ -123,22 +123,15 @@
 			Factory:  resourceHealthCheck,
 			TypeName: "aws_route53_health_check",
 			Name:     "Health Check",
-<<<<<<< HEAD
-			Tags: &inttypes.ServicePackageResourceTags{
-				IdentifierAttribute: names.AttrID,
-				ResourceType:        "healthcheck",
-			},
-			Region: &inttypes.ServicePackageResourceRegion{
-				IsGlobal:                      true,
-				IsOverrideEnabled:             true,
-				IsValidateOverrideInPartition: true,
-			},
-=======
-			Tags: unique.Make(types.ServicePackageResourceTags{
+			Tags: unique.Make(inttypes.ServicePackageResourceTags{
 				IdentifierAttribute: names.AttrID,
 				ResourceType:        "healthcheck",
 			}),
->>>>>>> 45438b17
+			Region: &inttypes.ServicePackageResourceRegion{
+				IsGlobal:                      true,
+				IsOverrideEnabled:             true,
+				IsValidateOverrideInPartition: true,
+			},
 		},
 		{
 			Factory:  resourceHostedZoneDNSSEC,
@@ -214,22 +207,15 @@
 			Factory:  resourceZone,
 			TypeName: "aws_route53_zone",
 			Name:     "Hosted Zone",
-<<<<<<< HEAD
-			Tags: &inttypes.ServicePackageResourceTags{
-				IdentifierAttribute: "zone_id",
-				ResourceType:        "hostedzone",
-			},
-			Region: &inttypes.ServicePackageResourceRegion{
-				IsGlobal:                      true,
-				IsOverrideEnabled:             true,
-				IsValidateOverrideInPartition: true,
-			},
-=======
-			Tags: unique.Make(types.ServicePackageResourceTags{
+			Tags: unique.Make(inttypes.ServicePackageResourceTags{
 				IdentifierAttribute: "zone_id",
 				ResourceType:        "hostedzone",
 			}),
->>>>>>> 45438b17
+			Region: &inttypes.ServicePackageResourceRegion{
+				IsGlobal:                      true,
+				IsOverrideEnabled:             true,
+				IsValidateOverrideInPartition: true,
+			},
 		},
 		{
 			Factory:  resourceZoneAssociation,
