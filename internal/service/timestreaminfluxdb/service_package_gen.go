// Code generated by internal/generate/servicepackage/main.go; DO NOT EDIT.

package timestreaminfluxdb

import (
	"context"
	"unique"

	"github.com/aws/aws-sdk-go-v2/aws"
	"github.com/aws/aws-sdk-go-v2/aws/retry"
	"github.com/aws/aws-sdk-go-v2/service/timestreaminfluxdb"
	"github.com/hashicorp/terraform-plugin-log/tflog"
	"github.com/hashicorp/terraform-provider-aws/internal/conns"
	inttypes "github.com/hashicorp/terraform-provider-aws/internal/types"
	"github.com/hashicorp/terraform-provider-aws/internal/vcr"
	"github.com/hashicorp/terraform-provider-aws/names"
)

type servicePackage struct{}

func (p *servicePackage) FrameworkDataSources(ctx context.Context) []*inttypes.ServicePackageFrameworkDataSource {
	return []*inttypes.ServicePackageFrameworkDataSource{}
}

func (p *servicePackage) FrameworkResources(ctx context.Context) []*inttypes.ServicePackageFrameworkResource {
	return []*inttypes.ServicePackageFrameworkResource{
		{
<<<<<<< HEAD
			Factory:  newResourceDBCluster,
			TypeName: "aws_timestreaminfluxdb_db_cluster",
			Name:     "DB Cluster",
			Tags: &types.ServicePackageResourceTags{
				IdentifierAttribute: names.AttrARN,
			},
		},
		{
			Factory:  newResourceDBInstance,
=======
			Factory:  newDBInstanceResource,
>>>>>>> 0fcc1b1d
			TypeName: "aws_timestreaminfluxdb_db_instance",
			Name:     "DB Instance",
			Tags: unique.Make(inttypes.ServicePackageResourceTags{
				IdentifierAttribute: names.AttrARN,
			}),
			Region: unique.Make(inttypes.ResourceRegionDefault()),
		},
	}
}

func (p *servicePackage) SDKDataSources(ctx context.Context) []*inttypes.ServicePackageSDKDataSource {
	return []*inttypes.ServicePackageSDKDataSource{}
}

func (p *servicePackage) SDKResources(ctx context.Context) []*inttypes.ServicePackageSDKResource {
	return []*inttypes.ServicePackageSDKResource{}
}

func (p *servicePackage) ServicePackageName() string {
	return names.TimestreamInfluxDB
}

// NewClient returns a new AWS SDK for Go v2 client for this service package's AWS API.
func (p *servicePackage) NewClient(ctx context.Context, config map[string]any) (*timestreaminfluxdb.Client, error) {
	cfg := *(config["aws_sdkv2_config"].(*aws.Config))
	optFns := []func(*timestreaminfluxdb.Options){
		timestreaminfluxdb.WithEndpointResolverV2(newEndpointResolverV2()),
		withBaseEndpoint(config[names.AttrEndpoint].(string)),
		func(o *timestreaminfluxdb.Options) {
			if region := config[names.AttrRegion].(string); o.Region != region {
				tflog.Info(ctx, "overriding provider-configured AWS API region", map[string]any{
					"service":         p.ServicePackageName(),
					"original_region": o.Region,
					"override_region": region,
				})
				o.Region = region
			}
		},
		func(o *timestreaminfluxdb.Options) {
			if inContext, ok := conns.FromContext(ctx); ok && inContext.VCREnabled() {
				tflog.Info(ctx, "overriding retry behavior to immediately return VCR errors")
				o.Retryer = conns.AddIsErrorRetryables(cfg.Retryer().(aws.RetryerV2), retry.IsErrorRetryableFunc(vcr.InteractionNotFoundRetryableFunc))
			}
		},
		withExtraOptions(ctx, p, config),
	}

	return timestreaminfluxdb.NewFromConfig(cfg, optFns...), nil
}

// withExtraOptions returns a functional option that allows this service package to specify extra API client options.
// This option is always called after any generated options.
func withExtraOptions(ctx context.Context, sp conns.ServicePackage, config map[string]any) func(*timestreaminfluxdb.Options) {
	if v, ok := sp.(interface {
		withExtraOptions(context.Context, map[string]any) []func(*timestreaminfluxdb.Options)
	}); ok {
		optFns := v.withExtraOptions(ctx, config)

		return func(o *timestreaminfluxdb.Options) {
			for _, optFn := range optFns {
				optFn(o)
			}
		}
	}

	return func(*timestreaminfluxdb.Options) {}
}

func ServicePackage(ctx context.Context) conns.ServicePackage {
	return &servicePackage{}
}<|MERGE_RESOLUTION|>--- conflicted
+++ resolved
@@ -25,19 +25,16 @@
 func (p *servicePackage) FrameworkResources(ctx context.Context) []*inttypes.ServicePackageFrameworkResource {
 	return []*inttypes.ServicePackageFrameworkResource{
 		{
-<<<<<<< HEAD
-			Factory:  newResourceDBCluster,
+			Factory:  newDBClusterResource,
 			TypeName: "aws_timestreaminfluxdb_db_cluster",
 			Name:     "DB Cluster",
-			Tags: &types.ServicePackageResourceTags{
+			Tags: unique.Make(inttypes.ServicePackageResourceTags{
 				IdentifierAttribute: names.AttrARN,
-			},
+			}),
+			Region: unique.Make(inttypes.ResourceRegionDefault()),
 		},
 		{
-			Factory:  newResourceDBInstance,
-=======
 			Factory:  newDBInstanceResource,
->>>>>>> 0fcc1b1d
 			TypeName: "aws_timestreaminfluxdb_db_instance",
 			Name:     "DB Instance",
 			Tags: unique.Make(inttypes.ServicePackageResourceTags{
