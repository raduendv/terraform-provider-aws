// Copyright (c) HashiCorp, Inc.
// SPDX-License-Identifier: MPL-2.0

package iot

import (
	"context"
	"log"
	"reflect"

	"github.com/aws/aws-sdk-go-v2/aws"
	"github.com/aws/aws-sdk-go-v2/service/iot"
	awstypes "github.com/aws/aws-sdk-go-v2/service/iot/types"
	"github.com/hashicorp/terraform-plugin-sdk/v2/diag"
	"github.com/hashicorp/terraform-plugin-sdk/v2/helper/retry"
	"github.com/hashicorp/terraform-plugin-sdk/v2/helper/schema"
	"github.com/hashicorp/terraform-plugin-sdk/v2/helper/validation"
	"github.com/hashicorp/terraform-provider-aws/internal/conns"
	"github.com/hashicorp/terraform-provider-aws/internal/enum"
	"github.com/hashicorp/terraform-provider-aws/internal/errs"
	"github.com/hashicorp/terraform-provider-aws/internal/errs/sdkdiag"
	"github.com/hashicorp/terraform-provider-aws/internal/flex"
	tftags "github.com/hashicorp/terraform-provider-aws/internal/tags"
	"github.com/hashicorp/terraform-provider-aws/internal/tfresource"
	"github.com/hashicorp/terraform-provider-aws/internal/verify"
	"github.com/hashicorp/terraform-provider-aws/names"
)

// @SDKResource("aws_iot_topic_rule", name="Topic Rule")
// @Tags(identifierAttribute="arn")
func resourceTopicRule() *schema.Resource {
	return &schema.Resource{
		CreateWithoutTimeout: resourceTopicRuleCreate,
		ReadWithoutTimeout:   resourceTopicRuleRead,
		UpdateWithoutTimeout: resourceTopicRuleUpdate,
		DeleteWithoutTimeout: resourceTopicRuleDelete,

		Importer: &schema.ResourceImporter{
			StateContext: schema.ImportStatePassthroughContext,
		},

		SchemaFunc: func() map[string]*schema.Schema {
			topicRuleErrorActionExactlyOneOf := []string{
				"error_action.0.cloudwatch_alarm",
				"error_action.0.cloudwatch_logs",
				"error_action.0.cloudwatch_metric",
				"error_action.0.dynamodb",
				"error_action.0.dynamodbv2",
				"error_action.0.elasticsearch",
				"error_action.0.firehose",
				"error_action.0.http",
				"error_action.0.iot_analytics",
				"error_action.0.iot_events",
				"error_action.0.kafka",
				"error_action.0.kinesis",
				"error_action.0.lambda",
				"error_action.0.republish",
				"error_action.0.s3",
				"error_action.0.sns",
				"error_action.0.sqs",
				"error_action.0.step_functions",
				"error_action.0.timestream",
			}

			timestreamDimensionResource := func() *schema.Resource {
				return &schema.Resource{
					Schema: map[string]*schema.Schema{
						names.AttrName: {
							Type:     schema.TypeString,
							Required: true,
						},
						names.AttrValue: {
							Type:     schema.TypeString,
							Required: true,
						},
					},
				}
			}

			return map[string]*schema.Schema{
				names.AttrARN: {
					Type:     schema.TypeString,
					Computed: true,
				},
				"cloudwatch_alarm": {
					Type:     schema.TypeSet,
					Optional: true,
					Elem: &schema.Resource{
						Schema: map[string]*schema.Schema{
							"alarm_name": {
								Type:     schema.TypeString,
								Required: true,
							},
							names.AttrRoleARN: {
								Type:         schema.TypeString,
								Required:     true,
								ValidateFunc: verify.ValidARN,
							},
							"state_reason": {
								Type:     schema.TypeString,
								Required: true,
							},
							"state_value": {
								Type:         schema.TypeString,
								Required:     true,
								ValidateFunc: validTopicRuleCloudWatchAlarmStateValue,
							},
						},
					},
				},
				names.AttrCloudWatchLogs: {
					Type:     schema.TypeSet,
					Optional: true,
					Elem: &schema.Resource{
						Schema: map[string]*schema.Schema{
							names.AttrLogGroupName: {
								Type:     schema.TypeString,
								Required: true,
							},
							names.AttrRoleARN: {
								Type:         schema.TypeString,
								Required:     true,
								ValidateFunc: verify.ValidARN,
							},
						},
					},
				},
				"cloudwatch_metric": {
					Type:     schema.TypeSet,
					Optional: true,
					Elem: &schema.Resource{
						Schema: map[string]*schema.Schema{
							names.AttrMetricName: {
								Type:     schema.TypeString,
								Required: true,
							},
							"metric_namespace": {
								Type:     schema.TypeString,
								Required: true,
							},
							"metric_timestamp": {
								Type:         schema.TypeString,
								Optional:     true,
								ValidateFunc: verify.ValidUTCTimestamp,
							},
							"metric_unit": {
								Type:     schema.TypeString,
								Required: true,
							},
							"metric_value": {
								Type:     schema.TypeString,
								Required: true,
							},
							names.AttrRoleARN: {
								Type:         schema.TypeString,
								Required:     true,
								ValidateFunc: verify.ValidARN,
							},
						},
					},
				},
				names.AttrDescription: {
					Type:     schema.TypeString,
					Optional: true,
				},
				"dynamodb": {
					Type:     schema.TypeSet,
					Optional: true,
					Elem: &schema.Resource{
						Schema: map[string]*schema.Schema{
							"hash_key_field": {
								Type:     schema.TypeString,
								Required: true,
							},
							"hash_key_value": {
								Type:     schema.TypeString,
								Required: true,
							},
							"hash_key_type": {
								Type:     schema.TypeString,
								Optional: true,
							},
							"operation": {
								Type:     schema.TypeString,
								Optional: true,
								ValidateFunc: validation.StringInSlice([]string{
									"DELETE",
									"INSERT",
									"UPDATE",
								}, false),
							},
							"payload_field": {
								Type:     schema.TypeString,
								Optional: true,
							},
							"range_key_field": {
								Type:     schema.TypeString,
								Optional: true,
							},
							"range_key_value": {
								Type:     schema.TypeString,
								Optional: true,
							},
							"range_key_type": {
								Type:     schema.TypeString,
								Optional: true,
							},
							names.AttrRoleARN: {
								Type:         schema.TypeString,
								Required:     true,
								ValidateFunc: verify.ValidARN,
							},
							names.AttrTableName: {
								Type:     schema.TypeString,
								Required: true,
							},
						},
					},
				},
				"dynamodbv2": {
					Type:     schema.TypeSet,
					Optional: true,
					Elem: &schema.Resource{
						Schema: map[string]*schema.Schema{
							"put_item": {
								Type:     schema.TypeList,
								Optional: true,
								MaxItems: 1,
								Elem: &schema.Resource{
									Schema: map[string]*schema.Schema{
										names.AttrTableName: {
											Type:     schema.TypeString,
											Required: true,
										},
									},
								},
							},
							names.AttrRoleARN: {
								Type:         schema.TypeString,
								Required:     true,
								ValidateFunc: verify.ValidARN,
							},
						},
					},
				},
				"elasticsearch": {
					Type:     schema.TypeSet,
					Optional: true,
					Elem: &schema.Resource{
						Schema: map[string]*schema.Schema{
							names.AttrEndpoint: {
								Type:         schema.TypeString,
								Required:     true,
								ValidateFunc: validTopicRuleElasticsearchEndpoint,
							},
							names.AttrID: {
								Type:     schema.TypeString,
								Required: true,
							},
							"index": {
								Type:     schema.TypeString,
								Required: true,
							},
							names.AttrRoleARN: {
								Type:         schema.TypeString,
								Required:     true,
								ValidateFunc: verify.ValidARN,
							},
							names.AttrType: {
								Type:     schema.TypeString,
								Required: true,
							},
						},
					},
				},
				names.AttrEnabled: {
					Type:     schema.TypeBool,
					Required: true,
				},
				"error_action": {
					Type:     schema.TypeList,
					Optional: true,
					MaxItems: 1,
					Elem: &schema.Resource{
						Schema: map[string]*schema.Schema{
							"cloudwatch_alarm": {
								Type:     schema.TypeList,
								Optional: true,
								MaxItems: 1,
								Elem: &schema.Resource{
									Schema: map[string]*schema.Schema{
										"alarm_name": {
											Type:     schema.TypeString,
											Required: true,
										},
										names.AttrRoleARN: {
											Type:         schema.TypeString,
											Required:     true,
											ValidateFunc: verify.ValidARN,
										},
										"state_reason": {
											Type:     schema.TypeString,
											Required: true,
										},
										"state_value": {
											Type:         schema.TypeString,
											Required:     true,
											ValidateFunc: validTopicRuleCloudWatchAlarmStateValue,
										},
									},
								},
								ExactlyOneOf: topicRuleErrorActionExactlyOneOf,
							},
							names.AttrCloudWatchLogs: {
								Type:     schema.TypeList,
								Optional: true,
								MaxItems: 1,
								Elem: &schema.Resource{
									Schema: map[string]*schema.Schema{
										names.AttrLogGroupName: {
											Type:     schema.TypeString,
											Required: true,
										},
										names.AttrRoleARN: {
											Type:         schema.TypeString,
											Required:     true,
											ValidateFunc: verify.ValidARN,
										},
									},
								},
								ExactlyOneOf: topicRuleErrorActionExactlyOneOf,
							},
							"cloudwatch_metric": {
								Type:     schema.TypeList,
								Optional: true,
								MaxItems: 1,
								Elem: &schema.Resource{
									Schema: map[string]*schema.Schema{
										names.AttrMetricName: {
											Type:     schema.TypeString,
											Required: true,
										},
										"metric_namespace": {
											Type:     schema.TypeString,
											Required: true,
										},
										"metric_timestamp": {
											Type:         schema.TypeString,
											Optional:     true,
											ValidateFunc: verify.ValidUTCTimestamp,
										},
										"metric_unit": {
											Type:     schema.TypeString,
											Required: true,
										},
										"metric_value": {
											Type:     schema.TypeString,
											Required: true,
										},
										names.AttrRoleARN: {
											Type:         schema.TypeString,
											Required:     true,
											ValidateFunc: verify.ValidARN,
										},
									},
								},
								ExactlyOneOf: topicRuleErrorActionExactlyOneOf,
							},
							"dynamodb": {
								Type:     schema.TypeList,
								Optional: true,
								MaxItems: 1,
								Elem: &schema.Resource{
									Schema: map[string]*schema.Schema{
										"hash_key_field": {
											Type:     schema.TypeString,
											Required: true,
										},
										"hash_key_value": {
											Type:     schema.TypeString,
											Required: true,
										},
										"hash_key_type": {
											Type:     schema.TypeString,
											Optional: true,
										},
										"operation": {
											Type:     schema.TypeString,
											Optional: true,
											ValidateFunc: validation.StringInSlice([]string{
												"DELETE",
												"INSERT",
												"UPDATE",
											}, false),
										},
										"payload_field": {
											Type:     schema.TypeString,
											Optional: true,
										},
										"range_key_field": {
											Type:     schema.TypeString,
											Optional: true,
										},
										"range_key_value": {
											Type:     schema.TypeString,
											Optional: true,
										},
										"range_key_type": {
											Type:     schema.TypeString,
											Optional: true,
										},
										names.AttrRoleARN: {
											Type:         schema.TypeString,
											Required:     true,
											ValidateFunc: verify.ValidARN,
										},
										names.AttrTableName: {
											Type:     schema.TypeString,
											Required: true,
										},
									},
								},
								ExactlyOneOf: topicRuleErrorActionExactlyOneOf,
							},
							"dynamodbv2": {
								Type:     schema.TypeList,
								Optional: true,
								MaxItems: 1,
								Elem: &schema.Resource{
									Schema: map[string]*schema.Schema{
										"put_item": {
											Type:     schema.TypeList,
											Optional: true,
											MaxItems: 1,
											Elem: &schema.Resource{
												Schema: map[string]*schema.Schema{
													names.AttrTableName: {
														Type:     schema.TypeString,
														Required: true,
													},
												},
											},
										},
										names.AttrRoleARN: {
											Type:         schema.TypeString,
											Required:     true,
											ValidateFunc: verify.ValidARN,
										},
									},
								},
								ExactlyOneOf: topicRuleErrorActionExactlyOneOf,
							},
							"elasticsearch": {
								Type:     schema.TypeList,
								Optional: true,
								MaxItems: 1,
								Elem: &schema.Resource{
									Schema: map[string]*schema.Schema{
										names.AttrEndpoint: {
											Type:         schema.TypeString,
											Required:     true,
											ValidateFunc: validTopicRuleElasticsearchEndpoint,
										},
										names.AttrID: {
											Type:     schema.TypeString,
											Required: true,
										},
										"index": {
											Type:     schema.TypeString,
											Required: true,
										},
										names.AttrRoleARN: {
											Type:         schema.TypeString,
											Required:     true,
											ValidateFunc: verify.ValidARN,
										},
										names.AttrType: {
											Type:     schema.TypeString,
											Required: true,
										},
									},
								},
								ExactlyOneOf: topicRuleErrorActionExactlyOneOf,
							},
							"firehose": {
								Type:     schema.TypeList,
								Optional: true,
								MaxItems: 1,
								Elem: &schema.Resource{
									Schema: map[string]*schema.Schema{
										"batch_mode": {
											Type:     schema.TypeBool,
											Optional: true,
											Default:  false,
										},
										"delivery_stream_name": {
											Type:     schema.TypeString,
											Required: true,
										},
										names.AttrRoleARN: {
											Type:         schema.TypeString,
											Required:     true,
											ValidateFunc: verify.ValidARN,
										},
										"separator": {
											Type:         schema.TypeString,
											Optional:     true,
											ValidateFunc: validTopicRuleFirehoseSeparator,
										},
									},
								},
								ExactlyOneOf: topicRuleErrorActionExactlyOneOf,
							},
							"http": {
								Type:     schema.TypeList,
								Optional: true,
								MaxItems: 1,
								Elem: &schema.Resource{
									Schema: map[string]*schema.Schema{
										"confirmation_url": {
											Type:         schema.TypeString,
											Optional:     true,
											ValidateFunc: validation.IsURLWithHTTPS,
										},
										"http_header": {
											Type:     schema.TypeList,
											Optional: true,
											Elem: &schema.Resource{
												Schema: map[string]*schema.Schema{
													names.AttrKey: {
														Type:     schema.TypeString,
														Required: true,
													},
													names.AttrValue: {
														Type:     schema.TypeString,
														Required: true,
													},
												},
											},
										},
										names.AttrURL: {
											Type:         schema.TypeString,
											Required:     true,
											ValidateFunc: validation.IsURLWithHTTPS,
										},
									},
								},
								ExactlyOneOf: topicRuleErrorActionExactlyOneOf,
							},
							"iot_analytics": {
								Type:     schema.TypeList,
								Optional: true,
								MaxItems: 1,
								Elem: &schema.Resource{
									Schema: map[string]*schema.Schema{
										"batch_mode": {
											Type:     schema.TypeBool,
											Optional: true,
											Default:  false,
										},
										"channel_name": {
											Type:     schema.TypeString,
											Required: true,
										},
										names.AttrRoleARN: {
											Type:         schema.TypeString,
											Required:     true,
											ValidateFunc: verify.ValidARN,
										},
									},
								},
								ExactlyOneOf: topicRuleErrorActionExactlyOneOf,
							},
							"iot_events": {
								Type:     schema.TypeList,
								Optional: true,
								MaxItems: 1,
								Elem: &schema.Resource{
									Schema: map[string]*schema.Schema{
										"batch_mode": {
											Type:     schema.TypeBool,
											Optional: true,
											Default:  false,
										},
										"input_name": {
											Type:     schema.TypeString,
											Required: true,
										},
										"message_id": {
											Type:     schema.TypeString,
											Optional: true,
										},
										names.AttrRoleARN: {
											Type:         schema.TypeString,
											Required:     true,
											ValidateFunc: verify.ValidARN,
										},
									},
								},
								ExactlyOneOf: topicRuleErrorActionExactlyOneOf,
							},
							"kafka": {
								Type:     schema.TypeList,
								Optional: true,
								MaxItems: 1,
								Elem: &schema.Resource{
									Schema: map[string]*schema.Schema{
										"client_properties": {
											Type:     schema.TypeMap,
											Required: true,
											Elem:     &schema.Schema{Type: schema.TypeString},
										},
										names.AttrDestinationARN: {
											Type:         schema.TypeString,
											Required:     true,
											ValidateFunc: verify.ValidARN,
										},
										names.AttrHeader: {
											Type:     schema.TypeList,
											Optional: true,
											Elem: &schema.Resource{
												Schema: map[string]*schema.Schema{
													names.AttrKey: {
														Type:     schema.TypeString,
														Required: true,
													},
													names.AttrValue: {
														Type:     schema.TypeString,
														Required: true,
													},
												},
											},
										},
										names.AttrKey: {
											Type:     schema.TypeString,
											Optional: true,
										},
										"partition": {
											Type:     schema.TypeString,
											Optional: true,
										},
										"topic": {
											Type:     schema.TypeString,
											Required: true,
										},
									},
								},
								ExactlyOneOf: topicRuleErrorActionExactlyOneOf,
							},
							"kinesis": {
								Type:     schema.TypeList,
								Optional: true,
								MaxItems: 1,
								Elem: &schema.Resource{
									Schema: map[string]*schema.Schema{
										"partition_key": {
											Type:     schema.TypeString,
											Optional: true,
										},
										names.AttrRoleARN: {
											Type:         schema.TypeString,
											Required:     true,
											ValidateFunc: verify.ValidARN,
										},
										"stream_name": {
											Type:     schema.TypeString,
											Required: true,
										},
									},
								},
								ExactlyOneOf: topicRuleErrorActionExactlyOneOf,
							},
							"lambda": {
								Type:     schema.TypeList,
								Optional: true,
								MaxItems: 1,
								Elem: &schema.Resource{
									Schema: map[string]*schema.Schema{
										names.AttrFunctionARN: {
											Type:         schema.TypeString,
											Required:     true,
											ValidateFunc: verify.ValidARN,
										},
									},
								},
								ExactlyOneOf: topicRuleErrorActionExactlyOneOf,
							},
							"republish": {
								Type:     schema.TypeList,
								Optional: true,
								MaxItems: 1,
								Elem: &schema.Resource{
									Schema: map[string]*schema.Schema{
										"qos": {
											Type:         schema.TypeInt,
											Optional:     true,
											Default:      0,
											ValidateFunc: validation.IntBetween(0, 1),
										},
										names.AttrRoleARN: {
											Type:         schema.TypeString,
											Required:     true,
											ValidateFunc: verify.ValidARN,
										},
										"topic": {
											Type:     schema.TypeString,
											Required: true,
										},
									},
								},
								ExactlyOneOf: topicRuleErrorActionExactlyOneOf,
							},
							"s3": {
								Type:     schema.TypeList,
								Optional: true,
								MaxItems: 1,
								Elem: &schema.Resource{
									Schema: map[string]*schema.Schema{
										names.AttrBucketName: {
											Type:     schema.TypeString,
											Required: true,
										},
										"canned_acl": {
											Type:             schema.TypeString,
											Optional:         true,
											ValidateDiagFunc: enum.Validate[awstypes.CannedAccessControlList](),
										},
										names.AttrKey: {
											Type:     schema.TypeString,
											Required: true,
										},
										names.AttrRoleARN: {
											Type:         schema.TypeString,
											Required:     true,
											ValidateFunc: verify.ValidARN,
										},
									},
								},
								ExactlyOneOf: topicRuleErrorActionExactlyOneOf,
							},
							"sns": {
								Type:     schema.TypeList,
								Optional: true,
								MaxItems: 1,
								Elem: &schema.Resource{
									Schema: map[string]*schema.Schema{
										"message_format": {
											Type:     schema.TypeString,
											Default:  awstypes.MessageFormatRaw,
											Optional: true,
										},
										names.AttrRoleARN: {
											Type:         schema.TypeString,
											Required:     true,
											ValidateFunc: verify.ValidARN,
										},
										names.AttrTargetARN: {
											Type:         schema.TypeString,
											Required:     true,
											ValidateFunc: verify.ValidARN,
										},
									},
								},
								ExactlyOneOf: topicRuleErrorActionExactlyOneOf,
							},
							"sqs": {
								Type:     schema.TypeList,
								Optional: true,
								MaxItems: 1,
								Elem: &schema.Resource{
									Schema: map[string]*schema.Schema{
										"queue_url": {
											Type:     schema.TypeString,
											Required: true,
										},
										names.AttrRoleARN: {
											Type:         schema.TypeString,
											Required:     true,
											ValidateFunc: verify.ValidARN,
										},
										"use_base64": {
											Type:     schema.TypeBool,
											Required: true,
										},
									},
								},
								ExactlyOneOf: topicRuleErrorActionExactlyOneOf,
							},
							"step_functions": {
								Type:     schema.TypeList,
								Optional: true,
								MaxItems: 1,
								Elem: &schema.Resource{
									Schema: map[string]*schema.Schema{
										"execution_name_prefix": {
											Type:     schema.TypeString,
											Optional: true,
										},
										names.AttrRoleARN: {
											Type:         schema.TypeString,
											Required:     true,
											ValidateFunc: verify.ValidARN,
										},
										"state_machine_name": {
											Type:     schema.TypeString,
											Required: true,
										},
									},
								},
								ExactlyOneOf: topicRuleErrorActionExactlyOneOf,
							},
							"timestream": {
								Type:     schema.TypeList,
								Optional: true,
								MaxItems: 1,
								Elem: &schema.Resource{
									Schema: map[string]*schema.Schema{
										names.AttrDatabaseName: {
											Type:     schema.TypeString,
											Required: true,
										},
										"dimension": {
											Type:     schema.TypeSet,
											Required: true,
											Elem:     timestreamDimensionResource(),
										},
										names.AttrRoleARN: {
											Type:         schema.TypeString,
											Required:     true,
											ValidateFunc: verify.ValidARN,
										},
										names.AttrTableName: {
											Type:     schema.TypeString,
											Required: true,
										},
										"timestamp": {
											Type:     schema.TypeList,
											Optional: true,
											MaxItems: 1,
											Elem: &schema.Resource{
												Schema: map[string]*schema.Schema{
													names.AttrUnit: {
														Type:     schema.TypeString,
														Required: true,
														ValidateFunc: validation.StringInSlice([]string{
															"SECONDS",
															"MILLISECONDS",
															"MICROSECONDS",
															"NANOSECONDS",
														}, false),
													},
													names.AttrValue: {
														Type:     schema.TypeString,
														Required: true,
													},
												},
											},
										},
									},
								},
								ExactlyOneOf: topicRuleErrorActionExactlyOneOf,
							},
						},
					},
				},
				"firehose": {
					Type:     schema.TypeSet,
					Optional: true,
					Elem: &schema.Resource{
						Schema: map[string]*schema.Schema{
							"batch_mode": {
								Type:     schema.TypeBool,
								Optional: true,
								Default:  false,
							},
							"delivery_stream_name": {
								Type:     schema.TypeString,
								Required: true,
							},
							names.AttrRoleARN: {
								Type:         schema.TypeString,
								Required:     true,
								ValidateFunc: verify.ValidARN,
							},
							"separator": {
								Type:         schema.TypeString,
								Optional:     true,
								ValidateFunc: validTopicRuleFirehoseSeparator,
							},
						},
					},
				},
				"http": {
					Type:     schema.TypeSet,
					Optional: true,
					Elem: &schema.Resource{
						Schema: map[string]*schema.Schema{
							"confirmation_url": {
								Type:         schema.TypeString,
								Optional:     true,
								ValidateFunc: validation.IsURLWithHTTPS,
							},
							"http_header": {
								Type:     schema.TypeList,
								Optional: true,
								Elem: &schema.Resource{
									Schema: map[string]*schema.Schema{
										names.AttrKey: {
											Type:     schema.TypeString,
											Required: true,
										},
										names.AttrValue: {
											Type:     schema.TypeString,
											Required: true,
										},
									},
								},
							},
							names.AttrURL: {
								Type:         schema.TypeString,
								Required:     true,
								ValidateFunc: validation.IsURLWithHTTPS,
							},
						},
					},
				},
				"iot_analytics": {
					Type:     schema.TypeSet,
					Optional: true,
					Elem: &schema.Resource{
						Schema: map[string]*schema.Schema{
							"batch_mode": {
								Type:     schema.TypeBool,
								Optional: true,
								Default:  false,
							},
							"channel_name": {
								Type:     schema.TypeString,
								Required: true,
							},
							names.AttrRoleARN: {
								Type:         schema.TypeString,
								Required:     true,
								ValidateFunc: verify.ValidARN,
							},
						},
					},
				},
				"iot_events": {
					Type:     schema.TypeSet,
					Optional: true,
					Elem: &schema.Resource{
						Schema: map[string]*schema.Schema{
							"batch_mode": {
								Type:     schema.TypeBool,
								Optional: true,
								Default:  false,
							},
							"input_name": {
								Type:     schema.TypeString,
								Required: true,
							},
							"message_id": {
								Type:     schema.TypeString,
								Optional: true,
							},
							names.AttrRoleARN: {
								Type:         schema.TypeString,
								Required:     true,
								ValidateFunc: verify.ValidARN,
							},
						},
					},
				},
				"kafka": {
					Type:     schema.TypeSet,
					Optional: true,
					Elem: &schema.Resource{
						Schema: map[string]*schema.Schema{
							"client_properties": {
								Type:     schema.TypeMap,
								Required: true,
								Elem:     &schema.Schema{Type: schema.TypeString},
							},
							names.AttrDestinationARN: {
								Type:         schema.TypeString,
								Required:     true,
								ValidateFunc: verify.ValidARN,
							},
							names.AttrHeader: {
								Type:     schema.TypeList,
								Optional: true,
								Elem: &schema.Resource{
									Schema: map[string]*schema.Schema{
										names.AttrKey: {
											Type:     schema.TypeString,
											Required: true,
										},
										names.AttrValue: {
											Type:     schema.TypeString,
											Required: true,
										},
									},
								},
							},
							names.AttrKey: {
								Type:     schema.TypeString,
								Optional: true,
							},
							"partition": {
								Type:     schema.TypeString,
								Optional: true,
							},
							"topic": {
								Type:     schema.TypeString,
								Required: true,
							},
						},
					},
				},
				"kinesis": {
					Type:     schema.TypeSet,
					Optional: true,
					Elem: &schema.Resource{
						Schema: map[string]*schema.Schema{
							"partition_key": {
								Type:     schema.TypeString,
								Optional: true,
							},
							names.AttrRoleARN: {
								Type:         schema.TypeString,
								Required:     true,
								ValidateFunc: verify.ValidARN,
							},
							"stream_name": {
								Type:     schema.TypeString,
								Required: true,
							},
						},
					},
				},
				"lambda": {
					Type:     schema.TypeSet,
					Optional: true,
					Elem: &schema.Resource{
						Schema: map[string]*schema.Schema{
							names.AttrFunctionARN: {
								Type:         schema.TypeString,
								Required:     true,
								ValidateFunc: verify.ValidARN,
							},
						},
					},
				},
				names.AttrName: {
					Type:         schema.TypeString,
					Required:     true,
					ForceNew:     true,
					ValidateFunc: validTopicRuleName,
				},
				"republish": {
					Type:     schema.TypeSet,
					Optional: true,
					Elem: &schema.Resource{
						Schema: map[string]*schema.Schema{
							"qos": {
								Type:         schema.TypeInt,
								Optional:     true,
								Default:      0,
								ValidateFunc: validation.IntBetween(0, 1),
							},
							names.AttrRoleARN: {
								Type:         schema.TypeString,
								Required:     true,
								ValidateFunc: verify.ValidARN,
							},
							"topic": {
								Type:     schema.TypeString,
								Required: true,
							},
						},
					},
				},
				"s3": {
					Type:     schema.TypeSet,
					Optional: true,
					Elem: &schema.Resource{
						Schema: map[string]*schema.Schema{
							names.AttrBucketName: {
								Type:     schema.TypeString,
								Required: true,
							},
							"canned_acl": {
								Type:             schema.TypeString,
								Optional:         true,
								ValidateDiagFunc: enum.Validate[awstypes.CannedAccessControlList](),
							},
							names.AttrKey: {
								Type:     schema.TypeString,
								Required: true,
							},
							names.AttrRoleARN: {
								Type:         schema.TypeString,
								Required:     true,
								ValidateFunc: verify.ValidARN,
							},
						},
					},
				},
				"sns": {
					Type:     schema.TypeSet,
					Optional: true,
					Elem: &schema.Resource{
						Schema: map[string]*schema.Schema{
							"message_format": {
								Type:     schema.TypeString,
								Optional: true,
								Default:  awstypes.MessageFormatRaw,
							},
							names.AttrRoleARN: {
								Type:         schema.TypeString,
								Required:     true,
								ValidateFunc: verify.ValidARN,
							},
							names.AttrTargetARN: {
								Type:         schema.TypeString,
								Required:     true,
								ValidateFunc: verify.ValidARN,
							},
						},
					},
				},
				"sql": {
					Type:     schema.TypeString,
					Required: true,
				},
				"sql_version": {
					Type:     schema.TypeString,
					Required: true,
				},
				"sqs": {
					Type:     schema.TypeSet,
					Optional: true,
					Elem: &schema.Resource{
						Schema: map[string]*schema.Schema{
							"queue_url": {
								Type:     schema.TypeString,
								Required: true,
							},
							names.AttrRoleARN: {
								Type:         schema.TypeString,
								Required:     true,
								ValidateFunc: verify.ValidARN,
							},
							"use_base64": {
								Type:     schema.TypeBool,
								Required: true,
							},
						},
					},
				},
				"step_functions": {
					Type:     schema.TypeSet,
					Optional: true,
					Elem: &schema.Resource{
						Schema: map[string]*schema.Schema{
							"execution_name_prefix": {
								Type:     schema.TypeString,
								Optional: true,
							},
							names.AttrRoleARN: {
								Type:         schema.TypeString,
								Required:     true,
								ValidateFunc: verify.ValidARN,
							},
							"state_machine_name": {
								Type:     schema.TypeString,
								Required: true,
							},
						},
					},
				},
				names.AttrTags:    tftags.TagsSchema(),
				names.AttrTagsAll: tftags.TagsSchemaComputed(),
				"timestream": {
					Type:     schema.TypeSet,
					Optional: true,
					Elem: &schema.Resource{
						Schema: map[string]*schema.Schema{
							names.AttrDatabaseName: {
								Type:     schema.TypeString,
								Required: true,
							},
							"dimension": {
								Type:     schema.TypeSet,
								Required: true,
								Elem:     timestreamDimensionResource(),
							},
							names.AttrRoleARN: {
								Type:         schema.TypeString,
								Required:     true,
								ValidateFunc: verify.ValidARN,
							},
							names.AttrTableName: {
								Type:     schema.TypeString,
								Required: true,
							},
							"timestamp": {
								Type:     schema.TypeList,
								Optional: true,
								MaxItems: 1,
								Elem: &schema.Resource{
									Schema: map[string]*schema.Schema{
										names.AttrUnit: {
											Type:     schema.TypeString,
											Required: true,
											ValidateFunc: validation.StringInSlice([]string{
												"SECONDS",
												"MILLISECONDS",
												"MICROSECONDS",
												"NANOSECONDS",
											}, false),
										},
										names.AttrValue: {
											Type:     schema.TypeString,
											Required: true,
										},
									},
								},
							},
						},
					},
				},
			}
		},

		CustomizeDiff: verify.SetTagsDiff,
	}
}

func resourceTopicRuleCreate(ctx context.Context, d *schema.ResourceData, meta interface{}) diag.Diagnostics {
	var diags diag.Diagnostics
	conn := meta.(*conns.AWSClient).IoTClient(ctx)

	ruleName := d.Get(names.AttrName).(string)
	input := &iot.CreateTopicRuleInput{
		RuleName:         aws.String(ruleName),
		Tags:             aws.String(KeyValueTags(ctx, getTagsIn(ctx)).URLQueryString()),
		TopicRulePayload: expandTopicRulePayload(d),
	}

	_, err := tfresource.RetryWhenIsA[*awstypes.InvalidRequestException](ctx, propagationTimeout,
		func() (interface{}, error) {
			return conn.CreateTopicRule(ctx, input)
		})

	if err != nil {
		return sdkdiag.AppendErrorf(diags, "creating IoT Topic Rule (%s): %s", ruleName, err)
	}

	d.SetId(ruleName)

	return append(diags, resourceTopicRuleRead(ctx, d, meta)...)
}

func resourceTopicRuleRead(ctx context.Context, d *schema.ResourceData, meta interface{}) diag.Diagnostics {
	var diags diag.Diagnostics
	conn := meta.(*conns.AWSClient).IoTClient(ctx)

	output, err := findTopicRuleByName(ctx, conn, d.Id())

	if !d.IsNewResource() && tfresource.NotFound(err) {
		log.Printf("[WARN] IoT Topic Rule %s not found, removing from state", d.Id())
		d.SetId("")
		return diags
	}

	if err != nil {
		return sdkdiag.AppendErrorf(diags, "reading IoT Topic Rule (%s): %s", d.Id(), err)
	}

	d.Set(names.AttrARN, output.RuleArn)
	d.Set(names.AttrName, output.Rule.RuleName)
	d.Set(names.AttrDescription, output.Rule.Description)
	d.Set(names.AttrEnabled, !aws.ToBool(output.Rule.RuleDisabled))
	d.Set("sql", output.Rule.Sql)
	d.Set("sql_version", output.Rule.AwsIotSqlVersion)

	if err := d.Set("cloudwatch_alarm", flattenCloudWatchAlarmActions(output.Rule.Actions)); err != nil {
		return sdkdiag.AppendErrorf(diags, "setting cloudwatch_alarm: %s", err)
	}

	if err := d.Set(names.AttrCloudWatchLogs, flattenCloudWatchLogsActions(output.Rule.Actions)); err != nil {
		return sdkdiag.AppendErrorf(diags, "setting cloudwatch_logs: %s", err)
	}

	if err := d.Set("cloudwatch_metric", flattenCloudWatchMetricActions(output.Rule.Actions)); err != nil {
		return sdkdiag.AppendErrorf(diags, "setting cloudwatch_metric: %s", err)
	}

	if err := d.Set("dynamodb", flattenDynamoDBActions(output.Rule.Actions)); err != nil {
		return sdkdiag.AppendErrorf(diags, "setting dynamodb: %s", err)
	}

	if err := d.Set("dynamodbv2", flattenDynamoDBv2Actions(output.Rule.Actions)); err != nil {
		return sdkdiag.AppendErrorf(diags, "setting dynamodbv2: %s", err)
	}

	if err := d.Set("elasticsearch", flattenElasticsearchActions(output.Rule.Actions)); err != nil {
		return sdkdiag.AppendErrorf(diags, "setting elasticsearch: %s", err)
	}

	if err := d.Set("firehose", flattenFirehoseActions(output.Rule.Actions)); err != nil {
		return sdkdiag.AppendErrorf(diags, "setting firehose: %s", err)
	}

	if err := d.Set("http", flattenHTTPActions(output.Rule.Actions)); err != nil {
		return sdkdiag.AppendErrorf(diags, "setting http: %s", err)
	}

	if err := d.Set("iot_analytics", flattenAnalyticsActions(output.Rule.Actions)); err != nil {
		return sdkdiag.AppendErrorf(diags, "setting iot_analytics: %s", err)
	}

	if err := d.Set("iot_events", flattenEventsActions(output.Rule.Actions)); err != nil {
		return sdkdiag.AppendErrorf(diags, "setting iot_events: %s", err)
	}

	if err := d.Set("kafka", flattenKafkaActions(output.Rule.Actions)); err != nil {
		return sdkdiag.AppendErrorf(diags, "setting kafka: %s", err)
	}

	if err := d.Set("kinesis", flattenKinesisActions(output.Rule.Actions)); err != nil {
		return sdkdiag.AppendErrorf(diags, "setting kinesis: %s", err)
	}

	if err := d.Set("lambda", flattenLambdaActions(output.Rule.Actions)); err != nil {
		return sdkdiag.AppendErrorf(diags, "setting lambda: %s", err)
	}

	if err := d.Set("republish", flattenRepublishActions(output.Rule.Actions)); err != nil {
		return sdkdiag.AppendErrorf(diags, "setting republish: %s", err)
	}

	if err := d.Set("s3", flattenS3Actions(output.Rule.Actions)); err != nil {
		return sdkdiag.AppendErrorf(diags, "setting s3: %s", err)
	}

	if err := d.Set("sns", flattenSNSActions(output.Rule.Actions)); err != nil {
		return sdkdiag.AppendErrorf(diags, "setting sns: %s", err)
	}

	if err := d.Set("sqs", flattenSQSActions(output.Rule.Actions)); err != nil {
		return sdkdiag.AppendErrorf(diags, "setting sqs: %s", err)
	}

	if err := d.Set("step_functions", flattenStepFunctionsActions(output.Rule.Actions)); err != nil {
		return sdkdiag.AppendErrorf(diags, "setting step_functions: %s", err)
	}

	if err := d.Set("timestream", flattenTimestreamActions(output.Rule.Actions)); err != nil {
		return sdkdiag.AppendErrorf(diags, "setting timestream: %s", err)
	}

	if err := d.Set("error_action", flattenErrorAction(output.Rule.ErrorAction)); err != nil {
		return sdkdiag.AppendErrorf(diags, "setting error_action: %s", err)
	}

	return diags
}

func resourceTopicRuleUpdate(ctx context.Context, d *schema.ResourceData, meta interface{}) diag.Diagnostics {
	var diags diag.Diagnostics
	conn := meta.(*conns.AWSClient).IoTClient(ctx)

	if d.HasChangesExcept(names.AttrTags, names.AttrTagsAll) {
		input := &iot.ReplaceTopicRuleInput{
			RuleName:         aws.String(d.Id()),
			TopicRulePayload: expandTopicRulePayload(d),
		}

<<<<<<< HEAD
		_, err := tfresource.RetryWhenAWSErrMessageContains(ctx, propagationTimeout,
			func() (interface{}, error) {
				return conn.ReplaceTopicRuleWithContext(ctx, input)
			},
			iot.ErrCodeInvalidRequestException, "sts:AssumeRole")
=======
		_, err := conn.ReplaceTopicRule(ctx, input)
>>>>>>> 0fe07797

		if err != nil {
			return sdkdiag.AppendErrorf(diags, "replacing IoT Topic Rule (%s): %s", d.Id(), err)
		}
	}

	return append(diags, resourceTopicRuleRead(ctx, d, meta)...)
}

func resourceTopicRuleDelete(ctx context.Context, d *schema.ResourceData, meta interface{}) diag.Diagnostics {
	var diags diag.Diagnostics
	conn := meta.(*conns.AWSClient).IoTClient(ctx)

	log.Printf("[INFO] Deleting IoT Topic Rule: %s", d.Id())
	_, err := conn.DeleteTopicRule(ctx, &iot.DeleteTopicRuleInput{
		RuleName: aws.String(d.Id()),
	})

	if err != nil {
		return sdkdiag.AppendErrorf(diags, "deleting IoT Topic Rule (%s): %s", d.Id(), err)
	}

	return diags
}

func findTopicRuleByName(ctx context.Context, conn *iot.Client, name string) (*iot.GetTopicRuleOutput, error) {
	// GetTopicRule returns unhelpful errors such as
	//	"An error occurred (UnauthorizedException) when calling the GetTopicRule operation: Access to topic rule 'xxxxxxxx' was denied"
	// when querying for a rule that doesn't exist.
	inputL := &iot.ListTopicRulesInput{}
	var rule *awstypes.TopicRuleListItem

	pages := iot.NewListTopicRulesPaginator(conn, inputL)
pageLoop:
	for pages.HasMorePages() {
		page, err := pages.NextPage(ctx)

		if err != nil {
			return nil, err
		}

		for _, v := range page.Rules {
			v := v
			if aws.ToString(v.RuleName) == name {
				rule = &v
				break pageLoop
			}
		}
	}

	if rule == nil {
		return nil, tfresource.NewEmptyResultError(nil)
	}

	inputG := &iot.GetTopicRuleInput{
		RuleName: aws.String(name),
	}

	output, err := conn.GetTopicRule(ctx, inputG)

	if errs.IsA[*awstypes.ResourceNotFoundException](err) {
		return nil, &retry.NotFoundError{
			LastError:   err,
			LastRequest: inputG,
		}
	}

	if err != nil {
		return nil, err
	}

	if output == nil {
		return nil, tfresource.NewEmptyResultError(inputG)
	}

	return output, nil
}

func expandPutItemInput(tfList []interface{}) *awstypes.PutItemInput {
	if len(tfList) == 0 || tfList[0] == nil {
		return nil
	}

	apiObject := &awstypes.PutItemInput{}
	tfMap := tfList[0].(map[string]interface{})

	if v, ok := tfMap[names.AttrTableName].(string); ok && v != "" {
		apiObject.TableName = aws.String(v)
	}

	return apiObject
}

func expandCloudWatchAlarmAction(tfList []interface{}) *awstypes.CloudwatchAlarmAction {
	if len(tfList) == 0 || tfList[0] == nil {
		return nil
	}

	apiObject := &awstypes.CloudwatchAlarmAction{}
	tfMap := tfList[0].(map[string]interface{})

	if v, ok := tfMap["alarm_name"].(string); ok && v != "" {
		apiObject.AlarmName = aws.String(v)
	}

	if v, ok := tfMap[names.AttrRoleARN].(string); ok && v != "" {
		apiObject.RoleArn = aws.String(v)
	}

	if v, ok := tfMap["state_reason"].(string); ok && v != "" {
		apiObject.StateReason = aws.String(v)
	}

	if v, ok := tfMap["state_value"].(string); ok && v != "" {
		apiObject.StateValue = aws.String(v)
	}

	return apiObject
}

func expandCloudWatchLogsAction(tfList []interface{}) *awstypes.CloudwatchLogsAction {
	if len(tfList) == 0 || tfList[0] == nil {
		return nil
	}

	apiObject := &awstypes.CloudwatchLogsAction{}
	tfMap := tfList[0].(map[string]interface{})

	if v, ok := tfMap[names.AttrLogGroupName].(string); ok && v != "" {
		apiObject.LogGroupName = aws.String(v)
	}

	if v, ok := tfMap[names.AttrRoleARN].(string); ok && v != "" {
		apiObject.RoleArn = aws.String(v)
	}

	return apiObject
}

func expandCloudWatchMetricAction(tfList []interface{}) *awstypes.CloudwatchMetricAction {
	if len(tfList) == 0 || tfList[0] == nil {
		return nil
	}

	apiObject := &awstypes.CloudwatchMetricAction{}
	tfMap := tfList[0].(map[string]interface{})

	if v, ok := tfMap[names.AttrMetricName].(string); ok && v != "" {
		apiObject.MetricName = aws.String(v)
	}

	if v, ok := tfMap["metric_namespace"].(string); ok && v != "" {
		apiObject.MetricNamespace = aws.String(v)
	}

	if v, ok := tfMap["metric_timestamp"].(string); ok && v != "" {
		apiObject.MetricTimestamp = aws.String(v)
	}

	if v, ok := tfMap["metric_unit"].(string); ok && v != "" {
		apiObject.MetricUnit = aws.String(v)
	}

	if v, ok := tfMap["metric_value"].(string); ok && v != "" {
		apiObject.MetricValue = aws.String(v)
	}

	if v, ok := tfMap[names.AttrRoleARN].(string); ok && v != "" {
		apiObject.RoleArn = aws.String(v)
	}

	return apiObject
}

func expandDynamoDBAction(tfList []interface{}) *awstypes.DynamoDBAction {
	if len(tfList) == 0 || tfList[0] == nil {
		return nil
	}

	apiObject := &awstypes.DynamoDBAction{}
	tfMap := tfList[0].(map[string]interface{})

	if v, ok := tfMap["hash_key_field"].(string); ok && v != "" {
		apiObject.HashKeyField = aws.String(v)
	}

	if v, ok := tfMap["hash_key_type"].(string); ok && v != "" {
		apiObject.HashKeyType = awstypes.DynamoKeyType(v)
	}

	if v, ok := tfMap["hash_key_value"].(string); ok && v != "" {
		apiObject.HashKeyValue = aws.String(v)
	}

	if v, ok := tfMap["operation"].(string); ok && v != "" {
		apiObject.Operation = aws.String(v)
	}

	if v, ok := tfMap["payload_field"].(string); ok && v != "" {
		apiObject.PayloadField = aws.String(v)
	}

	if v, ok := tfMap["range_key_field"].(string); ok && v != "" {
		apiObject.RangeKeyField = aws.String(v)
	}

	if v, ok := tfMap["range_key_type"].(string); ok && v != "" {
		apiObject.RangeKeyType = awstypes.DynamoKeyType(v)
	}

	if v, ok := tfMap["range_key_value"].(string); ok && v != "" {
		apiObject.RangeKeyValue = aws.String(v)
	}

	if v, ok := tfMap[names.AttrRoleARN].(string); ok && v != "" {
		apiObject.RoleArn = aws.String(v)
	}

	if v, ok := tfMap[names.AttrTableName].(string); ok && v != "" {
		apiObject.TableName = aws.String(v)
	}

	return apiObject
}

func expandDynamoDBv2Action(tfList []interface{}) *awstypes.DynamoDBv2Action {
	if len(tfList) == 0 || tfList[0] == nil {
		return nil
	}

	apiObject := &awstypes.DynamoDBv2Action{}
	tfMap := tfList[0].(map[string]interface{})

	if v, ok := tfMap["put_item"].([]interface{}); ok {
		apiObject.PutItem = expandPutItemInput(v)
	}

	if v, ok := tfMap[names.AttrRoleARN].(string); ok && v != "" {
		apiObject.RoleArn = aws.String(v)
	}

	return apiObject
}

func expandElasticsearchAction(tfList []interface{}) *awstypes.ElasticsearchAction {
	if len(tfList) == 0 || tfList[0] == nil {
		return nil
	}

	apiObject := &awstypes.ElasticsearchAction{}
	tfMap := tfList[0].(map[string]interface{})

	if v, ok := tfMap[names.AttrEndpoint].(string); ok && v != "" {
		apiObject.Endpoint = aws.String(v)
	}

	if v, ok := tfMap[names.AttrID].(string); ok && v != "" {
		apiObject.Id = aws.String(v)
	}

	if v, ok := tfMap["index"].(string); ok && v != "" {
		apiObject.Index = aws.String(v)
	}

	if v, ok := tfMap[names.AttrRoleARN].(string); ok && v != "" {
		apiObject.RoleArn = aws.String(v)
	}

	if v, ok := tfMap[names.AttrType].(string); ok && v != "" {
		apiObject.Type = aws.String(v)
	}

	return apiObject
}

func expandFirehoseAction(tfList []interface{}) *awstypes.FirehoseAction {
	if len(tfList) == 0 || tfList[0] == nil {
		return nil
	}

	apiObject := &awstypes.FirehoseAction{}
	tfMap := tfList[0].(map[string]interface{})

	if v, ok := tfMap["batch_mode"].(bool); ok {
		apiObject.BatchMode = aws.Bool(v)
	}

	if v, ok := tfMap["delivery_stream_name"].(string); ok && v != "" {
		apiObject.DeliveryStreamName = aws.String(v)
	}

	if v, ok := tfMap[names.AttrRoleARN].(string); ok && v != "" {
		apiObject.RoleArn = aws.String(v)
	}

	if v, ok := tfMap["separator"].(string); ok && v != "" {
		apiObject.Separator = aws.String(v)
	}

	return apiObject
}

func expandHTTPAction(tfList []interface{}) *awstypes.HttpAction {
	if len(tfList) == 0 || tfList[0] == nil {
		return nil
	}

	apiObject := &awstypes.HttpAction{}
	tfMap := tfList[0].(map[string]interface{})

	if v, ok := tfMap[names.AttrURL].(string); ok && v != "" {
		apiObject.Url = aws.String(v)
	}

	if v, ok := tfMap["confirmation_url"].(string); ok && v != "" {
		apiObject.ConfirmationUrl = aws.String(v)
	}

	if v, ok := tfMap["http_header"].([]interface{}); ok {
		headerObjs := []awstypes.HttpActionHeader{}
		for _, val := range v {
			if m, ok := val.(map[string]interface{}); ok {
				headerObj := awstypes.HttpActionHeader{}
				if v, ok := m[names.AttrKey].(string); ok && v != "" {
					headerObj.Key = aws.String(v)
				}
				if v, ok := m[names.AttrValue].(string); ok && v != "" {
					headerObj.Value = aws.String(v)
				}
				headerObjs = append(headerObjs, headerObj)
			}
		}
		apiObject.Headers = headerObjs
	}

	return apiObject
}

func expandAnalyticsAction(tfList []interface{}) *awstypes.IotAnalyticsAction {
	if len(tfList) == 0 || tfList[0] == nil {
		return nil
	}

	apiObject := &awstypes.IotAnalyticsAction{}
	tfMap := tfList[0].(map[string]interface{})

	if v, ok := tfMap["batch_mode"].(bool); ok {
		apiObject.BatchMode = aws.Bool(v)
	}

	if v, ok := tfMap["channel_name"].(string); ok && v != "" {
		apiObject.ChannelName = aws.String(v)
	}

	if v, ok := tfMap[names.AttrRoleARN].(string); ok && v != "" {
		apiObject.RoleArn = aws.String(v)
	}

	return apiObject
}

func expandEventsAction(tfList []interface{}) *awstypes.IotEventsAction {
	if len(tfList) == 0 || tfList[0] == nil {
		return nil
	}

	apiObject := &awstypes.IotEventsAction{}
	tfMap := tfList[0].(map[string]interface{})

	if v, ok := tfMap["batch_mode"].(bool); ok {
		apiObject.BatchMode = aws.Bool(v)
	}

	if v, ok := tfMap["input_name"].(string); ok && v != "" {
		apiObject.InputName = aws.String(v)
	}

	if v, ok := tfMap["message_id"].(string); ok && v != "" {
		apiObject.MessageId = aws.String(v)
	}

	if v, ok := tfMap[names.AttrRoleARN].(string); ok && v != "" {
		apiObject.RoleArn = aws.String(v)
	}

	return apiObject
}

func expandKafkaAction(tfList []interface{}) *awstypes.KafkaAction {
	if len(tfList) == 0 || tfList[0] == nil {
		return nil
	}

	apiObject := &awstypes.KafkaAction{}
	tfMap := tfList[0].(map[string]interface{})

	if v, ok := tfMap["client_properties"].(map[string]interface{}); ok && len(v) > 0 {
		apiObject.ClientProperties = flex.ExpandStringValueMap(v)
	}

	if v, ok := tfMap[names.AttrDestinationARN].(string); ok && v != "" {
		apiObject.DestinationArn = aws.String(v)
	}

	if v, ok := tfMap[names.AttrHeader].([]interface{}); ok && len(v) > 0 {
		apiObject.Headers = expandKafkaHeader(v)
	}

	if v, ok := tfMap[names.AttrKey].(string); ok && v != "" {
		apiObject.Key = aws.String(v)
	}

	if v, ok := tfMap["partition"].(string); ok && v != "" {
		apiObject.Partition = aws.String(v)
	}

	if v, ok := tfMap["topic"].(string); ok && v != "" {
		apiObject.Topic = aws.String(v)
	}

	if reflect.DeepEqual(&awstypes.KafkaAction{}, apiObject) {
		return nil
	}

	return apiObject
}

func expandKafkaHeader(tfList []interface{}) []awstypes.KafkaActionHeader {
	var apiObjects []awstypes.KafkaActionHeader
	for _, elem := range tfList {
		tfMap := elem.(map[string]interface{})

		apiObject := awstypes.KafkaActionHeader{}
		if v, ok := tfMap[names.AttrKey].(string); ok && v != "" {
			apiObject.Key = aws.String(v)
		}

		if v, ok := tfMap[names.AttrValue].(string); ok && v != "" {
			apiObject.Value = aws.String(v)
		}

		apiObjects = append(apiObjects, apiObject)
	}

	return apiObjects
}

func expandKinesisAction(tfList []interface{}) *awstypes.KinesisAction {
	if len(tfList) == 0 || tfList[0] == nil {
		return nil
	}

	apiObject := &awstypes.KinesisAction{}
	tfMap := tfList[0].(map[string]interface{})

	if v, ok := tfMap["partition_key"].(string); ok && v != "" {
		apiObject.PartitionKey = aws.String(v)
	}

	if v, ok := tfMap[names.AttrRoleARN].(string); ok && v != "" {
		apiObject.RoleArn = aws.String(v)
	}

	if v, ok := tfMap["stream_name"].(string); ok && v != "" {
		apiObject.StreamName = aws.String(v)
	}

	return apiObject
}

func expandLambdaAction(tfList []interface{}) *awstypes.LambdaAction {
	if len(tfList) == 0 || tfList[0] == nil {
		return nil
	}

	apiObject := &awstypes.LambdaAction{}
	tfMap := tfList[0].(map[string]interface{})

	if v, ok := tfMap[names.AttrFunctionARN].(string); ok && v != "" {
		apiObject.FunctionArn = aws.String(v)
	}

	return apiObject
}

func expandRepublishAction(tfList []interface{}) *awstypes.RepublishAction {
	if len(tfList) == 0 || tfList[0] == nil {
		return nil
	}

	apiObject := &awstypes.RepublishAction{}
	tfMap := tfList[0].(map[string]interface{})

	if v, ok := tfMap["qos"].(int); ok {
		apiObject.Qos = aws.Int32(int32(v))
	}

	if v, ok := tfMap[names.AttrRoleARN].(string); ok && v != "" {
		apiObject.RoleArn = aws.String(v)
	}

	if v, ok := tfMap["topic"].(string); ok && v != "" {
		apiObject.Topic = aws.String(v)
	}

	return apiObject
}

func expandS3Action(tfList []interface{}) *awstypes.S3Action {
	if len(tfList) == 0 || tfList[0] == nil {
		return nil
	}

	apiObject := &awstypes.S3Action{}
	tfMap := tfList[0].(map[string]interface{})

	if v, ok := tfMap[names.AttrBucketName].(string); ok && v != "" {
		apiObject.BucketName = aws.String(v)
	}

	if v, ok := tfMap["canned_acl"].(string); ok && v != "" {
		apiObject.CannedAcl = awstypes.CannedAccessControlList(v)
	}

	if v, ok := tfMap[names.AttrKey].(string); ok && v != "" {
		apiObject.Key = aws.String(v)
	}

	if v, ok := tfMap[names.AttrRoleARN].(string); ok && v != "" {
		apiObject.RoleArn = aws.String(v)
	}

	return apiObject
}

func expandSNSAction(tfList []interface{}) *awstypes.SnsAction {
	if len(tfList) == 0 || tfList[0] == nil {
		return nil
	}

	apiObject := &awstypes.SnsAction{}
	tfMap := tfList[0].(map[string]interface{})

	if v, ok := tfMap["message_format"].(string); ok && v != "" {
		apiObject.MessageFormat = awstypes.MessageFormat(v)
	}

	if v, ok := tfMap[names.AttrRoleARN].(string); ok && v != "" {
		apiObject.RoleArn = aws.String(v)
	}

	if v, ok := tfMap[names.AttrTargetARN].(string); ok && v != "" {
		apiObject.TargetArn = aws.String(v)
	}

	return apiObject
}

func expandSQSAction(tfList []interface{}) *awstypes.SqsAction {
	if len(tfList) == 0 || tfList[0] == nil {
		return nil
	}

	apiObject := &awstypes.SqsAction{}
	tfMap := tfList[0].(map[string]interface{})

	if v, ok := tfMap["queue_url"].(string); ok && v != "" {
		apiObject.QueueUrl = aws.String(v)
	}

	if v, ok := tfMap[names.AttrRoleARN].(string); ok && v != "" {
		apiObject.RoleArn = aws.String(v)
	}

	if v, ok := tfMap["use_base64"].(bool); ok {
		apiObject.UseBase64 = aws.Bool(v)
	}

	return apiObject
}

func expandStepFunctionsAction(tfList []interface{}) *awstypes.StepFunctionsAction {
	if len(tfList) == 0 || tfList[0] == nil {
		return nil
	}

	apiObject := &awstypes.StepFunctionsAction{}
	tfMap := tfList[0].(map[string]interface{})

	if v, ok := tfMap["execution_name_prefix"].(string); ok && v != "" {
		apiObject.ExecutionNamePrefix = aws.String(v)
	}

	if v, ok := tfMap["state_machine_name"].(string); ok && v != "" {
		apiObject.StateMachineName = aws.String(v)
	}

	if v, ok := tfMap[names.AttrRoleARN].(string); ok && v != "" {
		apiObject.RoleArn = aws.String(v)
	}

	return apiObject
}

func expandTimestreamAction(tfList []interface{}) *awstypes.TimestreamAction {
	if len(tfList) == 0 || tfList[0] == nil {
		return nil
	}

	apiObject := &awstypes.TimestreamAction{}
	tfMap := tfList[0].(map[string]interface{})

	if v, ok := tfMap[names.AttrDatabaseName].(string); ok && v != "" {
		apiObject.DatabaseName = aws.String(v)
	}

	if v, ok := tfMap["dimension"].(*schema.Set); ok {
		apiObject.Dimensions = expandTimestreamDimensions(v)
	}

	if v, ok := tfMap[names.AttrRoleARN].(string); ok && v != "" {
		apiObject.RoleArn = aws.String(v)
	}

	if v, ok := tfMap[names.AttrTableName].(string); ok && v != "" {
		apiObject.TableName = aws.String(v)
	}

	if v, ok := tfMap["timestamp"].([]interface{}); ok {
		apiObject.Timestamp = expandTimestreamTimestamp(v)
	}

	return apiObject
}

func expandTimestreamDimensions(tfSet *schema.Set) []awstypes.TimestreamDimension {
	if tfSet == nil || tfSet.Len() == 0 {
		return nil
	}

	apiObjects := make([]awstypes.TimestreamDimension, tfSet.Len())
	for i, elem := range tfSet.List() {
		if tfMap, ok := elem.(map[string]interface{}); ok {
			apiObject := awstypes.TimestreamDimension{}

			if v, ok := tfMap[names.AttrName].(string); ok && v != "" {
				apiObject.Name = aws.String(v)
			}

			if v, ok := tfMap[names.AttrValue].(string); ok && v != "" {
				apiObject.Value = aws.String(v)
			}

			apiObjects[i] = apiObject
		}
	}

	return apiObjects
}

func expandTimestreamTimestamp(tfList []interface{}) *awstypes.TimestreamTimestamp {
	if len(tfList) == 0 || tfList[0] == nil {
		return nil
	}

	apiObject := &awstypes.TimestreamTimestamp{}
	tfMap := tfList[0].(map[string]interface{})

	if v, ok := tfMap[names.AttrUnit].(string); ok && v != "" {
		apiObject.Unit = aws.String(v)
	}

	if v, ok := tfMap[names.AttrValue].(string); ok && v != "" {
		apiObject.Value = aws.String(v)
	}

	return apiObject
}

func expandTopicRulePayload(d *schema.ResourceData) *awstypes.TopicRulePayload {
	var actions []awstypes.Action

	// Legacy root attribute handling
	for _, tfMapRaw := range d.Get("cloudwatch_alarm").(*schema.Set).List() {
		action := expandCloudWatchAlarmAction([]interface{}{tfMapRaw})

		if action == nil {
			continue
		}

		actions = append(actions, awstypes.Action{CloudwatchAlarm: action})
	}

	// Legacy root attribute handling
	for _, tfMapRaw := range d.Get(names.AttrCloudWatchLogs).(*schema.Set).List() {
		action := expandCloudWatchLogsAction([]interface{}{tfMapRaw})

		if action == nil {
			continue
		}

		actions = append(actions, awstypes.Action{CloudwatchLogs: action})
	}

	// Legacy root attribute handling
	for _, tfMapRaw := range d.Get("cloudwatch_metric").(*schema.Set).List() {
		action := expandCloudWatchMetricAction([]interface{}{tfMapRaw})

		if action == nil {
			continue
		}

		actions = append(actions, awstypes.Action{CloudwatchMetric: action})
	}

	// Legacy root attribute handling
	for _, tfMapRaw := range d.Get("dynamodb").(*schema.Set).List() {
		action := expandDynamoDBAction([]interface{}{tfMapRaw})

		if action == nil {
			continue
		}

		actions = append(actions, awstypes.Action{DynamoDB: action})
	}

	// Legacy root attribute handling
	for _, tfMapRaw := range d.Get("dynamodbv2").(*schema.Set).List() {
		action := expandDynamoDBv2Action([]interface{}{tfMapRaw})

		if action == nil {
			continue
		}

		actions = append(actions, awstypes.Action{DynamoDBv2: action})
	}

	// Legacy root attribute handling
	for _, tfMapRaw := range d.Get("elasticsearch").(*schema.Set).List() {
		action := expandElasticsearchAction([]interface{}{tfMapRaw})

		if action == nil {
			continue
		}

		actions = append(actions, awstypes.Action{Elasticsearch: action})
	}

	// Legacy root attribute handling
	for _, tfMapRaw := range d.Get("firehose").(*schema.Set).List() {
		action := expandFirehoseAction([]interface{}{tfMapRaw})

		if action == nil {
			continue
		}

		actions = append(actions, awstypes.Action{Firehose: action})
	}

	// Legacy root attribute handling
	for _, tfMapRaw := range d.Get("http").(*schema.Set).List() {
		action := expandHTTPAction([]interface{}{tfMapRaw})

		if action == nil {
			continue
		}

		actions = append(actions, awstypes.Action{Http: action})
	}

	// Legacy root attribute handling
	for _, tfMapRaw := range d.Get("iot_analytics").(*schema.Set).List() {
		action := expandAnalyticsAction([]interface{}{tfMapRaw})

		if action == nil {
			continue
		}

		actions = append(actions, awstypes.Action{IotAnalytics: action})
	}

	// Legacy root attribute handling
	for _, tfMapRaw := range d.Get("iot_events").(*schema.Set).List() {
		action := expandEventsAction([]interface{}{tfMapRaw})

		if action == nil {
			continue
		}

		actions = append(actions, awstypes.Action{IotEvents: action})
	}

	// Legacy root attribute handling
	for _, tfMapRaw := range d.Get("kafka").(*schema.Set).List() {
		action := expandKafkaAction([]interface{}{tfMapRaw})

		if action == nil {
			continue
		}

		actions = append(actions, awstypes.Action{Kafka: action})
	}

	// Legacy root attribute handling
	for _, tfMapRaw := range d.Get("kinesis").(*schema.Set).List() {
		action := expandKinesisAction([]interface{}{tfMapRaw})

		if action == nil {
			continue
		}

		actions = append(actions, awstypes.Action{Kinesis: action})
	}

	// Legacy root attribute handling
	for _, tfMapRaw := range d.Get("lambda").(*schema.Set).List() {
		action := expandLambdaAction([]interface{}{tfMapRaw})

		if action == nil {
			continue
		}

		actions = append(actions, awstypes.Action{Lambda: action})
	}

	// Legacy root attribute handling
	for _, tfMapRaw := range d.Get("republish").(*schema.Set).List() {
		action := expandRepublishAction([]interface{}{tfMapRaw})

		if action == nil {
			continue
		}

		actions = append(actions, awstypes.Action{Republish: action})
	}

	// Legacy root attribute handling
	for _, tfMapRaw := range d.Get("s3").(*schema.Set).List() {
		action := expandS3Action([]interface{}{tfMapRaw})

		if action == nil {
			continue
		}

		actions = append(actions, awstypes.Action{S3: action})
	}

	// Legacy root attribute handling
	for _, tfMapRaw := range d.Get("sns").(*schema.Set).List() {
		action := expandSNSAction([]interface{}{tfMapRaw})

		if action == nil {
			continue
		}

		actions = append(actions, awstypes.Action{Sns: action})
	}

	// Legacy root attribute handling
	for _, tfMapRaw := range d.Get("sqs").(*schema.Set).List() {
		action := expandSQSAction([]interface{}{tfMapRaw})

		if action == nil {
			continue
		}

		actions = append(actions, awstypes.Action{Sqs: action})
	}

	// Legacy root attribute handling
	for _, tfMapRaw := range d.Get("step_functions").(*schema.Set).List() {
		action := expandStepFunctionsAction([]interface{}{tfMapRaw})

		if action == nil {
			continue
		}

		actions = append(actions, awstypes.Action{StepFunctions: action})
	}

	// Legacy root attribute handling
	for _, tfMapRaw := range d.Get("timestream").(*schema.Set).List() {
		action := expandTimestreamAction([]interface{}{tfMapRaw})

		if action == nil {
			continue
		}

		actions = append(actions, awstypes.Action{Timestream: action})
	}

	// Prevent sending empty Actions:
	// - missing required field, CreateTopicRuleInput.TopicRulePayload.Actions
	if len(actions) == 0 {
		actions = []awstypes.Action{}
	}

	var iotErrorAction *awstypes.Action
	errorAction := d.Get("error_action").([]interface{})
	if len(errorAction) > 0 {
		for k, v := range errorAction[0].(map[string]interface{}) {
			switch k {
			case "cloudwatch_alarm":
				for _, tfMapRaw := range v.([]interface{}) {
					action := expandCloudWatchAlarmAction([]interface{}{tfMapRaw})
					if action == nil {
						continue
					}

					iotErrorAction = &awstypes.Action{CloudwatchAlarm: action}
				}
			case "cloudwatch_logs":
				for _, tfMapRaw := range v.([]interface{}) {
					action := expandCloudWatchLogsAction([]interface{}{tfMapRaw})

					if action == nil {
						continue
					}

					iotErrorAction = &awstypes.Action{CloudwatchLogs: action}
				}
			case "cloudwatch_metric":
				for _, tfMapRaw := range v.([]interface{}) {
					action := expandCloudWatchMetricAction([]interface{}{tfMapRaw})

					if action == nil {
						continue
					}

					iotErrorAction = &awstypes.Action{CloudwatchMetric: action}
				}
			case "dynamodb":
				for _, tfMapRaw := range v.([]interface{}) {
					action := expandDynamoDBAction([]interface{}{tfMapRaw})

					if action == nil {
						continue
					}

					iotErrorAction = &awstypes.Action{DynamoDB: action}
				}
			case "dynamodbv2":
				for _, tfMapRaw := range v.([]interface{}) {
					action := expandDynamoDBv2Action([]interface{}{tfMapRaw})

					if action == nil {
						continue
					}

					iotErrorAction = &awstypes.Action{DynamoDBv2: action}
				}
			case "elasticsearch":
				for _, tfMapRaw := range v.([]interface{}) {
					action := expandElasticsearchAction([]interface{}{tfMapRaw})

					if action == nil {
						continue
					}

					iotErrorAction = &awstypes.Action{Elasticsearch: action}
				}
			case "firehose":
				for _, tfMapRaw := range v.([]interface{}) {
					action := expandFirehoseAction([]interface{}{tfMapRaw})

					if action == nil {
						continue
					}

					iotErrorAction = &awstypes.Action{Firehose: action}
				}
			case "http":
				for _, tfMapRaw := range v.([]interface{}) {
					action := expandHTTPAction([]interface{}{tfMapRaw})

					if action == nil {
						continue
					}

					iotErrorAction = &awstypes.Action{Http: action}
				}
			case "iot_analytics":
				for _, tfMapRaw := range v.([]interface{}) {
					action := expandAnalyticsAction([]interface{}{tfMapRaw})

					if action == nil {
						continue
					}

					iotErrorAction = &awstypes.Action{IotAnalytics: action}
				}
			case "iot_events":
				for _, tfMapRaw := range v.([]interface{}) {
					action := expandEventsAction([]interface{}{tfMapRaw})

					if action == nil {
						continue
					}

					iotErrorAction = &awstypes.Action{IotEvents: action}
				}
			case "kafka":
				for _, tfMapRaw := range v.([]interface{}) {
					action := expandKafkaAction([]interface{}{tfMapRaw})

					if action == nil {
						continue
					}

					iotErrorAction = &awstypes.Action{Kafka: action}
				}
			case "kinesis":
				for _, tfMapRaw := range v.([]interface{}) {
					action := expandKinesisAction([]interface{}{tfMapRaw})

					if action == nil {
						continue
					}

					iotErrorAction = &awstypes.Action{Kinesis: action}
				}
			case "lambda":
				for _, tfMapRaw := range v.([]interface{}) {
					action := expandLambdaAction([]interface{}{tfMapRaw})

					if action == nil {
						continue
					}

					iotErrorAction = &awstypes.Action{Lambda: action}
				}
			case "republish":
				for _, tfMapRaw := range v.([]interface{}) {
					action := expandRepublishAction([]interface{}{tfMapRaw})

					if action == nil {
						continue
					}

					iotErrorAction = &awstypes.Action{Republish: action}
				}
			case "s3":
				for _, tfMapRaw := range v.([]interface{}) {
					action := expandS3Action([]interface{}{tfMapRaw})

					if action == nil {
						continue
					}

					iotErrorAction = &awstypes.Action{S3: action}
				}
			case "sns":
				for _, tfMapRaw := range v.([]interface{}) {
					action := expandSNSAction([]interface{}{tfMapRaw})

					if action == nil {
						continue
					}

					iotErrorAction = &awstypes.Action{Sns: action}
				}
			case "sqs":
				for _, tfMapRaw := range v.([]interface{}) {
					action := expandSQSAction([]interface{}{tfMapRaw})

					if action == nil {
						continue
					}

					iotErrorAction = &awstypes.Action{Sqs: action}
				}
			case "step_functions":
				for _, tfMapRaw := range v.([]interface{}) {
					action := expandStepFunctionsAction([]interface{}{tfMapRaw})

					if action == nil {
						continue
					}

					iotErrorAction = &awstypes.Action{StepFunctions: action}
				}
			case "timestream":
				for _, tfMapRaw := range v.([]interface{}) {
					action := expandTimestreamAction([]interface{}{tfMapRaw})

					if action == nil {
						continue
					}

					iotErrorAction = &awstypes.Action{Timestream: action}
				}
			}
		}
	}

	return &awstypes.TopicRulePayload{
		Actions:          actions,
		AwsIotSqlVersion: aws.String(d.Get("sql_version").(string)),
		Description:      aws.String(d.Get(names.AttrDescription).(string)),
		ErrorAction:      iotErrorAction,
		RuleDisabled:     aws.Bool(!d.Get(names.AttrEnabled).(bool)),
		Sql:              aws.String(d.Get("sql").(string)),
	}
}

func flattenCloudWatchAlarmAction(apiObject *awstypes.CloudwatchAlarmAction) []interface{} {
	if apiObject == nil {
		return nil
	}

	tfMap := make(map[string]interface{})

	if v := apiObject.AlarmName; v != nil {
		tfMap["alarm_name"] = aws.ToString(v)
	}

	if v := apiObject.RoleArn; v != nil {
		tfMap[names.AttrRoleARN] = aws.ToString(v)
	}

	if v := apiObject.StateReason; v != nil {
		tfMap["state_reason"] = aws.ToString(v)
	}

	if v := apiObject.StateValue; v != nil {
		tfMap["state_value"] = aws.ToString(v)
	}

	return []interface{}{tfMap}
}

// Legacy root attribute handling
func flattenCloudWatchAlarmActions(actions []awstypes.Action) []interface{} {
	results := make([]interface{}, 0)

	for _, action := range actions {
		if v := action.CloudwatchAlarm; v != nil {
			results = append(results, flattenCloudWatchAlarmAction(v)...)
		}
	}

	return results
}

func flattenCloudWatchLogsAction(apiObject *awstypes.CloudwatchLogsAction) []interface{} {
	if apiObject == nil {
		return nil
	}

	tfMap := make(map[string]interface{})

	if v := apiObject.LogGroupName; v != nil {
		tfMap[names.AttrLogGroupName] = aws.ToString(v)
	}

	if v := apiObject.RoleArn; v != nil {
		tfMap[names.AttrRoleARN] = aws.ToString(v)
	}

	return []interface{}{tfMap}
}

// Legacy root attribute handling
func flattenCloudWatchLogsActions(actions []awstypes.Action) []interface{} {
	results := make([]interface{}, 0)

	for _, action := range actions {
		if v := action.CloudwatchLogs; v != nil {
			results = append(results, flattenCloudWatchLogsAction(v)...)
		}
	}

	return results
}

// Legacy root attribute handling
func flattenCloudWatchMetricActions(actions []awstypes.Action) []interface{} {
	results := make([]interface{}, 0)

	for _, action := range actions {
		if v := action.CloudwatchMetric; v != nil {
			results = append(results, flattenCloudWatchMetricAction(v)...)
		}
	}

	return results
}

func flattenCloudWatchMetricAction(apiObject *awstypes.CloudwatchMetricAction) []interface{} {
	if apiObject == nil {
		return nil
	}

	tfMap := make(map[string]interface{})

	if v := apiObject.MetricName; v != nil {
		tfMap[names.AttrMetricName] = aws.ToString(v)
	}

	if v := apiObject.MetricNamespace; v != nil {
		tfMap["metric_namespace"] = aws.ToString(v)
	}

	if v := apiObject.MetricTimestamp; v != nil {
		tfMap["metric_timestamp"] = aws.ToString(v)
	}

	if v := apiObject.MetricUnit; v != nil {
		tfMap["metric_unit"] = aws.ToString(v)
	}

	if v := apiObject.MetricValue; v != nil {
		tfMap["metric_value"] = aws.ToString(v)
	}

	if v := apiObject.RoleArn; v != nil {
		tfMap[names.AttrRoleARN] = aws.ToString(v)
	}

	return []interface{}{tfMap}
}

// Legacy root attribute handling
func flattenDynamoDBActions(actions []awstypes.Action) []interface{} {
	results := make([]interface{}, 0)

	for _, action := range actions {
		if v := action.DynamoDB; v != nil {
			results = append(results, flattenDynamoDBAction(v)...)
		}
	}

	return results
}

func flattenDynamoDBAction(apiObject *awstypes.DynamoDBAction) []interface{} {
	if apiObject == nil {
		return nil
	}

	tfMap := make(map[string]interface{})

	if v := apiObject.HashKeyField; v != nil {
		tfMap["hash_key_field"] = aws.ToString(v)
	}

	tfMap["hash_key_type"] = apiObject.HashKeyType

	if v := apiObject.HashKeyValue; v != nil {
		tfMap["hash_key_value"] = aws.ToString(v)
	}

	if v := apiObject.PayloadField; v != nil {
		tfMap["payload_field"] = aws.ToString(v)
	}

	if v := apiObject.Operation; v != nil {
		tfMap["operation"] = aws.ToString(v)
	}

	if v := apiObject.RangeKeyField; v != nil {
		tfMap["range_key_field"] = aws.ToString(v)
	}

	tfMap["range_key_type"] = apiObject.RangeKeyType

	if v := apiObject.RangeKeyValue; v != nil {
		tfMap["range_key_value"] = aws.ToString(v)
	}

	if v := apiObject.RoleArn; v != nil {
		tfMap[names.AttrRoleARN] = aws.ToString(v)
	}

	if v := apiObject.TableName; v != nil {
		tfMap[names.AttrTableName] = aws.ToString(v)
	}

	return []interface{}{tfMap}
}

// Legacy root attribute handling
func flattenDynamoDBv2Actions(actions []awstypes.Action) []interface{} {
	results := make([]interface{}, 0)

	for _, action := range actions {
		if v := action.DynamoDBv2; v != nil {
			results = append(results, flattenDynamoDBv2Action(v)...)
		}
	}

	return results
}

func flattenDynamoDBv2Action(apiObject *awstypes.DynamoDBv2Action) []interface{} {
	if apiObject == nil {
		return nil
	}

	tfMap := make(map[string]interface{})

	if v := apiObject.PutItem; v != nil {
		tfMap["put_item"] = flattenPutItemInput(v)
	}

	if v := apiObject.RoleArn; v != nil {
		tfMap[names.AttrRoleARN] = aws.ToString(v)
	}

	return []interface{}{tfMap}
}

// Legacy root attribute handling
func flattenElasticsearchActions(actions []awstypes.Action) []interface{} {
	results := make([]interface{}, 0)

	for _, action := range actions {
		if v := action.Elasticsearch; v != nil {
			results = append(results, flattenElasticsearchAction(v)...)
		}
	}

	return results
}

func flattenElasticsearchAction(apiObject *awstypes.ElasticsearchAction) []interface{} {
	if apiObject == nil {
		return nil
	}

	tfMap := make(map[string]interface{})

	if v := apiObject.Endpoint; v != nil {
		tfMap[names.AttrEndpoint] = aws.ToString(v)
	}

	if v := apiObject.Id; v != nil {
		tfMap[names.AttrID] = aws.ToString(v)
	}

	if v := apiObject.Index; v != nil {
		tfMap["index"] = aws.ToString(v)
	}

	if v := apiObject.Type; v != nil {
		tfMap[names.AttrType] = aws.ToString(v)
	}

	if v := apiObject.RoleArn; v != nil {
		tfMap[names.AttrRoleARN] = aws.ToString(v)
	}

	return []interface{}{tfMap}
}

// Legacy root attribute handling
func flattenFirehoseActions(actions []awstypes.Action) []interface{} {
	results := make([]interface{}, 0)

	for _, action := range actions {
		if v := action.Firehose; v != nil {
			results = append(results, flattenFirehoseAction(v)...)
		}
	}

	return results
}

func flattenFirehoseAction(apiObject *awstypes.FirehoseAction) []interface{} {
	if apiObject == nil {
		return nil
	}

	tfMap := make(map[string]interface{})

	if v := apiObject.BatchMode; v != nil {
		tfMap["batch_mode"] = aws.ToBool(v)
	}

	if v := apiObject.DeliveryStreamName; v != nil {
		tfMap["delivery_stream_name"] = aws.ToString(v)
	}

	if v := apiObject.RoleArn; v != nil {
		tfMap[names.AttrRoleARN] = aws.ToString(v)
	}

	if v := apiObject.Separator; v != nil {
		tfMap["separator"] = aws.ToString(v)
	}

	return []interface{}{tfMap}
}

// Legacy root attribute handling
func flattenHTTPActions(actions []awstypes.Action) []interface{} {
	results := make([]interface{}, 0)

	for _, action := range actions {
		if v := action.Http; v != nil {
			results = append(results, flattenHTTPAction(v)...)
		}
	}

	return results
}

func flattenHTTPAction(apiObject *awstypes.HttpAction) []interface{} {
	if apiObject == nil {
		return nil
	}

	tfMap := make(map[string]interface{})

	if v := apiObject.Url; v != nil {
		tfMap[names.AttrURL] = aws.ToString(v)
	}

	if v := apiObject.ConfirmationUrl; v != nil {
		tfMap["confirmation_url"] = aws.ToString(v)
	}

	if v := apiObject.Headers; v != nil {
		headers := []map[string]string{}

		for _, h := range v {
			m := map[string]string{
				names.AttrKey:   aws.ToString(h.Key),
				names.AttrValue: aws.ToString(h.Value),
			}
			headers = append(headers, m)
		}
		tfMap["http_header"] = headers
	}

	return []interface{}{tfMap}
}

// Legacy root attribute handling
func flattenAnalyticsActions(actions []awstypes.Action) []interface{} {
	results := make([]interface{}, 0)

	for _, action := range actions {
		if v := action.IotAnalytics; v != nil {
			results = append(results, flattenAnalyticsAction(v)...)
		}
	}

	return results
}

func flattenAnalyticsAction(apiObject *awstypes.IotAnalyticsAction) []interface{} {
	if apiObject == nil {
		return nil
	}

	tfMap := make(map[string]interface{})

	if v := apiObject.BatchMode; v != nil {
		tfMap["batch_mode"] = aws.ToBool(v)
	}

	if v := apiObject.ChannelName; v != nil {
		tfMap["channel_name"] = aws.ToString(v)
	}

	if v := apiObject.RoleArn; v != nil {
		tfMap[names.AttrRoleARN] = aws.ToString(v)
	}

	return []interface{}{tfMap}
}

// Legacy root attribute handling
func flattenEventsActions(actions []awstypes.Action) []interface{} {
	results := make([]interface{}, 0)

	for _, action := range actions {
		if v := action.IotEvents; v != nil {
			results = append(results, flattenEventsAction(v)...)
		}
	}

	return results
}

func flattenEventsAction(apiObject *awstypes.IotEventsAction) []interface{} {
	if apiObject == nil {
		return nil
	}

	tfMap := make(map[string]interface{})

	if v := apiObject.BatchMode; v != nil {
		tfMap["batch_mode"] = aws.ToBool(v)
	}

	if v := apiObject.InputName; v != nil {
		tfMap["input_name"] = aws.ToString(v)
	}

	if v := apiObject.MessageId; v != nil {
		tfMap["message_id"] = aws.ToString(v)
	}

	if v := apiObject.RoleArn; v != nil {
		tfMap[names.AttrRoleARN] = aws.ToString(v)
	}

	return []interface{}{tfMap}
}

// Legacy root attribute handling
func flattenKafkaActions(actions []awstypes.Action) []interface{} {
	results := make([]interface{}, 0)

	for _, action := range actions {
		if v := action.Kafka; v != nil {
			results = append(results, flattenKafkaAction(v)...)
		}
	}

	return results
}

func flattenKafkaAction(apiObject *awstypes.KafkaAction) []interface{} {
	if apiObject == nil {
		return nil
	}

	tfMap := make(map[string]interface{})

	if v := apiObject.ClientProperties; v != nil {
		tfMap["client_properties"] = aws.StringMap(v)
	}

	if v := apiObject.DestinationArn; v != nil {
		tfMap[names.AttrDestinationARN] = aws.ToString(v)
	}

	if v := apiObject.Headers; v != nil {
		tfMap[names.AttrHeader] = flattenKafkaHeaders(v)
	}

	if v := apiObject.Key; v != nil {
		tfMap[names.AttrKey] = aws.ToString(v)
	}

	if v := apiObject.Partition; v != nil {
		tfMap["partition"] = aws.ToString(v)
	}

	if v := apiObject.Topic; v != nil {
		tfMap["topic"] = aws.ToString(v)
	}

	return []interface{}{tfMap}
}

func flattenKafkaHeaders(apiObjects []awstypes.KafkaActionHeader) []interface{} {
	results := make([]interface{}, 0)

	for _, apiObject := range apiObjects {
		tfMap := make(map[string]interface{})

		if v := apiObject.Key; v != nil {
			tfMap[names.AttrKey] = aws.ToString(v)
		}

		if v := apiObject.Value; v != nil {
			tfMap[names.AttrValue] = aws.ToString(v)
		}
		results = append(results, tfMap)
	}

	return results
}

// Legacy root attribute handling
func flattenKinesisActions(actions []awstypes.Action) []interface{} {
	results := make([]interface{}, 0)

	for _, action := range actions {
		if v := action.Kinesis; v != nil {
			results = append(results, flattenKinesisAction(v)...)
		}
	}

	return results
}

func flattenKinesisAction(apiObject *awstypes.KinesisAction) []interface{} {
	if apiObject == nil {
		return nil
	}

	tfMap := make(map[string]interface{})

	if v := apiObject.PartitionKey; v != nil {
		tfMap["partition_key"] = aws.ToString(v)
	}

	if v := apiObject.RoleArn; v != nil {
		tfMap[names.AttrRoleARN] = aws.ToString(v)
	}

	if v := apiObject.StreamName; v != nil {
		tfMap["stream_name"] = aws.ToString(v)
	}

	return []interface{}{tfMap}
}

// Legacy root attribute handling
func flattenLambdaActions(actions []awstypes.Action) []interface{} {
	results := make([]interface{}, 0)

	for _, action := range actions {
		if v := action.Lambda; v != nil {
			results = append(results, flattenLambdaAction(v)...)
		}
	}

	return results
}

func flattenLambdaAction(apiObject *awstypes.LambdaAction) []interface{} {
	if apiObject == nil {
		return nil
	}

	tfMap := make(map[string]interface{})

	if v := apiObject.FunctionArn; v != nil {
		tfMap[names.AttrFunctionARN] = aws.ToString(v)
	}

	return []interface{}{tfMap}
}

func flattenPutItemInput(apiObject *awstypes.PutItemInput) []interface{} {
	if apiObject == nil {
		return nil
	}

	tfMap := make(map[string]interface{})

	if v := apiObject.TableName; v != nil {
		tfMap[names.AttrTableName] = aws.ToString(v)
	}

	return []interface{}{tfMap}
}

// Legacy root attribute handling
func flattenRepublishActions(actions []awstypes.Action) []interface{} {
	results := make([]interface{}, 0)

	for _, action := range actions {
		if v := action.Republish; v != nil {
			results = append(results, flattenRepublishAction(v)...)
		}
	}

	return results
}

func flattenRepublishAction(apiObject *awstypes.RepublishAction) []interface{} {
	if apiObject == nil {
		return nil
	}

	tfMap := make(map[string]interface{})

	if v := apiObject.Qos; v != nil {
		tfMap["qos"] = aws.ToInt32(v)
	}

	if v := apiObject.RoleArn; v != nil {
		tfMap[names.AttrRoleARN] = aws.ToString(v)
	}

	if v := apiObject.Topic; v != nil {
		tfMap["topic"] = aws.ToString(v)
	}

	return []interface{}{tfMap}
}

// Legacy root attribute handling
func flattenS3Actions(actions []awstypes.Action) []interface{} {
	results := make([]interface{}, 0)

	for _, action := range actions {
		if v := action.S3; v != nil {
			results = append(results, flattenS3Action(v)...)
		}
	}

	return results
}

func flattenS3Action(apiObject *awstypes.S3Action) []interface{} {
	if apiObject == nil {
		return nil
	}

	tfMap := make(map[string]interface{})

	if v := apiObject.BucketName; v != nil {
		tfMap[names.AttrBucketName] = aws.ToString(v)
	}

	tfMap["canned_acl"] = apiObject.CannedAcl

	if v := apiObject.Key; v != nil {
		tfMap[names.AttrKey] = aws.ToString(v)
	}

	if v := apiObject.RoleArn; v != nil {
		tfMap[names.AttrRoleARN] = aws.ToString(v)
	}

	return []interface{}{tfMap}
}

// Legacy root attribute handling
func flattenSNSActions(actions []awstypes.Action) []interface{} {
	results := make([]interface{}, 0)

	for _, action := range actions {
		if v := action.Sns; v != nil {
			results = append(results, flattenSNSAction(v)...)
		}
	}

	return results
}

func flattenSNSAction(apiObject *awstypes.SnsAction) []interface{} {
	if apiObject == nil {
		return nil
	}

	tfMap := make(map[string]interface{})

	tfMap["message_format"] = apiObject.MessageFormat

	if v := apiObject.RoleArn; v != nil {
		tfMap[names.AttrRoleARN] = aws.ToString(v)
	}

	if v := apiObject.TargetArn; v != nil {
		tfMap[names.AttrTargetARN] = aws.ToString(v)
	}

	return []interface{}{tfMap}
}

// Legacy root attribute handling
func flattenSQSActions(actions []awstypes.Action) []interface{} {
	results := make([]interface{}, 0)

	for _, action := range actions {
		if v := action.Sqs; v != nil {
			results = append(results, flattenSQSAction(v)...)
		}
	}

	return results
}

func flattenSQSAction(apiObject *awstypes.SqsAction) []interface{} {
	if apiObject == nil {
		return nil
	}

	tfMap := make(map[string]interface{})

	if v := apiObject.QueueUrl; v != nil {
		tfMap["queue_url"] = aws.ToString(v)
	}

	if v := apiObject.RoleArn; v != nil {
		tfMap[names.AttrRoleARN] = aws.ToString(v)
	}

	if v := apiObject.UseBase64; v != nil {
		tfMap["use_base64"] = aws.ToBool(v)
	}

	return []interface{}{tfMap}
}

// Legacy root attribute handling
func flattenStepFunctionsActions(actions []awstypes.Action) []interface{} {
	results := make([]interface{}, 0)

	for _, action := range actions {
		if v := action.StepFunctions; v != nil {
			results = append(results, flattenStepFunctionsAction(v)...)
		}
	}

	return results
}

func flattenStepFunctionsAction(apiObject *awstypes.StepFunctionsAction) []interface{} {
	if apiObject == nil {
		return nil
	}

	tfMap := make(map[string]interface{})

	if v := apiObject.ExecutionNamePrefix; v != nil {
		tfMap["execution_name_prefix"] = aws.ToString(v)
	}

	if v := apiObject.StateMachineName; v != nil {
		tfMap["state_machine_name"] = aws.ToString(v)
	}

	if v := apiObject.RoleArn; v != nil {
		tfMap[names.AttrRoleARN] = aws.ToString(v)
	}

	return []interface{}{tfMap}
}

// Legacy root attribute handling
func flattenTimestreamActions(actions []awstypes.Action) []interface{} {
	results := make([]interface{}, 0)

	for _, action := range actions {
		if v := action.Timestream; v != nil {
			results = append(results, flattenTimestreamAction(v)...)
		}
	}

	return results
}

func flattenTimestreamAction(apiObject *awstypes.TimestreamAction) []interface{} {
	if apiObject == nil {
		return nil
	}

	tfMap := make(map[string]interface{})

	if v := apiObject.DatabaseName; v != nil {
		tfMap[names.AttrDatabaseName] = aws.ToString(v)
	}

	if v := apiObject.Dimensions; v != nil {
		tfMap["dimension"] = flattenTimestreamDimensions(v)
	}

	if v := apiObject.RoleArn; v != nil {
		tfMap[names.AttrRoleARN] = aws.ToString(v)
	}

	if v := apiObject.TableName; v != nil {
		tfMap[names.AttrTableName] = aws.ToString(v)
	}

	if v := apiObject.Timestamp; v != nil {
		tfMap["timestamp"] = flattenTimestreamTimestamp(v)
	}

	return []interface{}{tfMap}
}

func flattenTimestreamDimensions(apiObjects []awstypes.TimestreamDimension) []interface{} {
	if apiObjects == nil {
		return nil
	}

	tfList := make([]interface{}, 0)

	for _, apiObject := range apiObjects {
		tfMap := make(map[string]interface{})

		if v := apiObject.Name; v != nil {
			tfMap[names.AttrName] = aws.ToString(v)
		}

		if v := apiObject.Value; v != nil {
			tfMap[names.AttrValue] = aws.ToString(v)
		}

		tfList = append(tfList, tfMap)
	}

	return tfList
}

func flattenTimestreamTimestamp(apiObject *awstypes.TimestreamTimestamp) []interface{} {
	if apiObject == nil {
		return nil
	}

	tfMap := make(map[string]interface{})

	if v := apiObject.Unit; v != nil {
		tfMap[names.AttrUnit] = aws.ToString(v)
	}

	if v := apiObject.Value; v != nil {
		tfMap[names.AttrValue] = aws.ToString(v)
	}

	return []interface{}{tfMap}
}

func flattenErrorAction(errorAction *awstypes.Action) []map[string]interface{} {
	results := make([]map[string]interface{}, 0)

	if errorAction == nil {
		return nil
	}

	input := []awstypes.Action{*errorAction}
	if errorAction.CloudwatchAlarm != nil {
		results = append(results, map[string]interface{}{"cloudwatch_alarm": flattenCloudWatchAlarmActions(input)})
		return results
	}
	if errorAction.CloudwatchLogs != nil {
		results = append(results, map[string]interface{}{names.AttrCloudWatchLogs: flattenCloudWatchLogsActions(input)})
		return results
	}
	if errorAction.CloudwatchMetric != nil {
		results = append(results, map[string]interface{}{"cloudwatch_metric": flattenCloudWatchMetricActions(input)})
		return results
	}
	if errorAction.DynamoDB != nil {
		results = append(results, map[string]interface{}{"dynamodb": flattenDynamoDBActions(input)})
		return results
	}
	if errorAction.DynamoDBv2 != nil {
		results = append(results, map[string]interface{}{"dynamodbv2": flattenDynamoDBv2Actions(input)})
		return results
	}
	if errorAction.Elasticsearch != nil {
		results = append(results, map[string]interface{}{"elasticsearch": flattenElasticsearchActions(input)})
		return results
	}
	if errorAction.Firehose != nil {
		results = append(results, map[string]interface{}{"firehose": flattenFirehoseActions(input)})
		return results
	}
	if errorAction.Http != nil {
		results = append(results, map[string]interface{}{"http": flattenHTTPActions(input)})
		return results
	}
	if errorAction.IotAnalytics != nil {
		results = append(results, map[string]interface{}{"iot_analytics": flattenAnalyticsActions(input)})
		return results
	}
	if errorAction.IotEvents != nil {
		results = append(results, map[string]interface{}{"iot_events": flattenEventsActions(input)})
		return results
	}
	if errorAction.Kafka != nil {
		results = append(results, map[string]interface{}{"kafka": flattenKafkaActions(input)})
		return results
	}
	if errorAction.Kinesis != nil {
		results = append(results, map[string]interface{}{"kinesis": flattenKinesisActions(input)})
		return results
	}
	if errorAction.Lambda != nil {
		results = append(results, map[string]interface{}{"lambda": flattenLambdaActions(input)})
		return results
	}
	if errorAction.Republish != nil {
		results = append(results, map[string]interface{}{"republish": flattenRepublishActions(input)})
		return results
	}
	if errorAction.S3 != nil {
		results = append(results, map[string]interface{}{"s3": flattenS3Actions(input)})
		return results
	}
	if errorAction.Sns != nil {
		results = append(results, map[string]interface{}{"sns": flattenSNSActions(input)})
		return results
	}
	if errorAction.Sqs != nil {
		results = append(results, map[string]interface{}{"sqs": flattenSQSActions(input)})
		return results
	}
	if errorAction.StepFunctions != nil {
		results = append(results, map[string]interface{}{"step_functions": flattenStepFunctionsActions(input)})
		return results
	}
	if errorAction.Timestream != nil {
		results = append(results, map[string]interface{}{"timestream": flattenTimestreamActions(input)})
		return results
	}

	return results
}<|MERGE_RESOLUTION|>--- conflicted
+++ resolved
@@ -1379,15 +1379,9 @@
 			TopicRulePayload: expandTopicRulePayload(d),
 		}
 
-<<<<<<< HEAD
-		_, err := tfresource.RetryWhenAWSErrMessageContains(ctx, propagationTimeout,
-			func() (interface{}, error) {
-				return conn.ReplaceTopicRuleWithContext(ctx, input)
-			},
-			iot.ErrCodeInvalidRequestException, "sts:AssumeRole")
-=======
-		_, err := conn.ReplaceTopicRule(ctx, input)
->>>>>>> 0fe07797
+		_, err := tfresource.RetryWhenIsAErrorMessageContains[*awstypes.InvalidRequestException](ctx, propagationTimeout, func() (interface{}, error) {
+			return conn.ReplaceTopicRule(ctx, input)
+		}, "unable to assume role")
 
 		if err != nil {
 			return sdkdiag.AppendErrorf(diags, "replacing IoT Topic Rule (%s): %s", d.Id(), err)
