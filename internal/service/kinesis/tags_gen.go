--- conflicted
+++ resolved
@@ -4,59 +4,12 @@
 import (
 	"context"
 
-	"github.com/YakDriver/smarterr"
 	"github.com/aws/aws-sdk-go-v2/aws"
 	awstypes "github.com/aws/aws-sdk-go-v2/service/kinesis/types"
 	tftags "github.com/hashicorp/terraform-provider-aws/internal/tags"
 	"github.com/hashicorp/terraform-provider-aws/internal/types/option"
 )
 
-<<<<<<< HEAD
-// listTags lists kinesis service tags.
-// The identifier is typically the Amazon Resource Name (ARN), although
-// it may also be a different identifier depending on the service.
-func listTags(ctx context.Context, conn *kinesis.Client, identifier string, optFns ...func(*kinesis.Options)) (tftags.KeyValueTags, error) {
-	input := kinesis.ListTagsForStreamInput{
-		StreamName: aws.String(identifier),
-	}
-
-	var output []awstypes.Tag
-
-	err := listTagsForStreamPages(ctx, conn, &input, func(page *kinesis.ListTagsForStreamOutput, lastPage bool) bool {
-		if page == nil {
-			return !lastPage
-		}
-
-		output = append(output, page.Tags...)
-
-		return !lastPage
-	}, optFns...)
-
-	if err != nil {
-		return tftags.New(ctx, nil), err
-	}
-
-	return keyValueTags(ctx, output), nil
-}
-
-// ListTags lists kinesis service tags and set them in Context.
-// It is called from outside this package.
-func (p *servicePackage) ListTags(ctx context.Context, meta any, identifier string) error {
-	tags, err := listTags(ctx, meta.(*conns.AWSClient).KinesisClient(ctx), identifier)
-
-	if err != nil {
-		return smarterr.NewError(err)
-	}
-
-	if inContext, ok := tftags.FromContext(ctx); ok {
-		inContext.TagsOut = option.Some(tags)
-	}
-
-	return nil
-}
-
-=======
->>>>>>> 229b588b
 // []*SERVICE.Tag handling
 
 // svcTags returns kinesis service tags.
@@ -103,59 +56,4 @@
 	if inContext, ok := tftags.FromContext(ctx); ok {
 		inContext.TagsOut = option.Some(keyValueTags(ctx, tags))
 	}
-<<<<<<< HEAD
-}
-
-// updateTags updates kinesis service tags.
-// The identifier is typically the Amazon Resource Name (ARN), although
-// it may also be a different identifier depending on the service.
-func updateTags(ctx context.Context, conn *kinesis.Client, identifier string, oldTagsMap, newTagsMap any, optFns ...func(*kinesis.Options)) error {
-	oldTags := tftags.New(ctx, oldTagsMap)
-	newTags := tftags.New(ctx, newTagsMap)
-
-	ctx = tflog.SetField(ctx, logging.KeyResourceId, identifier)
-
-	removedTags := oldTags.Removed(newTags)
-	removedTags = removedTags.IgnoreSystem(names.Kinesis)
-	if len(removedTags) > 0 {
-		for _, removedTags := range removedTags.Chunks(10) {
-			input := kinesis.RemoveTagsFromStreamInput{
-				StreamName: aws.String(identifier),
-				TagKeys:    removedTags.Keys(),
-			}
-
-			_, err := conn.RemoveTagsFromStream(ctx, &input, optFns...)
-
-			if err != nil {
-				return smarterr.NewError(err)
-			}
-		}
-	}
-
-	updatedTags := oldTags.Updated(newTags)
-	updatedTags = updatedTags.IgnoreSystem(names.Kinesis)
-	if len(updatedTags) > 0 {
-		for _, updatedTags := range updatedTags.Chunks(10) {
-			input := kinesis.AddTagsToStreamInput{
-				StreamName: aws.String(identifier),
-				Tags:       updatedTags.IgnoreAWS().Map(),
-			}
-
-			_, err := conn.AddTagsToStream(ctx, &input, optFns...)
-
-			if err != nil {
-				return smarterr.NewError(err)
-			}
-		}
-	}
-
-	return nil
-}
-
-// UpdateTags updates kinesis service tags.
-// It is called from outside this package.
-func (p *servicePackage) UpdateTags(ctx context.Context, meta any, identifier string, oldTags, newTags any) error {
-	return updateTags(ctx, meta.(*conns.AWSClient).KinesisClient(ctx), identifier, oldTags, newTags)
-=======
->>>>>>> 229b588b
 }