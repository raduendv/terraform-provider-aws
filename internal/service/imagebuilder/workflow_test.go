// Copyright (c) HashiCorp, Inc.
// SPDX-License-Identifier: MPL-2.0

package imagebuilder_test

import (
	"context"
	"fmt"
	"testing"

	"github.com/YakDriver/regexache"
	"github.com/aws/aws-sdk-go-v2/aws"
	"github.com/aws/aws-sdk-go-v2/service/imagebuilder"
	"github.com/aws/aws-sdk-go-v2/service/imagebuilder/types"
	sdkacctest "github.com/hashicorp/terraform-plugin-testing/helper/acctest"
	"github.com/hashicorp/terraform-plugin-testing/helper/resource"
	"github.com/hashicorp/terraform-plugin-testing/terraform"
	"github.com/hashicorp/terraform-provider-aws/internal/acctest"
	"github.com/hashicorp/terraform-provider-aws/internal/conns"
	"github.com/hashicorp/terraform-provider-aws/internal/errs"
	tfimagebuilder "github.com/hashicorp/terraform-provider-aws/internal/service/imagebuilder"
	"github.com/hashicorp/terraform-provider-aws/names"
)

func TestAccImageBuilderWorkflow_basic(t *testing.T) {
	ctx := acctest.Context(t)
	rName := sdkacctest.RandomWithPrefix(acctest.ResourcePrefix)
	resourceName := "aws_imagebuilder_workflow.test"

	resource.ParallelTest(t, resource.TestCase{
		PreCheck:                 func() { acctest.PreCheck(ctx, t) },
		ErrorCheck:               acctest.ErrorCheck(t, names.ImageBuilderServiceID),
		ProtoV5ProviderFactories: acctest.ProtoV5ProviderFactories,
		CheckDestroy:             testAccCheckWorkflowDestroy(ctx),
		Steps: []resource.TestStep{
			{
				Config: testAccWorkflowConfig_name(rName),
				Check: resource.ComposeTestCheckFunc(
					testAccCheckWorkflowExists(ctx, resourceName),
					acctest.MatchResourceAttrRegionalARN(resourceName, names.AttrARN, "imagebuilder", regexache.MustCompile(fmt.Sprintf("workflow/test/%s/1.0.0/[1-9][0-9]*", rName))),
					resource.TestCheckResourceAttr(resourceName, "change_description", ""),
					resource.TestMatchResourceAttr(resourceName, "data", regexache.MustCompile(`schemaVersion`)),
					acctest.CheckResourceAttrRFC3339(resourceName, "date_created"),
<<<<<<< HEAD
					resource.TestCheckResourceAttr(resourceName, "description", ""),
					resource.TestCheckResourceAttr(resourceName, "kms_key_id", ""),
					resource.TestCheckResourceAttr(resourceName, "name", rName),
					acctest.CheckResourceAttrAccountID(resourceName, "owner"),
					resource.TestCheckResourceAttr(resourceName, "tags.%", "0"),
					resource.TestCheckResourceAttr(resourceName, "type", string(types.WorkflowTypeTest)),
					resource.TestCheckResourceAttr(resourceName, "version", "1.0.0"),
=======
					resource.TestCheckResourceAttr(resourceName, names.AttrDescription, ""),
					resource.TestCheckResourceAttr(resourceName, names.AttrKMSKeyID, ""),
					resource.TestCheckResourceAttr(resourceName, names.AttrName, rName),
					acctest.CheckResourceAttrAccountID(resourceName, names.AttrOwner),
					resource.TestCheckResourceAttr(resourceName, acctest.CtTagsPercent, acctest.Ct0),
					resource.TestCheckResourceAttr(resourceName, names.AttrType, imagebuilder.WorkflowTypeTest),
					resource.TestCheckResourceAttr(resourceName, names.AttrVersion, "1.0.0"),
>>>>>>> d5a0a582
				),
			},
			{
				ResourceName:      resourceName,
				ImportState:       true,
				ImportStateVerify: true,
			},
		},
	})
}

func TestAccImageBuilderWorkflow_disappears(t *testing.T) {
	ctx := acctest.Context(t)
	rName := sdkacctest.RandomWithPrefix(acctest.ResourcePrefix)
	resourceName := "aws_imagebuilder_workflow.test"

	resource.ParallelTest(t, resource.TestCase{
		PreCheck:                 func() { acctest.PreCheck(ctx, t) },
		ErrorCheck:               acctest.ErrorCheck(t, names.ImageBuilderServiceID),
		ProtoV5ProviderFactories: acctest.ProtoV5ProviderFactories,
		CheckDestroy:             testAccCheckWorkflowDestroy(ctx),
		Steps: []resource.TestStep{
			{
				Config: testAccWorkflowConfig_name(rName),
				Check: resource.ComposeTestCheckFunc(
					testAccCheckWorkflowExists(ctx, resourceName),
					acctest.CheckResourceDisappears(ctx, acctest.Provider, tfimagebuilder.ResourceWorkflow(), resourceName),
				),
				ExpectNonEmptyPlan: true,
			},
		},
	})
}

func TestAccImageBuilderWorkflow_changeDescription(t *testing.T) {
	ctx := acctest.Context(t)
	rName := sdkacctest.RandomWithPrefix(acctest.ResourcePrefix)
	resourceName := "aws_imagebuilder_workflow.test"

	resource.ParallelTest(t, resource.TestCase{
		PreCheck:                 func() { acctest.PreCheck(ctx, t) },
		ErrorCheck:               acctest.ErrorCheck(t, names.ImageBuilderServiceID),
		ProtoV5ProviderFactories: acctest.ProtoV5ProviderFactories,
		CheckDestroy:             testAccCheckWorkflowDestroy(ctx),
		Steps: []resource.TestStep{
			{
				Config: testAccWorkflowConfig_changeDescription(rName, "description1"),
				Check: resource.ComposeTestCheckFunc(
					testAccCheckWorkflowExists(ctx, resourceName),
					resource.TestCheckResourceAttr(resourceName, "change_description", "description1"),
				),
			},
			{
				ResourceName:      resourceName,
				ImportState:       true,
				ImportStateVerify: true,
			},
		},
	})
}

func TestAccImageBuilderWorkflow_description(t *testing.T) {
	ctx := acctest.Context(t)
	rName := sdkacctest.RandomWithPrefix(acctest.ResourcePrefix)
	resourceName := "aws_imagebuilder_workflow.test"

	resource.ParallelTest(t, resource.TestCase{
		PreCheck:                 func() { acctest.PreCheck(ctx, t) },
		ErrorCheck:               acctest.ErrorCheck(t, names.ImageBuilderServiceID),
		ProtoV5ProviderFactories: acctest.ProtoV5ProviderFactories,
		CheckDestroy:             testAccCheckWorkflowDestroy(ctx),
		Steps: []resource.TestStep{
			{
				Config: testAccWorkflowConfig_description(rName, "description1"),
				Check: resource.ComposeTestCheckFunc(
					testAccCheckWorkflowExists(ctx, resourceName),
					resource.TestCheckResourceAttr(resourceName, names.AttrDescription, "description1"),
				),
			},
			{
				ResourceName:      resourceName,
				ImportState:       true,
				ImportStateVerify: true,
			},
		},
	})
}

func TestAccImageBuilderWorkflow_kmsKeyID(t *testing.T) {
	ctx := acctest.Context(t)
	rName := sdkacctest.RandomWithPrefix(acctest.ResourcePrefix)
	resourceName := "aws_imagebuilder_workflow.test"
	kmsKeyResourceName := "aws_kms_key.test"

	resource.ParallelTest(t, resource.TestCase{
		PreCheck:                 func() { acctest.PreCheck(ctx, t) },
		ErrorCheck:               acctest.ErrorCheck(t, names.ImageBuilderServiceID),
		ProtoV5ProviderFactories: acctest.ProtoV5ProviderFactories,
		CheckDestroy:             testAccCheckWorkflowDestroy(ctx),
		Steps: []resource.TestStep{
			{
				Config: testAccWorkflowConfig_kmsKeyID(rName),
				Check: resource.ComposeTestCheckFunc(
					testAccCheckWorkflowExists(ctx, resourceName),
					resource.TestCheckResourceAttrPair(resourceName, names.AttrKMSKeyID, kmsKeyResourceName, names.AttrARN),
				),
			},
			{
				ResourceName:      resourceName,
				ImportState:       true,
				ImportStateVerify: true,
			},
		},
	})
}

func TestAccImageBuilderWorkflow_tags(t *testing.T) {
	ctx := acctest.Context(t)
	rName := sdkacctest.RandomWithPrefix(acctest.ResourcePrefix)
	resourceName := "aws_imagebuilder_workflow.test"

	resource.ParallelTest(t, resource.TestCase{
		PreCheck:                 func() { acctest.PreCheck(ctx, t) },
		ErrorCheck:               acctest.ErrorCheck(t, names.ImageBuilderServiceID),
		ProtoV5ProviderFactories: acctest.ProtoV5ProviderFactories,
		CheckDestroy:             testAccCheckWorkflowDestroy(ctx),
		Steps: []resource.TestStep{
			{
				Config: testAccWorkflowConfig_tags1(rName, acctest.CtKey1, acctest.CtValue1),
				Check: resource.ComposeTestCheckFunc(
					testAccCheckWorkflowExists(ctx, resourceName),
					resource.TestCheckResourceAttr(resourceName, acctest.CtTagsPercent, acctest.Ct1),
					resource.TestCheckResourceAttr(resourceName, acctest.CtTagsKey1, acctest.CtValue1),
				),
			},
			{
				ResourceName:      resourceName,
				ImportState:       true,
				ImportStateVerify: true,
			},
			{
				Config: testAccWorkflowConfig_tags2(rName, acctest.CtKey1, acctest.CtValue1Updated, acctest.CtKey2, acctest.CtValue2),
				Check: resource.ComposeTestCheckFunc(
					testAccCheckWorkflowExists(ctx, resourceName),
					resource.TestCheckResourceAttr(resourceName, acctest.CtTagsPercent, acctest.Ct2),
					resource.TestCheckResourceAttr(resourceName, acctest.CtTagsKey1, acctest.CtValue1Updated),
					resource.TestCheckResourceAttr(resourceName, acctest.CtTagsKey2, acctest.CtValue2),
				),
			},
			{
				Config: testAccWorkflowConfig_tags1(rName, acctest.CtKey2, acctest.CtValue2),
				Check: resource.ComposeTestCheckFunc(
					testAccCheckWorkflowExists(ctx, resourceName),
					resource.TestCheckResourceAttr(resourceName, acctest.CtTagsPercent, acctest.Ct1),
					resource.TestCheckResourceAttr(resourceName, acctest.CtTagsKey2, acctest.CtValue2),
				),
			},
		},
	})
}

func TestAccImageBuilderWorkflow_uri(t *testing.T) {
	ctx := acctest.Context(t)
	rName := sdkacctest.RandomWithPrefix(acctest.ResourcePrefix)
	resourceName := "aws_imagebuilder_workflow.test"

	resource.ParallelTest(t, resource.TestCase{
		PreCheck:                 func() { acctest.PreCheck(ctx, t) },
		ErrorCheck:               acctest.ErrorCheck(t, names.ImageBuilderServiceID),
		ProtoV5ProviderFactories: acctest.ProtoV5ProviderFactories,
		CheckDestroy:             testAccCheckWorkflowDestroy(ctx),
		Steps: []resource.TestStep{
			{
				Config: testAccWorkflowConfig_uri(rName),
				Check: resource.ComposeTestCheckFunc(
					testAccCheckWorkflowExists(ctx, resourceName),
					resource.TestCheckResourceAttrSet(resourceName, "data"),
					resource.TestCheckResourceAttrSet(resourceName, names.AttrURI),
				),
			},
			{
				ResourceName:            resourceName,
				ImportState:             true,
				ImportStateVerify:       true,
				ImportStateVerifyIgnore: []string{names.AttrURI},
			},
		},
	})
}

func testAccCheckWorkflowDestroy(ctx context.Context) resource.TestCheckFunc {
	return func(s *terraform.State) error {
		conn := acctest.Provider.Meta().(*conns.AWSClient).ImageBuilderClient(ctx)

		for _, rs := range s.RootModule().Resources {
			if rs.Type != "aws_imagebuilder_workflow" {
				continue
			}

			input := &imagebuilder.GetWorkflowInput{
				WorkflowBuildVersionArn: aws.String(rs.Primary.ID),
			}

			output, err := conn.GetWorkflow(ctx, input)

			if errs.MessageContains(err, tfimagebuilder.ResourceNotFoundException, "cannot be found") {
				continue
			}

			if err != nil {
				return fmt.Errorf("error getting Image Builder Workflow (%s): %w", rs.Primary.ID, err)
			}

			if output != nil {
				return fmt.Errorf("Image Builder Workflow (%s) still exists", rs.Primary.ID)
			}
		}

		return nil
	}
}

func testAccCheckWorkflowExists(ctx context.Context, resourceName string) resource.TestCheckFunc {
	return func(s *terraform.State) error {
		rs, ok := s.RootModule().Resources[resourceName]
		if !ok {
			return fmt.Errorf("resource not found: %s", resourceName)
		}

		conn := acctest.Provider.Meta().(*conns.AWSClient).ImageBuilderClient(ctx)

		input := &imagebuilder.GetWorkflowInput{
			WorkflowBuildVersionArn: aws.String(rs.Primary.ID),
		}

		_, err := conn.GetWorkflow(ctx, input)

		if err != nil {
			return fmt.Errorf("error getting Image Builder Workflow (%s): %w", rs.Primary.ID, err)
		}

		return nil
	}
}

func testAccWorkflowConfig_name(rName string) string {
	return fmt.Sprintf(`
resource "aws_imagebuilder_workflow" "test" {
  name    = %[1]q
  version = "1.0.0"
  type    = "TEST"

  data = <<-EOT
  name: test-image
  description: Workflow to test an image
  schemaVersion: 1.0

  parameters:
    - name: waitForActionAtEnd
      type: boolean

  steps:
    - name: LaunchTestInstance
      action: LaunchInstance
      onFailure: Abort
      inputs:
        waitFor: "ssmAgent"

    - name: TerminateTestInstance
      action: TerminateInstance
      onFailure: Continue
      inputs:
        instanceId.$: "$.stepOutputs.LaunchTestInstance.instanceId"

    - name: WaitForActionAtEnd
      action: WaitForAction
      if:
        booleanEquals: true
        value: "$.parameters.waitForActionAtEnd"
  EOT
}
`, rName)
}

func testAccWorkflowConfig_changeDescription(rName, changeDescription string) string {
	return fmt.Sprintf(`
resource "aws_imagebuilder_workflow" "test" {
  name    = %[1]q
  version = "1.0.0"
  type    = "TEST"

  change_description = %[2]q

  data = <<-EOT
  name: test-image
  description: Workflow to test an image
  schemaVersion: 1.0

  parameters:
    - name: waitForActionAtEnd
      type: boolean

  steps:
    - name: LaunchTestInstance
      action: LaunchInstance
      onFailure: Abort
      inputs:
        waitFor: "ssmAgent"

    - name: TerminateTestInstance
      action: TerminateInstance
      onFailure: Continue
      inputs:
        instanceId.$: "$.stepOutputs.LaunchTestInstance.instanceId"

    - name: WaitForActionAtEnd
      action: WaitForAction
      if:
        booleanEquals: true
        value: "$.parameters.waitForActionAtEnd"
  EOT
}
`, rName, changeDescription)
}

func testAccWorkflowConfig_description(rName, description string) string {
	return fmt.Sprintf(`
resource "aws_imagebuilder_workflow" "test" {
  name    = %[1]q
  version = "1.0.0"
  type    = "TEST"

  description = %[2]q

  data = <<-EOT
  name: test-image
  description: Workflow to test an image
  schemaVersion: 1.0

  parameters:
    - name: waitForActionAtEnd
      type: boolean

  steps:
    - name: LaunchTestInstance
      action: LaunchInstance
      onFailure: Abort
      inputs:
        waitFor: "ssmAgent"

    - name: TerminateTestInstance
      action: TerminateInstance
      onFailure: Continue
      inputs:
        instanceId.$: "$.stepOutputs.LaunchTestInstance.instanceId"

    - name: WaitForActionAtEnd
      action: WaitForAction
      if:
        booleanEquals: true
        value: "$.parameters.waitForActionAtEnd"
  EOT
}
`, rName, description)
}

func testAccWorkflowConfig_kmsKeyID(rName string) string {
	return fmt.Sprintf(`
resource "aws_kms_key" "test" {
  deletion_window_in_days = 7
}

resource "aws_imagebuilder_workflow" "test" {
  name    = %[1]q
  version = "1.0.0"
  type    = "TEST"

  kms_key_id = aws_kms_key.test.arn

  data = <<-EOT
  name: test-image
  description: Workflow to test an image
  schemaVersion: 1.0

  parameters:
    - name: waitForActionAtEnd
      type: boolean

  steps:
    - name: LaunchTestInstance
      action: LaunchInstance
      onFailure: Abort
      inputs:
        waitFor: "ssmAgent"

    - name: TerminateTestInstance
      action: TerminateInstance
      onFailure: Continue
      inputs:
        instanceId.$: "$.stepOutputs.LaunchTestInstance.instanceId"

    - name: WaitForActionAtEnd
      action: WaitForAction
      if:
        booleanEquals: true
        value: "$.parameters.waitForActionAtEnd"
  EOT
}
`, rName)
}

func testAccWorkflowConfig_tags1(rName string, tagKey1 string, tagValue1 string) string {
	return fmt.Sprintf(`
resource "aws_imagebuilder_workflow" "test" {
  name    = %[1]q
  version = "1.0.0"
  type    = "TEST"

  tags = {
    %[2]q = %[3]q
  }

  data = <<-EOT
  name: test-image
  description: Workflow to test an image
  schemaVersion: 1.0

  parameters:
    - name: waitForActionAtEnd
      type: boolean

  steps:
    - name: LaunchTestInstance
      action: LaunchInstance
      onFailure: Abort
      inputs:
        waitFor: "ssmAgent"

    - name: TerminateTestInstance
      action: TerminateInstance
      onFailure: Continue
      inputs:
        instanceId.$: "$.stepOutputs.LaunchTestInstance.instanceId"

    - name: WaitForActionAtEnd
      action: WaitForAction
      if:
        booleanEquals: true
        value: "$.parameters.waitForActionAtEnd"
  EOT
}
`, rName, tagKey1, tagValue1)
}

func testAccWorkflowConfig_tags2(rName string, tagKey1 string, tagValue1 string, tagKey2 string, tagValue2 string) string {
	return fmt.Sprintf(`
resource "aws_imagebuilder_workflow" "test" {
  name    = %[1]q
  version = "1.0.0"
  type    = "TEST"

  tags = {
    %[2]q = %[3]q
    %[4]q = %[5]q
  }

  data = <<-EOT
  name: test-image
  description: Workflow to test an image
  schemaVersion: 1.0

  parameters:
    - name: waitForActionAtEnd
      type: boolean

  steps:
    - name: LaunchTestInstance
      action: LaunchInstance
      onFailure: Abort
      inputs:
        waitFor: "ssmAgent"

    - name: TerminateTestInstance
      action: TerminateInstance
      onFailure: Continue
      inputs:
        instanceId.$: "$.stepOutputs.LaunchTestInstance.instanceId"

    - name: WaitForActionAtEnd
      action: WaitForAction
      if:
        booleanEquals: true
        value: "$.parameters.waitForActionAtEnd"
  EOT
}
`, rName, tagKey1, tagValue1, tagKey2, tagValue2)
}

func testAccWorkflowConfig_uri(rName string) string {
	return fmt.Sprintf(`
resource "aws_s3_bucket" "test" {
  bucket = %[1]q
}

resource "aws_s3_object" "test" {
  bucket = aws_s3_bucket.test.bucket
  key    = "test.yml"

  content = <<-EOT
  name: test-image
  description: Workflow to test an image
  schemaVersion: 1.0

  parameters:
    - name: waitForActionAtEnd
      type: boolean

  steps:
    - name: LaunchTestInstance
      action: LaunchInstance
      onFailure: Abort
      inputs:
        waitFor: "ssmAgent"

    - name: TerminateTestInstance
      action: TerminateInstance
      onFailure: Continue
      inputs:
        instanceId.$: "$.stepOutputs.LaunchTestInstance.instanceId"

    - name: WaitForActionAtEnd
      action: WaitForAction
      if:
        booleanEquals: true
        value: "$.parameters.waitForActionAtEnd"
  EOT
}

resource "aws_imagebuilder_workflow" "test" {
  name    = %[1]q
  version = "1.0.0"
  type    = "TEST"

  uri = "s3://${aws_s3_bucket.test.bucket}/${aws_s3_object.test.key}"
}
`, rName)
}<|MERGE_RESOLUTION|>--- conflicted
+++ resolved
@@ -41,7 +41,6 @@
 					resource.TestCheckResourceAttr(resourceName, "change_description", ""),
 					resource.TestMatchResourceAttr(resourceName, "data", regexache.MustCompile(`schemaVersion`)),
 					acctest.CheckResourceAttrRFC3339(resourceName, "date_created"),
-<<<<<<< HEAD
 					resource.TestCheckResourceAttr(resourceName, "description", ""),
 					resource.TestCheckResourceAttr(resourceName, "kms_key_id", ""),
 					resource.TestCheckResourceAttr(resourceName, "name", rName),
@@ -49,15 +48,6 @@
 					resource.TestCheckResourceAttr(resourceName, "tags.%", "0"),
 					resource.TestCheckResourceAttr(resourceName, "type", string(types.WorkflowTypeTest)),
 					resource.TestCheckResourceAttr(resourceName, "version", "1.0.0"),
-=======
-					resource.TestCheckResourceAttr(resourceName, names.AttrDescription, ""),
-					resource.TestCheckResourceAttr(resourceName, names.AttrKMSKeyID, ""),
-					resource.TestCheckResourceAttr(resourceName, names.AttrName, rName),
-					acctest.CheckResourceAttrAccountID(resourceName, names.AttrOwner),
-					resource.TestCheckResourceAttr(resourceName, acctest.CtTagsPercent, acctest.Ct0),
-					resource.TestCheckResourceAttr(resourceName, names.AttrType, imagebuilder.WorkflowTypeTest),
-					resource.TestCheckResourceAttr(resourceName, names.AttrVersion, "1.0.0"),
->>>>>>> d5a0a582
 				),
 			},
 			{
