--- conflicted
+++ resolved
@@ -38,15 +38,12 @@
 
 	CustomFiltersSchema                                    = customFiltersSchema
 	FindAvailabilityZonesV2                                = findAvailabilityZonesV2
-<<<<<<< HEAD
-	FindCapacityReservationByID                            = findCapacityReservationByID
-=======
 	FindCarrierGatewayByID                                 = findCarrierGatewayByID
 	FindClientVPNAuthorizationRuleByThreePartKey           = findClientVPNAuthorizationRuleByThreePartKey
 	FindClientVPNEndpointByID                              = findClientVPNEndpointByID
 	FindClientVPNNetworkAssociationByTwoPartKey            = findClientVPNNetworkAssociationByTwoPartKey
 	FindClientVPNRouteByThreePartKey                       = findClientVPNRouteByThreePartKey
->>>>>>> eae23a82
+	FindCapacityReservationByID                            = findCapacityReservationByID
 	FindEBSVolumeAttachment                                = findVolumeAttachment
 	FindEIPByAllocationID                                  = findEIPByAllocationID
 	FindEIPByAssociationID                                 = findEIPByAssociationID
