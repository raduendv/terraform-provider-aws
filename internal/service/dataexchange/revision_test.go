package dataexchange_test

import (
	"context"
	"fmt"
	"regexp"
	"testing"

	"github.com/aws/aws-sdk-go/service/dataexchange"
	sdkacctest "github.com/hashicorp/terraform-plugin-sdk/v2/helper/acctest"
	"github.com/hashicorp/terraform-plugin-sdk/v2/helper/resource"
	"github.com/hashicorp/terraform-plugin-sdk/v2/terraform"
	"github.com/hashicorp/terraform-provider-aws/internal/acctest"
	"github.com/hashicorp/terraform-provider-aws/internal/conns"
	tfdataexchange "github.com/hashicorp/terraform-provider-aws/internal/service/dataexchange"
	"github.com/hashicorp/terraform-provider-aws/internal/tfresource"
)

func TestAccDataExchangeRevision_basic(t *testing.T) {
	ctx := acctest.Context(t)
	var proj dataexchange.GetRevisionOutput
	rName := sdkacctest.RandomWithPrefix(acctest.ResourcePrefix)
	resourceName := "aws_dataexchange_revision.test"

	resource.ParallelTest(t, resource.TestCase{
<<<<<<< HEAD
		PreCheck:                 func() { acctest.PreCheck(ctx, t); acctest.PreCheckPartitionHasService(dataexchange.EndpointsID, t) },
=======
		PreCheck:                 func() { acctest.PreCheck(t); acctest.PreCheckPartitionHasService(t, dataexchange.EndpointsID) },
>>>>>>> 78d002fe
		ErrorCheck:               acctest.ErrorCheck(t, dataexchange.EndpointsID),
		ProtoV5ProviderFactories: acctest.ProtoV5ProviderFactories,
		CheckDestroy:             testAccCheckRevisionDestroy(ctx),
		Steps: []resource.TestStep{
			{
				Config: testAccRevisionConfig_basic(rName),
				Check: resource.ComposeTestCheckFunc(
					testAccCheckRevisionExists(ctx, resourceName, &proj),
					resource.TestCheckResourceAttrPair(resourceName, "data_set_id", "aws_dataexchange_data_set.test", "id"),
					resource.TestCheckResourceAttr(resourceName, "tags.%", "0"),
					acctest.MatchResourceAttrRegionalARN(resourceName, "arn", "dataexchange", regexp.MustCompile(`data-sets/.+/revisions/.+`)),
				),
			},
			{
				ResourceName:      resourceName,
				ImportState:       true,
				ImportStateVerify: true,
			},
		},
	})
}

func TestAccDataExchangeRevision_tags(t *testing.T) {
	ctx := acctest.Context(t)
	var proj dataexchange.GetRevisionOutput
	rName := sdkacctest.RandomWithPrefix(acctest.ResourcePrefix)
	resourceName := "aws_dataexchange_revision.test"

	resource.ParallelTest(t, resource.TestCase{
<<<<<<< HEAD
		PreCheck:                 func() { acctest.PreCheck(ctx, t); acctest.PreCheckPartitionHasService(dataexchange.EndpointsID, t) },
=======
		PreCheck:                 func() { acctest.PreCheck(t); acctest.PreCheckPartitionHasService(t, dataexchange.EndpointsID) },
>>>>>>> 78d002fe
		ErrorCheck:               acctest.ErrorCheck(t, dataexchange.EndpointsID),
		ProtoV5ProviderFactories: acctest.ProtoV5ProviderFactories,
		CheckDestroy:             testAccCheckRevisionDestroy(ctx),
		Steps: []resource.TestStep{
			{
				Config: testAccRevisionConfig_tags1(rName, "key1", "value1"),
				Check: resource.ComposeTestCheckFunc(
					testAccCheckRevisionExists(ctx, resourceName, &proj),
					resource.TestCheckResourceAttr(resourceName, "tags.%", "1"),
					resource.TestCheckResourceAttr(resourceName, "tags.key1", "value1"),
				),
			},
			{
				ResourceName:      resourceName,
				ImportState:       true,
				ImportStateVerify: true,
			},
			{
				Config: testAccRevisionConfig_tags2(rName, "key1", "value1updated", "key2", "value2"),
				Check: resource.ComposeTestCheckFunc(
					testAccCheckRevisionExists(ctx, resourceName, &proj),
					resource.TestCheckResourceAttr(resourceName, "tags.%", "2"),
					resource.TestCheckResourceAttr(resourceName, "tags.key1", "value1updated"),
					resource.TestCheckResourceAttr(resourceName, "tags.key2", "value2"),
				),
			},
			{
				Config: testAccRevisionConfig_tags1(rName, "key2", "value2"),
				Check: resource.ComposeTestCheckFunc(
					testAccCheckRevisionExists(ctx, resourceName, &proj),
					resource.TestCheckResourceAttr(resourceName, "tags.%", "1"),
					resource.TestCheckResourceAttr(resourceName, "tags.key2", "value2"),
				),
			},
		},
	})
}

func TestAccDataExchangeRevision_disappears(t *testing.T) {
	ctx := acctest.Context(t)
	var proj dataexchange.GetRevisionOutput
	rName := sdkacctest.RandomWithPrefix(acctest.ResourcePrefix)
	resourceName := "aws_dataexchange_revision.test"

	resource.ParallelTest(t, resource.TestCase{
<<<<<<< HEAD
		PreCheck:                 func() { acctest.PreCheck(ctx, t); acctest.PreCheckPartitionHasService(dataexchange.EndpointsID, t) },
=======
		PreCheck:                 func() { acctest.PreCheck(t); acctest.PreCheckPartitionHasService(t, dataexchange.EndpointsID) },
>>>>>>> 78d002fe
		ErrorCheck:               acctest.ErrorCheck(t, dataexchange.EndpointsID),
		ProtoV5ProviderFactories: acctest.ProtoV5ProviderFactories,
		CheckDestroy:             testAccCheckRevisionDestroy(ctx),
		Steps: []resource.TestStep{
			{
				Config: testAccRevisionConfig_basic(rName),
				Check: resource.ComposeTestCheckFunc(
					testAccCheckRevisionExists(ctx, resourceName, &proj),
					acctest.CheckResourceDisappears(ctx, acctest.Provider, tfdataexchange.ResourceRevision(), resourceName),
					acctest.CheckResourceDisappears(ctx, acctest.Provider, tfdataexchange.ResourceRevision(), resourceName),
				),
				ExpectNonEmptyPlan: true,
			},
		},
	})
}

func TestAccDataExchangeRevision_disappears_dataSet(t *testing.T) {
	ctx := acctest.Context(t)
	var proj dataexchange.GetRevisionOutput
	rName := sdkacctest.RandomWithPrefix(acctest.ResourcePrefix)
	resourceName := "aws_dataexchange_revision.test"

	resource.ParallelTest(t, resource.TestCase{
<<<<<<< HEAD
		PreCheck:                 func() { acctest.PreCheck(ctx, t); acctest.PreCheckPartitionHasService(dataexchange.EndpointsID, t) },
=======
		PreCheck:                 func() { acctest.PreCheck(t); acctest.PreCheckPartitionHasService(t, dataexchange.EndpointsID) },
>>>>>>> 78d002fe
		ErrorCheck:               acctest.ErrorCheck(t, dataexchange.EndpointsID),
		ProtoV5ProviderFactories: acctest.ProtoV5ProviderFactories,
		CheckDestroy:             testAccCheckRevisionDestroy(ctx),
		Steps: []resource.TestStep{
			{
				Config: testAccRevisionConfig_basic(rName),
				Check: resource.ComposeTestCheckFunc(
					testAccCheckRevisionExists(ctx, resourceName, &proj),
					acctest.CheckResourceDisappears(ctx, acctest.Provider, tfdataexchange.ResourceDataSet(), "aws_dataexchange_data_set.test"),
					acctest.CheckResourceDisappears(ctx, acctest.Provider, tfdataexchange.ResourceRevision(), resourceName),
				),
				ExpectNonEmptyPlan: true,
			},
		},
	})
}

func testAccCheckRevisionExists(ctx context.Context, n string, v *dataexchange.GetRevisionOutput) resource.TestCheckFunc {
	return func(s *terraform.State) error {
		rs, ok := s.RootModule().Resources[n]
		if !ok {
			return fmt.Errorf("Not found: %s", n)
		}

		if rs.Primary.ID == "" {
			return fmt.Errorf("No ID is set")
		}

		conn := acctest.Provider.Meta().(*conns.AWSClient).DataExchangeConn()

		dataSetId, revisionId, err := tfdataexchange.RevisionParseResourceID(rs.Primary.ID)
		if err != nil {
			return err
		}

		resp, err := tfdataexchange.FindRevisionById(ctx, conn, dataSetId, revisionId)
		if err != nil {
			return err
		}
		if resp == nil {
			return fmt.Errorf("DataExchange Revision not found")
		}

		*v = *resp

		return nil
	}
}

func testAccCheckRevisionDestroy(ctx context.Context) resource.TestCheckFunc {
	return func(s *terraform.State) error {
		conn := acctest.Provider.Meta().(*conns.AWSClient).DataExchangeConn()

		for _, rs := range s.RootModule().Resources {
			if rs.Type != "aws_dataexchange_revision" {
				continue
			}

			dataSetId, revisionId, err := tfdataexchange.RevisionParseResourceID(rs.Primary.ID)
			if err != nil {
				return err
			}

			// Try to find the resource
			_, err = tfdataexchange.FindRevisionById(ctx, conn, dataSetId, revisionId)
			if tfresource.NotFound(err) {
				continue
			}

			if err != nil {
				return err
			}

			return fmt.Errorf("DataExchange Revision %s still exists", rs.Primary.ID)
		}

		return nil
	}
}

func testAccRevisionConfig_basic(rName string) string {
	return fmt.Sprintf(`
resource "aws_dataexchange_data_set" "test" {
  asset_type  = "S3_SNAPSHOT"
  description = %[1]q
  name        = %[1]q
}

resource "aws_dataexchange_revision" "test" {
  data_set_id = aws_dataexchange_data_set.test.id
}
`, rName)
}

func testAccRevisionConfig_tags1(rName, tagKey1, tagValue1 string) string {
	return fmt.Sprintf(`
resource "aws_dataexchange_data_set" "test" {
  asset_type  = "S3_SNAPSHOT"
  description = %[1]q
  name        = %[1]q
}

resource "aws_dataexchange_revision" "test" {
  data_set_id = aws_dataexchange_data_set.test.id

  tags = {
    %[2]q = %[3]q
  }
}
`, rName, tagKey1, tagValue1)
}

func testAccRevisionConfig_tags2(rName, tagKey1, tagValue1, tagKey2, tagValue2 string) string {
	return fmt.Sprintf(`
resource "aws_dataexchange_data_set" "test" {
  asset_type  = "S3_SNAPSHOT"
  description = %[1]q
  name        = %[1]q
}

resource "aws_dataexchange_revision" "test" {
  data_set_id = aws_dataexchange_data_set.test.id

  tags = {
    %[2]q = %[3]q
    %[4]q = %[5]q
  }
}
`, rName, tagKey1, tagValue1, tagKey2, tagValue2)
}<|MERGE_RESOLUTION|>--- conflicted
+++ resolved
@@ -23,11 +23,7 @@
 	resourceName := "aws_dataexchange_revision.test"
 
 	resource.ParallelTest(t, resource.TestCase{
-<<<<<<< HEAD
-		PreCheck:                 func() { acctest.PreCheck(ctx, t); acctest.PreCheckPartitionHasService(dataexchange.EndpointsID, t) },
-=======
-		PreCheck:                 func() { acctest.PreCheck(t); acctest.PreCheckPartitionHasService(t, dataexchange.EndpointsID) },
->>>>>>> 78d002fe
+		PreCheck:                 func() { acctest.PreCheck(ctx, t); acctest.PreCheckPartitionHasService(t, dataexchange.EndpointsID) },
 		ErrorCheck:               acctest.ErrorCheck(t, dataexchange.EndpointsID),
 		ProtoV5ProviderFactories: acctest.ProtoV5ProviderFactories,
 		CheckDestroy:             testAccCheckRevisionDestroy(ctx),
@@ -57,11 +53,7 @@
 	resourceName := "aws_dataexchange_revision.test"
 
 	resource.ParallelTest(t, resource.TestCase{
-<<<<<<< HEAD
-		PreCheck:                 func() { acctest.PreCheck(ctx, t); acctest.PreCheckPartitionHasService(dataexchange.EndpointsID, t) },
-=======
-		PreCheck:                 func() { acctest.PreCheck(t); acctest.PreCheckPartitionHasService(t, dataexchange.EndpointsID) },
->>>>>>> 78d002fe
+		PreCheck:                 func() { acctest.PreCheck(ctx, t); acctest.PreCheckPartitionHasService(t, dataexchange.EndpointsID) },
 		ErrorCheck:               acctest.ErrorCheck(t, dataexchange.EndpointsID),
 		ProtoV5ProviderFactories: acctest.ProtoV5ProviderFactories,
 		CheckDestroy:             testAccCheckRevisionDestroy(ctx),
@@ -107,11 +99,7 @@
 	resourceName := "aws_dataexchange_revision.test"
 
 	resource.ParallelTest(t, resource.TestCase{
-<<<<<<< HEAD
-		PreCheck:                 func() { acctest.PreCheck(ctx, t); acctest.PreCheckPartitionHasService(dataexchange.EndpointsID, t) },
-=======
-		PreCheck:                 func() { acctest.PreCheck(t); acctest.PreCheckPartitionHasService(t, dataexchange.EndpointsID) },
->>>>>>> 78d002fe
+		PreCheck:                 func() { acctest.PreCheck(ctx, t); acctest.PreCheckPartitionHasService(t, dataexchange.EndpointsID) },
 		ErrorCheck:               acctest.ErrorCheck(t, dataexchange.EndpointsID),
 		ProtoV5ProviderFactories: acctest.ProtoV5ProviderFactories,
 		CheckDestroy:             testAccCheckRevisionDestroy(ctx),
@@ -136,11 +124,7 @@
 	resourceName := "aws_dataexchange_revision.test"
 
 	resource.ParallelTest(t, resource.TestCase{
-<<<<<<< HEAD
-		PreCheck:                 func() { acctest.PreCheck(ctx, t); acctest.PreCheckPartitionHasService(dataexchange.EndpointsID, t) },
-=======
-		PreCheck:                 func() { acctest.PreCheck(t); acctest.PreCheckPartitionHasService(t, dataexchange.EndpointsID) },
->>>>>>> 78d002fe
+		PreCheck:                 func() { acctest.PreCheck(ctx, t); acctest.PreCheckPartitionHasService(t, dataexchange.EndpointsID) },
 		ErrorCheck:               acctest.ErrorCheck(t, dataexchange.EndpointsID),
 		ProtoV5ProviderFactories: acctest.ProtoV5ProviderFactories,
 		CheckDestroy:             testAccCheckRevisionDestroy(ctx),
