// Code generated by internal/generate/servicepackages/main.go; DO NOT EDIT.

package opensearch

import (
	"context"

	aws_sdkv1 "github.com/aws/aws-sdk-go/aws"
	session_sdkv1 "github.com/aws/aws-sdk-go/aws/session"
	opensearchservice_sdkv1 "github.com/aws/aws-sdk-go/service/opensearchservice"
	"github.com/hashicorp/terraform-provider-aws/internal/conns"
	"github.com/hashicorp/terraform-provider-aws/internal/types"
	"github.com/hashicorp/terraform-provider-aws/names"
)

type servicePackage struct{}

func (p *servicePackage) FrameworkDataSources(ctx context.Context) []*types.ServicePackageFrameworkDataSource {
	return []*types.ServicePackageFrameworkDataSource{}
}

func (p *servicePackage) FrameworkResources(ctx context.Context) []*types.ServicePackageFrameworkResource {
	return []*types.ServicePackageFrameworkResource{}
}

func (p *servicePackage) SDKDataSources(ctx context.Context) []*types.ServicePackageSDKDataSource {
	return []*types.ServicePackageSDKDataSource{
		{
			Factory:  DataSourceDomain,
			TypeName: "aws_opensearch_domain",
		},
	}
}

func (p *servicePackage) SDKResources(ctx context.Context) []*types.ServicePackageSDKResource {
	return []*types.ServicePackageSDKResource{
		{
			Factory:  ResourceDomain,
			TypeName: "aws_opensearch_domain",
			Name:     "Domain",
			Tags: &types.ServicePackageResourceTags{
				IdentifierAttribute: "id",
			},
		},
		{
			Factory:  ResourceDomainPolicy,
			TypeName: "aws_opensearch_domain_policy",
		},
		{
			Factory:  ResourceDomainSAMLOptions,
			TypeName: "aws_opensearch_domain_saml_options",
		},
		{
			Factory:  ResourceInboundConnectionAccepter,
			TypeName: "aws_opensearch_inbound_connection_accepter",
		},
		{
			Factory:  ResourceOutboundConnection,
			TypeName: "aws_opensearch_outbound_connection",
		},
		{
<<<<<<< HEAD
			Factory:  ResourcePackage,
			TypeName: "aws_opensearch_package",
		},
		{
			Factory:  ResourcePackageAssociation,
			TypeName: "aws_opensearch_package_association",
=======
			Factory:  ResourceVPCEndpoint,
			TypeName: "aws_opensearch_vpc_endpoint",
>>>>>>> 5c47e4ba
		},
	}
}

func (p *servicePackage) ServicePackageName() string {
	return names.OpenSearch
}

// NewConn returns a new AWS SDK for Go v1 client for this service package's AWS API.
func (p *servicePackage) NewConn(ctx context.Context, config map[string]any) (*opensearchservice_sdkv1.OpenSearchService, error) {
	sess := config["session"].(*session_sdkv1.Session)

	return opensearchservice_sdkv1.New(sess.Copy(&aws_sdkv1.Config{Endpoint: aws_sdkv1.String(config["endpoint"].(string))})), nil
}

func ServicePackage(ctx context.Context) conns.ServicePackage {
	return &servicePackage{}
}<|MERGE_RESOLUTION|>--- conflicted
+++ resolved
@@ -59,17 +59,8 @@
 			TypeName: "aws_opensearch_outbound_connection",
 		},
 		{
-<<<<<<< HEAD
-			Factory:  ResourcePackage,
-			TypeName: "aws_opensearch_package",
-		},
-		{
-			Factory:  ResourcePackageAssociation,
-			TypeName: "aws_opensearch_package_association",
-=======
 			Factory:  ResourceVPCEndpoint,
 			TypeName: "aws_opensearch_vpc_endpoint",
->>>>>>> 5c47e4ba
 		},
 	}
 }
