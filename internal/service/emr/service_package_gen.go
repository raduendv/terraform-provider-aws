--- conflicted
+++ resolved
@@ -65,20 +65,14 @@
 			Factory:  resourceCluster,
 			TypeName: "aws_emr_cluster",
 			Name:     "Cluster",
-<<<<<<< HEAD
-			Tags: &inttypes.ServicePackageResourceTags{
+			Tags: unique.Make(inttypes.ServicePackageResourceTags{
 				IdentifierAttribute: names.AttrID,
-			},
+			}),
 			Region: &inttypes.ServicePackageResourceRegion{
 				IsGlobal:                      false,
 				IsOverrideEnabled:             true,
 				IsValidateOverrideInPartition: true,
 			},
-=======
-			Tags: unique.Make(types.ServicePackageResourceTags{
-				IdentifierAttribute: names.AttrID,
-			}),
->>>>>>> 45438b17
 		},
 		{
 			Factory:  resourceInstanceFleet,
@@ -124,20 +118,14 @@
 			Factory:  resourceStudio,
 			TypeName: "aws_emr_studio",
 			Name:     "Studio",
-<<<<<<< HEAD
-			Tags: &inttypes.ServicePackageResourceTags{
+			Tags: unique.Make(inttypes.ServicePackageResourceTags{
 				IdentifierAttribute: names.AttrID,
-			},
+			}),
 			Region: &inttypes.ServicePackageResourceRegion{
 				IsGlobal:                      false,
 				IsOverrideEnabled:             true,
 				IsValidateOverrideInPartition: true,
 			},
-=======
-			Tags: unique.Make(types.ServicePackageResourceTags{
-				IdentifierAttribute: names.AttrID,
-			}),
->>>>>>> 45438b17
 		},
 		{
 			Factory:  resourceStudioSessionMapping,
