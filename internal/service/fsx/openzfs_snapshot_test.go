package fsx_test

import (
	"context"
	"fmt"
	"regexp"
	"testing"

	"github.com/aws/aws-sdk-go/aws"
	"github.com/aws/aws-sdk-go/service/fsx"
	sdkacctest "github.com/hashicorp/terraform-plugin-sdk/v2/helper/acctest"
	"github.com/hashicorp/terraform-plugin-sdk/v2/helper/resource"
	"github.com/hashicorp/terraform-plugin-sdk/v2/terraform"
	"github.com/hashicorp/terraform-provider-aws/internal/acctest"
	"github.com/hashicorp/terraform-provider-aws/internal/conns"
	tffsx "github.com/hashicorp/terraform-provider-aws/internal/service/fsx"
	"github.com/hashicorp/terraform-provider-aws/internal/tfresource"
)

func TestAccFSxOpenzfsSnapshot_basic(t *testing.T) {
	ctx := acctest.Context(t)
	var snapshot fsx.Snapshot
	resourceName := "aws_fsx_openzfs_snapshot.test"
	rName := sdkacctest.RandomWithPrefix(acctest.ResourcePrefix)

	resource.ParallelTest(t, resource.TestCase{
<<<<<<< HEAD
		PreCheck:                 func() { acctest.PreCheck(ctx, t); acctest.PreCheckPartitionHasService(fsx.EndpointsID, t) },
=======
		PreCheck:                 func() { acctest.PreCheck(t); acctest.PreCheckPartitionHasService(t, fsx.EndpointsID) },
>>>>>>> 78d002fe
		ErrorCheck:               acctest.ErrorCheck(t, fsx.EndpointsID),
		ProtoV5ProviderFactories: acctest.ProtoV5ProviderFactories,
		CheckDestroy:             testAccCheckOpenzfsSnapshotDestroy(ctx),
		Steps: []resource.TestStep{
			{
				Config: testAccOpenZFSSnapshotConfig_basic(rName),
				Check: resource.ComposeTestCheckFunc(
					testAccCheckOpenzfsSnapshotExists(ctx, resourceName, &snapshot),
					acctest.MatchResourceAttrRegionalARN(resourceName, "arn", "fsx", regexp.MustCompile(`snapshot/.+`)),
					resource.TestCheckResourceAttr(resourceName, "name", rName),
					resource.TestCheckResourceAttrSet(resourceName, "volume_id"),
					resource.TestCheckResourceAttrSet(resourceName, "creation_time"),
					resource.TestCheckResourceAttr(resourceName, "tags.%", "0"),
				),
			},
			{
				ResourceName:      resourceName,
				ImportState:       true,
				ImportStateVerify: true,
			},
		},
	})
}

func TestAccFSxOpenzfsSnapshot_disappears(t *testing.T) {
	ctx := acctest.Context(t)
	var snapshot fsx.Snapshot
	resourceName := "aws_fsx_openzfs_snapshot.test"
	rName := sdkacctest.RandomWithPrefix(acctest.ResourcePrefix)

	resource.ParallelTest(t, resource.TestCase{
<<<<<<< HEAD
		PreCheck:                 func() { acctest.PreCheck(ctx, t); acctest.PreCheckPartitionHasService(fsx.EndpointsID, t) },
=======
		PreCheck:                 func() { acctest.PreCheck(t); acctest.PreCheckPartitionHasService(t, fsx.EndpointsID) },
>>>>>>> 78d002fe
		ErrorCheck:               acctest.ErrorCheck(t, fsx.EndpointsID),
		ProtoV5ProviderFactories: acctest.ProtoV5ProviderFactories,
		CheckDestroy:             testAccCheckOpenzfsSnapshotDestroy(ctx),
		Steps: []resource.TestStep{
			{
				Config: testAccOpenZFSSnapshotConfig_basic(rName),
				Check: resource.ComposeTestCheckFunc(
					testAccCheckOpenzfsSnapshotExists(ctx, resourceName, &snapshot),
					acctest.CheckResourceDisappears(ctx, acctest.Provider, tffsx.ResourceOpenzfsSnapshot(), resourceName),
				),
				ExpectNonEmptyPlan: true,
			},
		},
	})
}

func TestAccFSxOpenzfsSnapshot_tags(t *testing.T) {
	ctx := acctest.Context(t)
	var snapshot fsx.Snapshot
	resourceName := "aws_fsx_openzfs_snapshot.test"
	rName := sdkacctest.RandomWithPrefix(acctest.ResourcePrefix)

	resource.ParallelTest(t, resource.TestCase{
<<<<<<< HEAD
		PreCheck:                 func() { acctest.PreCheck(ctx, t); acctest.PreCheckPartitionHasService(fsx.EndpointsID, t) },
=======
		PreCheck:                 func() { acctest.PreCheck(t); acctest.PreCheckPartitionHasService(t, fsx.EndpointsID) },
>>>>>>> 78d002fe
		ErrorCheck:               acctest.ErrorCheck(t, fsx.EndpointsID),
		ProtoV5ProviderFactories: acctest.ProtoV5ProviderFactories,
		CheckDestroy:             testAccCheckOpenzfsSnapshotDestroy(ctx),
		Steps: []resource.TestStep{
			{
				Config: testAccOpenZFSSnapshotConfig_tags1(rName, "key1", "value1"),
				Check: resource.ComposeTestCheckFunc(
					testAccCheckOpenzfsSnapshotExists(ctx, resourceName, &snapshot),
					resource.TestCheckResourceAttr(resourceName, "tags.%", "1"),
					resource.TestCheckResourceAttr(resourceName, "tags.key1", "value1"),
				),
			},
			{
				ResourceName:      resourceName,
				ImportState:       true,
				ImportStateVerify: true,
			},
			{
				Config: testAccOpenZFSSnapshotConfig_tags2(rName, "key1", "value1updated", "key2", "value2"),
				Check: resource.ComposeTestCheckFunc(
					testAccCheckOpenzfsSnapshotExists(ctx, resourceName, &snapshot),
					resource.TestCheckResourceAttr(resourceName, "tags.%", "2"),
					resource.TestCheckResourceAttr(resourceName, "tags.key1", "value1updated"),
					resource.TestCheckResourceAttr(resourceName, "tags.key2", "value2"),
				),
			},
			{
				Config: testAccOpenZFSSnapshotConfig_tags1(rName, "key2", "value2"),
				Check: resource.ComposeTestCheckFunc(
					testAccCheckOpenzfsSnapshotExists(ctx, resourceName, &snapshot),
					resource.TestCheckResourceAttr(resourceName, "tags.%", "1"),
					resource.TestCheckResourceAttr(resourceName, "tags.key2", "value2"),
				),
			},
		},
	})
}

func TestAccFSxOpenzfsSnapshot_name(t *testing.T) {
	ctx := acctest.Context(t)
	var snapshot1, snapshot2 fsx.Snapshot
	resourceName := "aws_fsx_openzfs_snapshot.test"
	rName := sdkacctest.RandomWithPrefix(acctest.ResourcePrefix)
	rName2 := sdkacctest.RandomWithPrefix(acctest.ResourcePrefix)

	resource.ParallelTest(t, resource.TestCase{
<<<<<<< HEAD
		PreCheck:                 func() { acctest.PreCheck(ctx, t); acctest.PreCheckPartitionHasService(fsx.EndpointsID, t) },
=======
		PreCheck:                 func() { acctest.PreCheck(t); acctest.PreCheckPartitionHasService(t, fsx.EndpointsID) },
>>>>>>> 78d002fe
		ErrorCheck:               acctest.ErrorCheck(t, fsx.EndpointsID),
		ProtoV5ProviderFactories: acctest.ProtoV5ProviderFactories,
		CheckDestroy:             testAccCheckOpenzfsSnapshotDestroy(ctx),
		Steps: []resource.TestStep{
			{
				Config: testAccOpenZFSSnapshotConfig_basic(rName),
				Check: resource.ComposeTestCheckFunc(
					testAccCheckOpenzfsSnapshotExists(ctx, resourceName, &snapshot1),
					resource.TestCheckResourceAttr(resourceName, "name", rName),
				),
			},
			{
				ResourceName:      resourceName,
				ImportState:       true,
				ImportStateVerify: true,
			},
			{
				Config: testAccOpenZFSSnapshotConfig_basic(rName2),
				Check: resource.ComposeTestCheckFunc(
					testAccCheckOpenzfsSnapshotExists(ctx, resourceName, &snapshot2),
					testAccCheckOpenzfsSnapshotNotRecreated(&snapshot1, &snapshot2),
					resource.TestCheckResourceAttr(resourceName, "name", rName2),
				),
			},
		},
	})
}

func TestAccFSxOpenzfsSnapshot_childVolume(t *testing.T) {
	ctx := acctest.Context(t)
	var snapshot fsx.Snapshot
	resourceName := "aws_fsx_openzfs_snapshot.test"
	rName := sdkacctest.RandomWithPrefix(acctest.ResourcePrefix)

	resource.ParallelTest(t, resource.TestCase{
<<<<<<< HEAD
		PreCheck:                 func() { acctest.PreCheck(ctx, t); acctest.PreCheckPartitionHasService(fsx.EndpointsID, t) },
=======
		PreCheck:                 func() { acctest.PreCheck(t); acctest.PreCheckPartitionHasService(t, fsx.EndpointsID) },
>>>>>>> 78d002fe
		ErrorCheck:               acctest.ErrorCheck(t, fsx.EndpointsID),
		ProtoV5ProviderFactories: acctest.ProtoV5ProviderFactories,
		CheckDestroy:             testAccCheckOpenzfsSnapshotDestroy(ctx),
		Steps: []resource.TestStep{
			{
				Config: testAccOpenZFSSnapshotConfig_childVolume(rName),
				Check: resource.ComposeTestCheckFunc(
					testAccCheckOpenzfsSnapshotExists(ctx, resourceName, &snapshot),
					acctest.MatchResourceAttrRegionalARN(resourceName, "arn", "fsx", regexp.MustCompile(`snapshot/.+`)),
					resource.TestCheckResourceAttr(resourceName, "name", rName),
					resource.TestCheckResourceAttr(resourceName, "tags.%", "0"),
				),
			},
			{
				ResourceName:      resourceName,
				ImportState:       true,
				ImportStateVerify: true,
			},
		},
	})
}

func TestAccFSxOpenzfsSnapshot_volumeId(t *testing.T) {
	ctx := acctest.Context(t)
	var snapshot1, snapshot2 fsx.Snapshot
	resourceName := "aws_fsx_openzfs_snapshot.test"
	rName := sdkacctest.RandomWithPrefix(acctest.ResourcePrefix)
	rName2 := sdkacctest.RandomWithPrefix(acctest.ResourcePrefix)

	resource.ParallelTest(t, resource.TestCase{
<<<<<<< HEAD
		PreCheck:                 func() { acctest.PreCheck(ctx, t); acctest.PreCheckPartitionHasService(fsx.EndpointsID, t) },
=======
		PreCheck:                 func() { acctest.PreCheck(t); acctest.PreCheckPartitionHasService(t, fsx.EndpointsID) },
>>>>>>> 78d002fe
		ErrorCheck:               acctest.ErrorCheck(t, fsx.EndpointsID),
		ProtoV5ProviderFactories: acctest.ProtoV5ProviderFactories,
		CheckDestroy:             testAccCheckOpenzfsSnapshotDestroy(ctx),
		Steps: []resource.TestStep{
			{
				Config: testAccOpenZFSSnapshotConfig_volumeID1(rName),
				Check: resource.ComposeTestCheckFunc(
					testAccCheckOpenzfsSnapshotExists(ctx, resourceName, &snapshot1),
					resource.TestCheckResourceAttr(resourceName, "name", rName),
				),
			},
			{
				ResourceName:      resourceName,
				ImportState:       true,
				ImportStateVerify: true,
			},
			{
				Config: testAccOpenZFSSnapshotConfig_volumeID2(rName2),
				Check: resource.ComposeTestCheckFunc(
					testAccCheckOpenzfsSnapshotExists(ctx, resourceName, &snapshot2),
					testAccCheckOpenzfsSnapshotRecreated(&snapshot1, &snapshot2),
					resource.TestCheckResourceAttr(resourceName, "name", rName2),
				),
			},
		},
	})
}

func testAccCheckOpenzfsSnapshotExists(ctx context.Context, resourceName string, fs *fsx.Snapshot) resource.TestCheckFunc {
	return func(s *terraform.State) error {
		rs, ok := s.RootModule().Resources[resourceName]
		if !ok {
			return fmt.Errorf("Not found: %s", resourceName)
		}

		conn := acctest.Provider.Meta().(*conns.AWSClient).FSxConn()

		output, err := tffsx.FindSnapshotByID(ctx, conn, rs.Primary.ID)
		if err != nil {
			return err
		}

		if output == nil {
			return fmt.Errorf("FSx OpenZFS Snapshot (%s) not found", rs.Primary.ID)
		}

		*fs = *output

		return nil
	}
}

func testAccCheckOpenzfsSnapshotDestroy(ctx context.Context) resource.TestCheckFunc {
	return func(s *terraform.State) error {
		conn := acctest.Provider.Meta().(*conns.AWSClient).FSxConn()

		for _, rs := range s.RootModule().Resources {
			if rs.Type != "aws_fsx_openzfs_snapshot" {
				continue
			}

			_, err := tffsx.FindSnapshotByID(ctx, conn, rs.Primary.ID)
			if tfresource.NotFound(err) {
				continue
			}

			if err != nil {
				return err
			}

			return fmt.Errorf("FSx OpenZFS snapshot %s still exists", rs.Primary.ID)
		}
		return nil
	}
}

func testAccCheckOpenzfsSnapshotNotRecreated(i, j *fsx.Snapshot) resource.TestCheckFunc {
	return func(s *terraform.State) error {
		if aws.StringValue(i.SnapshotId) != aws.StringValue(j.SnapshotId) {
			return fmt.Errorf("FSx OpenZFS Snapshot (%s) recreated", aws.StringValue(i.SnapshotId))
		}

		return nil
	}
}

func testAccCheckOpenzfsSnapshotRecreated(i, j *fsx.Snapshot) resource.TestCheckFunc {
	return func(s *terraform.State) error {
		if aws.StringValue(i.SnapshotId) == aws.StringValue(j.SnapshotId) {
			return fmt.Errorf("FSx OpenZFS Snapshot (%s) not recreated", aws.StringValue(i.SnapshotId))
		}

		return nil
	}
}

func testAccOpenzfsSnapshotBaseConfig(rName string) string {
	return acctest.ConfigCompose(acctest.ConfigAvailableAZsNoOptIn(), fmt.Sprintf(`
resource "aws_vpc" "test" {
  cidr_block = "10.0.0.0/16"
}

resource "aws_subnet" "test1" {
  vpc_id            = aws_vpc.test.id
  cidr_block        = "10.0.1.0/24"
  availability_zone = data.aws_availability_zones.available.names[0]
}

resource "aws_fsx_openzfs_file_system" "test" {
  storage_capacity    = 64
  subnet_ids          = [aws_subnet.test1.id]
  deployment_type     = "SINGLE_AZ_1"
  throughput_capacity = 64


  tags = {
    Name = %[1]q
  }
}
`, rName))
}

func testAccOpenZFSSnapshotConfig_basic(rName string) string {
	return acctest.ConfigCompose(testAccOpenzfsSnapshotBaseConfig(rName), fmt.Sprintf(`
resource "aws_fsx_openzfs_snapshot" "test" {
  name      = %[1]q
  volume_id = aws_fsx_openzfs_file_system.test.root_volume_id
}
`, rName))
}

func testAccOpenZFSSnapshotConfig_tags1(rName string, tagKey1, tagValue1 string) string {
	return acctest.ConfigCompose(testAccOpenzfsSnapshotBaseConfig(rName), fmt.Sprintf(`
resource "aws_fsx_openzfs_snapshot" "test" {
  name      = %[1]q
  volume_id = aws_fsx_openzfs_file_system.test.root_volume_id

  tags = {
    %[2]q = %[3]q
  }
}
`, rName, tagKey1, tagValue1))
}

func testAccOpenZFSSnapshotConfig_tags2(rName string, tagKey1, tagValue1, tagKey2, tagValue2 string) string {
	return acctest.ConfigCompose(testAccOpenzfsSnapshotBaseConfig(rName), fmt.Sprintf(`
resource "aws_fsx_openzfs_snapshot" "test" {
  name      = %[1]q
  volume_id = aws_fsx_openzfs_file_system.test.root_volume_id


  tags = {
    %[2]q = %[3]q
    %[4]q = %[5]q
  }
}
`, rName, tagKey1, tagValue1, tagKey2, tagValue2))
}

func testAccOpenZFSSnapshotConfig_childVolume(rName string) string {
	return acctest.ConfigCompose(testAccOpenzfsSnapshotBaseConfig(rName), fmt.Sprintf(`
resource "aws_fsx_openzfs_volume" "test" {
  name             = %[1]q
  parent_volume_id = aws_fsx_openzfs_file_system.test.root_volume_id
}

resource "aws_fsx_openzfs_snapshot" "test" {
  name      = %[1]q
  volume_id = aws_fsx_openzfs_volume.test.id
}
`, rName))
}

func testAccOpenZFSSnapshotConfig_volumeID1(rName string) string {
	return acctest.ConfigCompose(testAccOpenzfsSnapshotBaseConfig(rName), fmt.Sprintf(`
resource "aws_fsx_openzfs_volume" "test1" {
  name             = %[1]q
  parent_volume_id = aws_fsx_openzfs_file_system.test.root_volume_id
}

resource "aws_fsx_openzfs_snapshot" "test" {
  name      = %[1]q
  volume_id = aws_fsx_openzfs_volume.test1.id
}
`, rName))
}

func testAccOpenZFSSnapshotConfig_volumeID2(rName string) string {
	return acctest.ConfigCompose(testAccOpenzfsSnapshotBaseConfig(rName), fmt.Sprintf(`
resource "aws_fsx_openzfs_volume" "test2" {
  name             = %[1]q
  parent_volume_id = aws_fsx_openzfs_file_system.test.root_volume_id
}

resource "aws_fsx_openzfs_snapshot" "test" {
  name      = %[1]q
  volume_id = aws_fsx_openzfs_volume.test2.id
}
`, rName))
}<|MERGE_RESOLUTION|>--- conflicted
+++ resolved
@@ -24,11 +24,7 @@
 	rName := sdkacctest.RandomWithPrefix(acctest.ResourcePrefix)
 
 	resource.ParallelTest(t, resource.TestCase{
-<<<<<<< HEAD
-		PreCheck:                 func() { acctest.PreCheck(ctx, t); acctest.PreCheckPartitionHasService(fsx.EndpointsID, t) },
-=======
-		PreCheck:                 func() { acctest.PreCheck(t); acctest.PreCheckPartitionHasService(t, fsx.EndpointsID) },
->>>>>>> 78d002fe
+		PreCheck:                 func() { acctest.PreCheck(ctx, t); acctest.PreCheckPartitionHasService(t, fsx.EndpointsID) },
 		ErrorCheck:               acctest.ErrorCheck(t, fsx.EndpointsID),
 		ProtoV5ProviderFactories: acctest.ProtoV5ProviderFactories,
 		CheckDestroy:             testAccCheckOpenzfsSnapshotDestroy(ctx),
@@ -60,11 +56,7 @@
 	rName := sdkacctest.RandomWithPrefix(acctest.ResourcePrefix)
 
 	resource.ParallelTest(t, resource.TestCase{
-<<<<<<< HEAD
-		PreCheck:                 func() { acctest.PreCheck(ctx, t); acctest.PreCheckPartitionHasService(fsx.EndpointsID, t) },
-=======
-		PreCheck:                 func() { acctest.PreCheck(t); acctest.PreCheckPartitionHasService(t, fsx.EndpointsID) },
->>>>>>> 78d002fe
+		PreCheck:                 func() { acctest.PreCheck(ctx, t); acctest.PreCheckPartitionHasService(t, fsx.EndpointsID) },
 		ErrorCheck:               acctest.ErrorCheck(t, fsx.EndpointsID),
 		ProtoV5ProviderFactories: acctest.ProtoV5ProviderFactories,
 		CheckDestroy:             testAccCheckOpenzfsSnapshotDestroy(ctx),
@@ -88,11 +80,7 @@
 	rName := sdkacctest.RandomWithPrefix(acctest.ResourcePrefix)
 
 	resource.ParallelTest(t, resource.TestCase{
-<<<<<<< HEAD
-		PreCheck:                 func() { acctest.PreCheck(ctx, t); acctest.PreCheckPartitionHasService(fsx.EndpointsID, t) },
-=======
-		PreCheck:                 func() { acctest.PreCheck(t); acctest.PreCheckPartitionHasService(t, fsx.EndpointsID) },
->>>>>>> 78d002fe
+		PreCheck:                 func() { acctest.PreCheck(ctx, t); acctest.PreCheckPartitionHasService(t, fsx.EndpointsID) },
 		ErrorCheck:               acctest.ErrorCheck(t, fsx.EndpointsID),
 		ProtoV5ProviderFactories: acctest.ProtoV5ProviderFactories,
 		CheckDestroy:             testAccCheckOpenzfsSnapshotDestroy(ctx),
@@ -139,11 +127,7 @@
 	rName2 := sdkacctest.RandomWithPrefix(acctest.ResourcePrefix)
 
 	resource.ParallelTest(t, resource.TestCase{
-<<<<<<< HEAD
-		PreCheck:                 func() { acctest.PreCheck(ctx, t); acctest.PreCheckPartitionHasService(fsx.EndpointsID, t) },
-=======
-		PreCheck:                 func() { acctest.PreCheck(t); acctest.PreCheckPartitionHasService(t, fsx.EndpointsID) },
->>>>>>> 78d002fe
+		PreCheck:                 func() { acctest.PreCheck(ctx, t); acctest.PreCheckPartitionHasService(t, fsx.EndpointsID) },
 		ErrorCheck:               acctest.ErrorCheck(t, fsx.EndpointsID),
 		ProtoV5ProviderFactories: acctest.ProtoV5ProviderFactories,
 		CheckDestroy:             testAccCheckOpenzfsSnapshotDestroy(ctx),
@@ -179,11 +163,7 @@
 	rName := sdkacctest.RandomWithPrefix(acctest.ResourcePrefix)
 
 	resource.ParallelTest(t, resource.TestCase{
-<<<<<<< HEAD
-		PreCheck:                 func() { acctest.PreCheck(ctx, t); acctest.PreCheckPartitionHasService(fsx.EndpointsID, t) },
-=======
-		PreCheck:                 func() { acctest.PreCheck(t); acctest.PreCheckPartitionHasService(t, fsx.EndpointsID) },
->>>>>>> 78d002fe
+		PreCheck:                 func() { acctest.PreCheck(ctx, t); acctest.PreCheckPartitionHasService(t, fsx.EndpointsID) },
 		ErrorCheck:               acctest.ErrorCheck(t, fsx.EndpointsID),
 		ProtoV5ProviderFactories: acctest.ProtoV5ProviderFactories,
 		CheckDestroy:             testAccCheckOpenzfsSnapshotDestroy(ctx),
@@ -214,11 +194,7 @@
 	rName2 := sdkacctest.RandomWithPrefix(acctest.ResourcePrefix)
 
 	resource.ParallelTest(t, resource.TestCase{
-<<<<<<< HEAD
-		PreCheck:                 func() { acctest.PreCheck(ctx, t); acctest.PreCheckPartitionHasService(fsx.EndpointsID, t) },
-=======
-		PreCheck:                 func() { acctest.PreCheck(t); acctest.PreCheckPartitionHasService(t, fsx.EndpointsID) },
->>>>>>> 78d002fe
+		PreCheck:                 func() { acctest.PreCheck(ctx, t); acctest.PreCheckPartitionHasService(t, fsx.EndpointsID) },
 		ErrorCheck:               acctest.ErrorCheck(t, fsx.EndpointsID),
 		ProtoV5ProviderFactories: acctest.ProtoV5ProviderFactories,
 		CheckDestroy:             testAccCheckOpenzfsSnapshotDestroy(ctx),
