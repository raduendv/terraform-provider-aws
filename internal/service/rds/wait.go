package rds

import (
<<<<<<< HEAD
	"context"
	"fmt"
	"log"
=======
	"strconv"
>>>>>>> 15cbe1fb
	"time"

	"github.com/aws/aws-sdk-go/service/rds"
	"github.com/hashicorp/terraform-plugin-sdk/v2/helper/resource"
)

const (
	dbClusterRoleAssociationCreatedTimeout = 5 * time.Minute
	dbClusterRoleAssociationDeletedTimeout = 5 * time.Minute

	dbClusterActivityStreamStartedTimeout = 30 * time.Minute
	dbClusterActivityStreamStoppedTimeout = 30 * time.Minute
)

func waitEventSubscriptionCreated(conn *rds.RDS, id string, timeout time.Duration) (*rds.EventSubscription, error) {
	stateConf := &resource.StateChangeConf{
		Pending:    []string{EventSubscriptionStatusCreating},
		Target:     []string{EventSubscriptionStatusActive},
		Refresh:    statusEventSubscription(conn, id),
		Timeout:    timeout,
		MinTimeout: 10 * time.Second,
		Delay:      30 * time.Second,
	}

	outputRaw, err := stateConf.WaitForState()

	if output, ok := outputRaw.(*rds.EventSubscription); ok {
		return output, err
	}

	return nil, err
}

func waitEventSubscriptionDeleted(conn *rds.RDS, id string, timeout time.Duration) (*rds.EventSubscription, error) {
	stateConf := &resource.StateChangeConf{
		Pending:    []string{EventSubscriptionStatusDeleting},
		Target:     []string{},
		Refresh:    statusEventSubscription(conn, id),
		Timeout:    timeout,
		MinTimeout: 10 * time.Second,
		Delay:      30 * time.Second,
	}

	outputRaw, err := stateConf.WaitForState()

	if output, ok := outputRaw.(*rds.EventSubscription); ok {
		return output, err
	}

	return nil, err
}

func waitEventSubscriptionUpdated(conn *rds.RDS, id string, timeout time.Duration) (*rds.EventSubscription, error) {
	stateConf := &resource.StateChangeConf{
		Pending:                   []string{EventSubscriptionStatusModifying},
		Target:                    []string{EventSubscriptionStatusActive},
		Refresh:                   statusEventSubscription(conn, id),
		Timeout:                   timeout,
		MinTimeout:                10 * time.Second,
		Delay:                     30 * time.Second,
		ContinuousTargetOccurence: 2,
	}

	outputRaw, err := stateConf.WaitForState()

	if output, ok := outputRaw.(*rds.EventSubscription); ok {
		return output, err
	}

	return nil, err
}

// waitDBProxyEndpointAvailable waits for a DBProxyEndpoint to return Available
func waitDBProxyEndpointAvailable(conn *rds.RDS, id string, timeout time.Duration) (*rds.DBProxyEndpoint, error) { //nolint:unparam
	stateConf := &resource.StateChangeConf{
		Pending: []string{
			rds.DBProxyEndpointStatusCreating,
			rds.DBProxyEndpointStatusModifying,
		},
		Target:  []string{rds.DBProxyEndpointStatusAvailable},
		Refresh: statusDBProxyEndpoint(conn, id),
		Timeout: timeout,
	}

	outputRaw, err := stateConf.WaitForState()

	if output, ok := outputRaw.(*rds.DBProxyEndpoint); ok {
		return output, err
	}

	return nil, err
}

// waitDBProxyEndpointDeleted waits for a DBProxyEndpoint to return Deleted
func waitDBProxyEndpointDeleted(conn *rds.RDS, id string, timeout time.Duration) (*rds.DBProxyEndpoint, error) {
	stateConf := &resource.StateChangeConf{
		Pending: []string{rds.DBProxyEndpointStatusDeleting},
		Target:  []string{},
		Refresh: statusDBProxyEndpoint(conn, id),
		Timeout: timeout,
	}

	outputRaw, err := stateConf.WaitForState()

	if output, ok := outputRaw.(*rds.DBProxyEndpoint); ok {
		return output, err
	}

	return nil, err
}

func waitDBClusterRoleAssociationCreated(conn *rds.RDS, dbClusterID, roleARN string) (*rds.DBClusterRole, error) {
	stateConf := &resource.StateChangeConf{
		Pending: []string{ClusterRoleStatusPending},
		Target:  []string{ClusterRoleStatusActive},
		Refresh: statusDBClusterRole(conn, dbClusterID, roleARN),
		Timeout: dbClusterRoleAssociationCreatedTimeout,
	}

	outputRaw, err := stateConf.WaitForState()

	if output, ok := outputRaw.(*rds.DBClusterRole); ok {
		return output, err
	}

	return nil, err
}

func waitDBClusterRoleAssociationDeleted(conn *rds.RDS, dbClusterID, roleARN string) (*rds.DBClusterRole, error) {
	stateConf := &resource.StateChangeConf{
		Pending: []string{ClusterRoleStatusActive, ClusterRoleStatusPending},
		Target:  []string{},
		Refresh: statusDBClusterRole(conn, dbClusterID, roleARN),
		Timeout: dbClusterRoleAssociationDeletedTimeout,
	}

	outputRaw, err := stateConf.WaitForState()

	if output, ok := outputRaw.(*rds.DBClusterRole); ok {
		return output, err
	}

	return nil, err
}

func waitDBInstanceDeleted(conn *rds.RDS, id string, timeout time.Duration) (*rds.DBInstance, error) {
	stateConf := &resource.StateChangeConf{
		Pending: []string{
			InstanceStatusAvailable,
			InstanceStatusBackingUp,
			InstanceStatusConfiguringEnhancedMonitoring,
			InstanceStatusConfiguringLogExports,
			InstanceStatusCreating,
			InstanceStatusDeleting,
			InstanceStatusIncompatibleParameters,
			InstanceStatusIncompatibleRestore,
			InstanceStatusModifying,
			InstanceStatusStarting,
			InstanceStatusStopping,
			InstanceStatusStorageFull,
			InstanceStatusStorageOptimization,
		},
		Target:                    []string{},
		Refresh:                   statusDBInstance(conn, id),
		Timeout:                   timeout,
		MinTimeout:                10 * time.Second,
		Delay:                     30 * time.Second,
		ContinuousTargetOccurence: 3,
	}

	outputRaw, err := stateConf.WaitForState()

	if output, ok := outputRaw.(*rds.DBInstance); ok {
		return output, err
	}

	return nil, err
}

func waitDBClusterInstanceDeleted(conn *rds.RDS, id string, timeout time.Duration) (*rds.DBInstance, error) {
	stateConf := &resource.StateChangeConf{
		Pending: []string{
			InstanceStatusConfiguringLogExports,
			InstanceStatusDeleting,
			InstanceStatusModifying,
		},
		Target:     []string{},
		Refresh:    statusDBInstance(conn, id),
		Timeout:    timeout,
		MinTimeout: 10 * time.Second,
		Delay:      30 * time.Second,
	}

	outputRaw, err := stateConf.WaitForState()

	if output, ok := outputRaw.(*rds.DBInstance); ok {
		return output, err
	}

	return nil, err
}

<<<<<<< HEAD
// waitActivityStreamStarted waits for Aurora Cluster Activity Stream to be started
func waitActivityStreamStarted(ctx context.Context, conn *rds.RDS, dbClusterArn string) error {
	log.Printf("[DEBUG] Waiting for RDS Cluster Activity Stream %s to become started...", dbClusterArn)

	stateConf := &resource.StateChangeConf{
		Pending:    []string{rds.ActivityStreamStatusStarting},
		Target:     []string{rds.ActivityStreamStatusStarted},
		Refresh:    statusDBClusterActivityStream(conn, dbClusterArn),
		Timeout:    dbClusterActivityStreamStartedTimeout,
		MinTimeout: 10 * time.Second,
		Delay:      30 * time.Second,
	}

	_, err := stateConf.WaitForStateContext(ctx)
	if err != nil {
		return fmt.Errorf("error waiting for RDS Cluster Activity Stream (%s) to be started: %v", dbClusterArn, err)
	}
	return nil
}

// waitActivityStreamStarted waits for Aurora Cluster Activity Stream to be stopped
func waitActivityStreamStopped(ctx context.Context, conn *rds.RDS, dbClusterArn string) error {
	log.Printf("[DEBUG] Waiting for RDS Cluster Activity Stream %s to become stopped...", dbClusterArn)

	stateConf := &resource.StateChangeConf{
		Pending:    []string{rds.ActivityStreamStatusStopping},
		Target:     []string{rds.ActivityStreamStatusStopped},
		Refresh:    statusDBClusterActivityStream(conn, dbClusterArn),
		Timeout:    dbClusterActivityStreamStoppedTimeout,
		MinTimeout: 10 * time.Second,
		Delay:      30 * time.Second,
	}

	_, err := stateConf.WaitForStateContext(ctx)
	if err != nil {
		return fmt.Errorf("error waiting for RDS Cluster Activity Stream (%s) to be stopped: %v", dbClusterArn, err)
	}
	return nil
=======
func waitDBInstanceAutomatedBackupCreated(conn *rds.RDS, arn string, timeout time.Duration) (*rds.DBInstanceAutomatedBackup, error) {
	stateConf := &resource.StateChangeConf{
		Pending: []string{InstanceAutomatedBackupStatusPending},
		Target:  []string{InstanceAutomatedBackupStatusReplicating},
		Refresh: statusDBInstanceAutomatedBackup(conn, arn),
		Timeout: timeout,
	}

	outputRaw, err := stateConf.WaitForState()

	if output, ok := outputRaw.(*rds.DBInstanceAutomatedBackup); ok {
		return output, err
	}

	return nil, err
}

// waitDBInstanceAutomatedBackupDeleted waits for a specified automated backup to be deleted from a database instance.
// The connection must be valid for the database instance's Region.
func waitDBInstanceAutomatedBackupDeleted(conn *rds.RDS, dbInstanceID, dbInstanceAutomatedBackupsARN string, timeout time.Duration) (*rds.DBInstance, error) {
	stateConf := &resource.StateChangeConf{
		Pending: []string{strconv.FormatBool(true)},
		Target:  []string{strconv.FormatBool(false)},
		Refresh: statusDBInstanceHasAutomatedBackup(conn, dbInstanceID, dbInstanceAutomatedBackupsARN),
		Timeout: timeout,
	}

	outputRaw, err := stateConf.WaitForState()

	if output, ok := outputRaw.(*rds.DBInstance); ok {
		return output, err
	}

	return nil, err
>>>>>>> 15cbe1fb
}<|MERGE_RESOLUTION|>--- conflicted
+++ resolved
@@ -1,13 +1,10 @@
 package rds
 
 import (
-<<<<<<< HEAD
 	"context"
 	"fmt"
 	"log"
-=======
 	"strconv"
->>>>>>> 15cbe1fb
 	"time"
 
 	"github.com/aws/aws-sdk-go/service/rds"
@@ -210,7 +207,6 @@
 	return nil, err
 }
 
-<<<<<<< HEAD
 // waitActivityStreamStarted waits for Aurora Cluster Activity Stream to be started
 func waitActivityStreamStarted(ctx context.Context, conn *rds.RDS, dbClusterArn string) error {
 	log.Printf("[DEBUG] Waiting for RDS Cluster Activity Stream %s to become started...", dbClusterArn)
@@ -249,7 +245,8 @@
 		return fmt.Errorf("error waiting for RDS Cluster Activity Stream (%s) to be stopped: %v", dbClusterArn, err)
 	}
 	return nil
-=======
+}
+
 func waitDBInstanceAutomatedBackupCreated(conn *rds.RDS, arn string, timeout time.Duration) (*rds.DBInstanceAutomatedBackup, error) {
 	stateConf := &resource.StateChangeConf{
 		Pending: []string{InstanceAutomatedBackupStatusPending},
@@ -284,5 +281,4 @@
 	}
 
 	return nil, err
->>>>>>> 15cbe1fb
 }