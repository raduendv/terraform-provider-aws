// Copyright (c) HashiCorp, Inc.
// SPDX-License-Identifier: MPL-2.0

package elasticache_test

import (
	"context"
	"fmt"
	"regexp"
	"testing"

	"github.com/YakDriver/regexache"
	"github.com/aws/aws-sdk-go-v2/aws"
	"github.com/aws/aws-sdk-go-v2/service/elasticache"
	awstypes "github.com/aws/aws-sdk-go-v2/service/elasticache/types"
	sdkacctest "github.com/hashicorp/terraform-plugin-testing/helper/acctest"
	"github.com/hashicorp/terraform-plugin-testing/helper/resource"
	"github.com/hashicorp/terraform-plugin-testing/plancheck"
	"github.com/hashicorp/terraform-plugin-testing/terraform"
	"github.com/hashicorp/terraform-provider-aws/internal/acctest"
	"github.com/hashicorp/terraform-provider-aws/internal/errs"
	"github.com/hashicorp/terraform-provider-aws/internal/retry"
	tfelasticache "github.com/hashicorp/terraform-provider-aws/internal/service/elasticache"
	"github.com/hashicorp/terraform-provider-aws/names"
)

func TestAccElastiCacheGlobalReplicationGroup_Redis_basic(t *testing.T) {
	ctx := acctest.Context(t)
	if testing.Short() {
		t.Skip("skipping long-running test in short mode")
	}

	var globalReplicationGroup awstypes.GlobalReplicationGroup
	var primaryReplicationGroup awstypes.ReplicationGroup

	rName := acctest.RandomWithPrefix(t, acctest.ResourcePrefix)
	primaryReplicationGroupId := acctest.RandomWithPrefix(t, acctest.ResourcePrefix)

	resourceName := "aws_elasticache_global_replication_group.test"
	primaryReplicationGroupResourceName := "aws_elasticache_replication_group.test"

	acctest.ParallelTest(ctx, t, resource.TestCase{
		PreCheck:                 func() { acctest.PreCheck(ctx, t); testAccPreCheckGlobalReplicationGroup(ctx, t) },
		ErrorCheck:               acctest.ErrorCheck(t, names.ElastiCacheServiceID),
		ProtoV5ProviderFactories: acctest.ProtoV5ProviderFactories,
		CheckDestroy: resource.ComposeAggregateTestCheckFunc(
			testAccCheckGlobalReplicationGroupDestroy(ctx, t),
		),
		Steps: []resource.TestStep{
			{
				Config: testAccGlobalReplicationGroupConfig_Redis_basic(rName, primaryReplicationGroupId),
				Check: resource.ComposeAggregateTestCheckFunc(
					testAccCheckGlobalReplicationGroupExists(ctx, t, resourceName, &globalReplicationGroup),
					testAccCheckReplicationGroupExists(ctx, t, primaryReplicationGroupResourceName, &primaryReplicationGroup),
					acctest.MatchResourceAttrGlobalARN(ctx, resourceName, names.AttrARN, "elasticache", regexache.MustCompile(`globalreplicationgroup:`+tfelasticache.GlobalReplicationGroupRegionPrefixFormat+rName)),
					resource.TestCheckResourceAttrPair(resourceName, "at_rest_encryption_enabled", primaryReplicationGroupResourceName, "at_rest_encryption_enabled"),
					resource.TestCheckResourceAttr(resourceName, "auth_token_enabled", acctest.CtFalse),
					resource.TestCheckResourceAttrPair(resourceName, "automatic_failover_enabled", primaryReplicationGroupResourceName, "automatic_failover_enabled"),
					resource.TestCheckResourceAttrPair(resourceName, "cache_node_type", primaryReplicationGroupResourceName, "node_type"),
					resource.TestCheckResourceAttrPair(resourceName, "cluster_enabled", primaryReplicationGroupResourceName, "cluster_enabled"),
					resource.TestCheckResourceAttrPair(resourceName, names.AttrEngine, primaryReplicationGroupResourceName, names.AttrEngine),
					resource.TestCheckResourceAttrPair(resourceName, "engine_version_actual", primaryReplicationGroupResourceName, "engine_version_actual"),
					resource.TestCheckResourceAttr(resourceName, "global_replication_group_id_suffix", rName),
					resource.TestMatchResourceAttr(resourceName, "global_replication_group_id", regexache.MustCompile(tfelasticache.GlobalReplicationGroupRegionPrefixFormat+rName)),
					resource.TestCheckResourceAttr(resourceName, "global_replication_group_description", tfelasticache.EmptyDescription),
					resource.TestCheckResourceAttr(resourceName, "global_node_groups.#", "0"),
					resource.TestCheckResourceAttr(resourceName, "num_node_groups", "0"),
					resource.TestCheckResourceAttr(resourceName, "primary_replication_group_id", primaryReplicationGroupId),
					resource.TestCheckResourceAttr(resourceName, "transit_encryption_enabled", acctest.CtFalse),
				),
			},
			{
				ResourceName:      resourceName,
				ImportState:       true,
				ImportStateVerify: true,
			},
		},
	})
}

func TestAccElastiCacheGlobalReplicationGroup_Valkey_basic(t *testing.T) {
	ctx := acctest.Context(t)
	if testing.Short() {
		t.Skip("skipping long-running test in short mode")
	}

	var globalReplicationGroup awstypes.GlobalReplicationGroup
	var primaryReplicationGroup awstypes.ReplicationGroup

	rName := acctest.RandomWithPrefix(t, acctest.ResourcePrefix)
	primaryReplicationGroupId := acctest.RandomWithPrefix(t, acctest.ResourcePrefix)

	resourceName := "aws_elasticache_global_replication_group.test"
	primaryReplicationGroupResourceName := "aws_elasticache_replication_group.test"

	acctest.ParallelTest(ctx, t, resource.TestCase{
		PreCheck:                 func() { acctest.PreCheck(ctx, t); testAccPreCheckGlobalReplicationGroup(ctx, t) },
		ErrorCheck:               acctest.ErrorCheck(t, names.ElastiCacheServiceID),
		ProtoV5ProviderFactories: acctest.ProtoV5ProviderFactories,
		CheckDestroy: resource.ComposeAggregateTestCheckFunc(
			testAccCheckGlobalReplicationGroupDestroy(ctx, t),
		),
		Steps: []resource.TestStep{
			{
				Config: testAccGlobalReplicationGroupConfig_Valkey_basic(rName, primaryReplicationGroupId),
				Check: resource.ComposeAggregateTestCheckFunc(
					testAccCheckGlobalReplicationGroupExists(ctx, t, resourceName, &globalReplicationGroup),
					testAccCheckReplicationGroupExists(ctx, t, primaryReplicationGroupResourceName, &primaryReplicationGroup),
					acctest.MatchResourceAttrGlobalARN(ctx, resourceName, names.AttrARN, "elasticache", regexache.MustCompile(`globalreplicationgroup:`+tfelasticache.GlobalReplicationGroupRegionPrefixFormat+rName)),
					resource.TestCheckResourceAttrPair(resourceName, "at_rest_encryption_enabled", primaryReplicationGroupResourceName, "at_rest_encryption_enabled"),
					resource.TestCheckResourceAttr(resourceName, "auth_token_enabled", acctest.CtFalse),
					resource.TestCheckResourceAttrPair(resourceName, "automatic_failover_enabled", primaryReplicationGroupResourceName, "automatic_failover_enabled"),
					resource.TestCheckResourceAttrPair(resourceName, "cache_node_type", primaryReplicationGroupResourceName, "node_type"),
					resource.TestCheckResourceAttrPair(resourceName, "cluster_enabled", primaryReplicationGroupResourceName, "cluster_enabled"),
					resource.TestCheckResourceAttrPair(resourceName, names.AttrEngine, primaryReplicationGroupResourceName, names.AttrEngine),
					resource.TestCheckResourceAttrPair(resourceName, "engine_version_actual", primaryReplicationGroupResourceName, "engine_version_actual"),
					resource.TestCheckResourceAttr(resourceName, "global_replication_group_id_suffix", rName),
					resource.TestMatchResourceAttr(resourceName, "global_replication_group_id", regexache.MustCompile(tfelasticache.GlobalReplicationGroupRegionPrefixFormat+rName)),
					resource.TestCheckResourceAttr(resourceName, "global_replication_group_description", tfelasticache.EmptyDescription),
					resource.TestCheckResourceAttr(resourceName, "global_node_groups.#", "0"),
					resource.TestCheckResourceAttr(resourceName, "num_node_groups", "0"),
					resource.TestCheckResourceAttr(resourceName, "primary_replication_group_id", primaryReplicationGroupId),
					resource.TestCheckResourceAttr(resourceName, "transit_encryption_enabled", acctest.CtFalse),
				),
			},
			{
				ResourceName:      resourceName,
				ImportState:       true,
				ImportStateVerify: true,
			},
		},
	})
}

func TestAccElastiCacheGlobalReplicationGroup_disappears(t *testing.T) {
	ctx := acctest.Context(t)
	if testing.Short() {
		t.Skip("skipping long-running test in short mode")
	}

	var globalReplicationGroup awstypes.GlobalReplicationGroup
	rName := acctest.RandomWithPrefix(t, acctest.ResourcePrefix)
	primaryReplicationGroupId := acctest.RandomWithPrefix(t, acctest.ResourcePrefix)
	resourceName := "aws_elasticache_global_replication_group.test"

	acctest.ParallelTest(ctx, t, resource.TestCase{
		PreCheck:                 func() { acctest.PreCheck(ctx, t); testAccPreCheckGlobalReplicationGroup(ctx, t) },
		ErrorCheck:               acctest.ErrorCheck(t, names.ElastiCacheServiceID),
		ProtoV5ProviderFactories: acctest.ProtoV5ProviderFactories,
		CheckDestroy:             testAccCheckGlobalReplicationGroupDestroy(ctx, t),
		Steps: []resource.TestStep{
			{
				Config: testAccGlobalReplicationGroupConfig_Redis_basic(rName, primaryReplicationGroupId),
				Check: resource.ComposeAggregateTestCheckFunc(
					testAccCheckGlobalReplicationGroupExists(ctx, t, resourceName, &globalReplicationGroup),
					acctest.CheckResourceDisappears(ctx, acctest.Provider, tfelasticache.ResourceGlobalReplicationGroup(), resourceName),
				),
				ExpectNonEmptyPlan: true,
			},
		},
	})
}

func TestAccElastiCacheGlobalReplicationGroup_description(t *testing.T) {
	ctx := acctest.Context(t)
	if testing.Short() {
		t.Skip("skipping long-running test in short mode")
	}

	var globalReplicationGroup awstypes.GlobalReplicationGroup
	rName := acctest.RandomWithPrefix(t, acctest.ResourcePrefix)
	primaryReplicationGroupId := acctest.RandomWithPrefix(t, acctest.ResourcePrefix)
	description1 := sdkacctest.RandString(10)
	description2 := sdkacctest.RandString(10)
	resourceName := "aws_elasticache_global_replication_group.test"

	acctest.ParallelTest(ctx, t, resource.TestCase{
		PreCheck:                 func() { acctest.PreCheck(ctx, t); testAccPreCheckGlobalReplicationGroup(ctx, t) },
		ErrorCheck:               acctest.ErrorCheck(t, names.ElastiCacheServiceID),
		ProtoV5ProviderFactories: acctest.ProtoV5ProviderFactories,
		CheckDestroy:             testAccCheckGlobalReplicationGroupDestroy(ctx, t),
		Steps: []resource.TestStep{
			{
				Config: testAccGlobalReplicationGroupConfig_description(rName, primaryReplicationGroupId, description1),
				Check: resource.ComposeAggregateTestCheckFunc(
					testAccCheckGlobalReplicationGroupExists(ctx, t, resourceName, &globalReplicationGroup),
					resource.TestCheckResourceAttr(resourceName, "global_replication_group_description", description1),
				),
			},
			{
				ResourceName:      resourceName,
				ImportState:       true,
				ImportStateVerify: true,
			},
			{
				Config: testAccGlobalReplicationGroupConfig_description(rName, primaryReplicationGroupId, description2),
				Check: resource.ComposeAggregateTestCheckFunc(
					testAccCheckGlobalReplicationGroupExists(ctx, t, resourceName, &globalReplicationGroup),
					resource.TestCheckResourceAttr(resourceName, "global_replication_group_description", description2),
				),
			},
		},
	})
}

func TestAccElastiCacheGlobalReplicationGroup_nodeType_createNoChange(t *testing.T) {
	ctx := acctest.Context(t)
	if testing.Short() {
		t.Skip("skipping long-running test in short mode")
	}

	var globalReplicationGroup awstypes.GlobalReplicationGroup
	rName := acctest.RandomWithPrefix(t, acctest.ResourcePrefix)
	primaryReplicationGroupId := acctest.RandomWithPrefix(t, acctest.ResourcePrefix)
	nodeType := "cache.m5.large"
	resourceName := "aws_elasticache_global_replication_group.test"

	acctest.ParallelTest(ctx, t, resource.TestCase{
		PreCheck:                 func() { acctest.PreCheck(ctx, t); testAccPreCheckGlobalReplicationGroup(ctx, t) },
		ErrorCheck:               acctest.ErrorCheck(t, names.ElastiCacheServiceID),
		ProtoV5ProviderFactories: acctest.ProtoV5ProviderFactories,
		CheckDestroy:             testAccCheckGlobalReplicationGroupDestroy(ctx, t),
		Steps: []resource.TestStep{
			{
				Config: testAccGlobalReplicationGroupConfig_nodeType_createNoChange(rName, primaryReplicationGroupId, nodeType),
				Check: resource.ComposeAggregateTestCheckFunc(
					testAccCheckGlobalReplicationGroupExists(ctx, t, resourceName, &globalReplicationGroup),
					resource.TestCheckResourceAttr(resourceName, "cache_node_type", nodeType),
				),
			},
			{
				ResourceName:      resourceName,
				ImportState:       true,
				ImportStateVerify: true,
			},
		},
	})
}

func TestAccElastiCacheGlobalReplicationGroup_nodeType_createWithChange(t *testing.T) {
	ctx := acctest.Context(t)
	if testing.Short() {
		t.Skip("skipping long-running test in short mode")
	}

	var globalReplicationGroup awstypes.GlobalReplicationGroup
	rName := acctest.RandomWithPrefix(t, acctest.ResourcePrefix)
	primaryReplicationGroupId := acctest.RandomWithPrefix(t, acctest.ResourcePrefix)
	nodeType := "cache.m5.large"
	globalNodeType := "cache.m5.xlarge"
	resourceName := "aws_elasticache_global_replication_group.test"

	acctest.ParallelTest(ctx, t, resource.TestCase{
		PreCheck:                 func() { acctest.PreCheck(ctx, t); testAccPreCheckGlobalReplicationGroup(ctx, t) },
		ErrorCheck:               acctest.ErrorCheck(t, names.ElastiCacheServiceID),
		ProtoV5ProviderFactories: acctest.ProtoV5ProviderFactories,
		CheckDestroy:             testAccCheckGlobalReplicationGroupDestroy(ctx, t),
		Steps: []resource.TestStep{
			{
				Config: testAccGlobalReplicationGroupConfig_nodeType_createWithChange(rName, primaryReplicationGroupId, nodeType, globalNodeType),
				Check: resource.ComposeAggregateTestCheckFunc(
					testAccCheckGlobalReplicationGroupExists(ctx, t, resourceName, &globalReplicationGroup),
					resource.TestCheckResourceAttr(resourceName, "cache_node_type", globalNodeType),
				),
			},
			{
				ResourceName:      resourceName,
				ImportState:       true,
				ImportStateVerify: true,
			},
		},
	})
}

func TestAccElastiCacheGlobalReplicationGroup_nodeType_setNoChange(t *testing.T) {
	ctx := acctest.Context(t)
	if testing.Short() {
		t.Skip("skipping long-running test in short mode")
	}

	var globalReplicationGroup awstypes.GlobalReplicationGroup
	rName := acctest.RandomWithPrefix(t, acctest.ResourcePrefix)
	primaryReplicationGroupId := acctest.RandomWithPrefix(t, acctest.ResourcePrefix)
	nodeType := "cache.m5.large"
	resourceName := "aws_elasticache_global_replication_group.test"
	primaryReplicationGroupResourceName := "aws_elasticache_replication_group.test"

	acctest.ParallelTest(ctx, t, resource.TestCase{
		PreCheck:                 func() { acctest.PreCheck(ctx, t); testAccPreCheckGlobalReplicationGroup(ctx, t) },
		ErrorCheck:               acctest.ErrorCheck(t, names.ElastiCacheServiceID),
		ProtoV5ProviderFactories: acctest.ProtoV5ProviderFactories,
		CheckDestroy:             testAccCheckGlobalReplicationGroupDestroy(ctx, t),
		Steps: []resource.TestStep{
			{
				Config: testAccGlobalReplicationGroupConfig_basic_nodeType(rName, primaryReplicationGroupId, nodeType),
				Check: resource.ComposeAggregateTestCheckFunc(
					testAccCheckGlobalReplicationGroupExists(ctx, t, resourceName, &globalReplicationGroup),
					resource.TestCheckResourceAttrPair(resourceName, "cache_node_type", primaryReplicationGroupResourceName, "node_type"),
				),
			},
			{
				Config: testAccGlobalReplicationGroupConfig_nodeType_createNoChange(rName, primaryReplicationGroupId, nodeType),
				Check: resource.ComposeAggregateTestCheckFunc(
					testAccCheckGlobalReplicationGroupExists(ctx, t, resourceName, &globalReplicationGroup),
					resource.TestCheckResourceAttr(resourceName, "cache_node_type", nodeType),
				),
			},
			{
				ResourceName:      resourceName,
				ImportState:       true,
				ImportStateVerify: true,
			},
		},
	})
}

func TestAccElastiCacheGlobalReplicationGroup_nodeType_update(t *testing.T) {
	ctx := acctest.Context(t)
	if testing.Short() {
		t.Skip("skipping long-running test in short mode")
	}

	var globalReplicationGroup awstypes.GlobalReplicationGroup
	rName := acctest.RandomWithPrefix(t, acctest.ResourcePrefix)
	primaryReplicationGroupId := acctest.RandomWithPrefix(t, acctest.ResourcePrefix)
	nodeType := "cache.m5.large"
	updatedNodeType := "cache.m5.xlarge"
	resourceName := "aws_elasticache_global_replication_group.test"

	acctest.ParallelTest(ctx, t, resource.TestCase{
		PreCheck:                 func() { acctest.PreCheck(ctx, t); testAccPreCheckGlobalReplicationGroup(ctx, t) },
		ErrorCheck:               acctest.ErrorCheck(t, names.ElastiCacheServiceID),
		ProtoV5ProviderFactories: acctest.ProtoV5ProviderFactories,
		CheckDestroy:             testAccCheckGlobalReplicationGroupDestroy(ctx, t),
		Steps: []resource.TestStep{
			{
				Config: testAccGlobalReplicationGroupConfig_nodeType_createNoChange(rName, primaryReplicationGroupId, nodeType),
				Check: resource.ComposeAggregateTestCheckFunc(
					testAccCheckGlobalReplicationGroupExists(ctx, t, resourceName, &globalReplicationGroup),
					resource.TestCheckResourceAttr(resourceName, "cache_node_type", nodeType),
				),
			},
			{
				Config: testAccGlobalReplicationGroupConfig_nodeType_update(rName, primaryReplicationGroupId, updatedNodeType),
				Check: resource.ComposeAggregateTestCheckFunc(
					testAccCheckGlobalReplicationGroupExists(ctx, t, resourceName, &globalReplicationGroup),
					resource.TestCheckResourceAttr(resourceName, "cache_node_type", updatedNodeType),
				),
			},
			{
				ResourceName:      resourceName,
				ImportState:       true,
				ImportStateVerify: true,
			},
		},
	})
}

func TestAccElastiCacheGlobalReplicationGroup_automaticFailover_createNoChange(t *testing.T) {
	ctx := acctest.Context(t)
	if testing.Short() {
		t.Skip("skipping long-running test in short mode")
	}

	var globalReplicationGroup awstypes.GlobalReplicationGroup
	rName := acctest.RandomWithPrefix(t, acctest.ResourcePrefix)
	primaryReplicationGroupId := acctest.RandomWithPrefix(t, acctest.ResourcePrefix)
	resourceName := "aws_elasticache_global_replication_group.test"

	acctest.ParallelTest(ctx, t, resource.TestCase{
		PreCheck:                 func() { acctest.PreCheck(ctx, t); testAccPreCheckGlobalReplicationGroup(ctx, t) },
		ErrorCheck:               acctest.ErrorCheck(t, names.ElastiCacheServiceID),
		ProtoV5ProviderFactories: acctest.ProtoV5ProviderFactories,
		CheckDestroy:             testAccCheckGlobalReplicationGroupDestroy(ctx, t),
		Steps: []resource.TestStep{
			{
				Config: testAccGlobalReplicationGroupConfig_automaticFailover_createNoChange(rName, primaryReplicationGroupId, acctest.CtTrue),
				Check: resource.ComposeAggregateTestCheckFunc(
					testAccCheckGlobalReplicationGroupExists(ctx, t, resourceName, &globalReplicationGroup),
					resource.TestCheckResourceAttr(resourceName, "automatic_failover_enabled", acctest.CtTrue),
				),
			},
			{
				ResourceName:      resourceName,
				ImportState:       true,
				ImportStateVerify: true,
			},
		},
	})
}

func TestAccElastiCacheGlobalReplicationGroup_automaticFailover_createWithChange(t *testing.T) {
	ctx := acctest.Context(t)
	if testing.Short() {
		t.Skip("skipping long-running test in short mode")
	}

	var globalReplicationGroup awstypes.GlobalReplicationGroup
	rName := acctest.RandomWithPrefix(t, acctest.ResourcePrefix)
	primaryReplicationGroupId := acctest.RandomWithPrefix(t, acctest.ResourcePrefix)
	resourceName := "aws_elasticache_global_replication_group.test"

	acctest.ParallelTest(ctx, t, resource.TestCase{
		PreCheck:                 func() { acctest.PreCheck(ctx, t); testAccPreCheckGlobalReplicationGroup(ctx, t) },
		ErrorCheck:               acctest.ErrorCheck(t, names.ElastiCacheServiceID),
		ProtoV5ProviderFactories: acctest.ProtoV5ProviderFactories,
		CheckDestroy:             testAccCheckGlobalReplicationGroupDestroy(ctx, t),
		Steps: []resource.TestStep{
			{
				Config: testAccGlobalReplicationGroupConfig_automaticFailover_createWithChange(rName, primaryReplicationGroupId, acctest.CtFalse, acctest.CtTrue),
				Check: resource.ComposeAggregateTestCheckFunc(
					testAccCheckGlobalReplicationGroupExists(ctx, t, resourceName, &globalReplicationGroup),
					resource.TestCheckResourceAttr(resourceName, "automatic_failover_enabled", acctest.CtTrue),
				),
			},
			{
				ResourceName:      resourceName,
				ImportState:       true,
				ImportStateVerify: true,
			},
		},
	})
}

func TestAccElastiCacheGlobalReplicationGroup_automaticFailover_setNoChange(t *testing.T) {
	ctx := acctest.Context(t)
	if testing.Short() {
		t.Skip("skipping long-running test in short mode")
	}

	var globalReplicationGroup awstypes.GlobalReplicationGroup
	rName := acctest.RandomWithPrefix(t, acctest.ResourcePrefix)
	primaryReplicationGroupId := acctest.RandomWithPrefix(t, acctest.ResourcePrefix)
	resourceName := "aws_elasticache_global_replication_group.test"
	primaryReplicationGroupResourceName := "aws_elasticache_replication_group.test"

	acctest.ParallelTest(ctx, t, resource.TestCase{
		PreCheck:                 func() { acctest.PreCheck(ctx, t); testAccPreCheckGlobalReplicationGroup(ctx, t) },
		ErrorCheck:               acctest.ErrorCheck(t, names.ElastiCacheServiceID),
		ProtoV5ProviderFactories: acctest.ProtoV5ProviderFactories,
		CheckDestroy:             testAccCheckGlobalReplicationGroupDestroy(ctx, t),
		Steps: []resource.TestStep{
			{
				Config: testAccGlobalReplicationGroupConfig_basic_automaticFailover(rName, primaryReplicationGroupId, acctest.CtFalse),
				Check: resource.ComposeAggregateTestCheckFunc(
					testAccCheckGlobalReplicationGroupExists(ctx, t, resourceName, &globalReplicationGroup),
					resource.TestCheckResourceAttrPair(resourceName, "automatic_failover_enabled", primaryReplicationGroupResourceName, "automatic_failover_enabled"),
				),
			},
			{
				Config: testAccGlobalReplicationGroupConfig_automaticFailover_createNoChange(rName, primaryReplicationGroupId, acctest.CtFalse),
				Check: resource.ComposeAggregateTestCheckFunc(
					testAccCheckGlobalReplicationGroupExists(ctx, t, resourceName, &globalReplicationGroup),
					resource.TestCheckResourceAttr(resourceName, "automatic_failover_enabled", acctest.CtFalse),
				),
			},
			{
				ResourceName:      resourceName,
				ImportState:       true,
				ImportStateVerify: true,
			},
		},
	})
}

func TestAccElastiCacheGlobalReplicationGroup_automaticFailover_update(t *testing.T) {
	ctx := acctest.Context(t)
	if testing.Short() {
		t.Skip("skipping long-running test in short mode")
	}

	var globalReplicationGroup awstypes.GlobalReplicationGroup
	rName := acctest.RandomWithPrefix(t, acctest.ResourcePrefix)
	primaryReplicationGroupId := acctest.RandomWithPrefix(t, acctest.ResourcePrefix)
	resourceName := "aws_elasticache_global_replication_group.test"

	acctest.ParallelTest(ctx, t, resource.TestCase{
		PreCheck:                 func() { acctest.PreCheck(ctx, t); testAccPreCheckGlobalReplicationGroup(ctx, t) },
		ErrorCheck:               acctest.ErrorCheck(t, names.ElastiCacheServiceID),
		ProtoV5ProviderFactories: acctest.ProtoV5ProviderFactories,
		CheckDestroy:             testAccCheckGlobalReplicationGroupDestroy(ctx, t),
		Steps: []resource.TestStep{
			{
				Config: testAccGlobalReplicationGroupConfig_automaticFailover_createNoChange(rName, primaryReplicationGroupId, acctest.CtTrue),
				Check: resource.ComposeAggregateTestCheckFunc(
					testAccCheckGlobalReplicationGroupExists(ctx, t, resourceName, &globalReplicationGroup),
					resource.TestCheckResourceAttr(resourceName, "automatic_failover_enabled", acctest.CtTrue),
				),
			},
			{
				Config: testAccGlobalReplicationGroupConfig_automaticFailover_update(rName, primaryReplicationGroupId, acctest.CtFalse),
				Check: resource.ComposeAggregateTestCheckFunc(
					testAccCheckGlobalReplicationGroupExists(ctx, t, resourceName, &globalReplicationGroup),
					resource.TestCheckResourceAttr(resourceName, "automatic_failover_enabled", acctest.CtFalse),
				),
			},
			{
				ResourceName:      resourceName,
				ImportState:       true,
				ImportStateVerify: true,
			},
		},
	})
}

func TestAccElastiCacheGlobalReplicationGroup_multipleSecondaries(t *testing.T) {
	ctx := acctest.Context(t)
	if testing.Short() {
		t.Skip("skipping long-running test in short mode")
	}

	var globalReplcationGroup awstypes.GlobalReplicationGroup
	rName := acctest.RandomWithPrefix(t, acctest.ResourcePrefix)
	resourceName := "aws_elasticache_global_replication_group.test"

	acctest.ParallelTest(ctx, t, resource.TestCase{
		PreCheck: func() {
			acctest.PreCheck(ctx, t)
			acctest.PreCheckMultipleRegion(t, 3)
		},
		ErrorCheck:               acctest.ErrorCheck(t, names.ElastiCacheServiceID),
		ProtoV5ProviderFactories: acctest.ProtoV5FactoriesMultipleRegions(ctx, t, 3),
		CheckDestroy:             testAccCheckGlobalReplicationGroupDestroy(ctx, t),
		Steps: []resource.TestStep{
			{
				Config: testAccGlobalReplicationGroupConfig_multipleSecondaries(rName),
				Check: resource.ComposeAggregateTestCheckFunc(
					testAccCheckGlobalReplicationGroupExists(ctx, t, resourceName, &globalReplcationGroup),
				),
			},
		},
	})
}

func TestAccElastiCacheGlobalReplicationGroup_ReplaceSecondary_differentRegion(t *testing.T) {
	ctx := acctest.Context(t)
	if testing.Short() {
		t.Skip("skipping long-running test in short mode")
	}

	var globalReplcationGroup awstypes.GlobalReplicationGroup
	rName := acctest.RandomWithPrefix(t, acctest.ResourcePrefix)
	resourceName := "aws_elasticache_global_replication_group.test"

	acctest.ParallelTest(ctx, t, resource.TestCase{
		PreCheck: func() {
			acctest.PreCheck(ctx, t)
			acctest.PreCheckMultipleRegion(t, 3)
		},
		ErrorCheck:               acctest.ErrorCheck(t, names.ElastiCacheServiceID),
		ProtoV5ProviderFactories: acctest.ProtoV5FactoriesMultipleRegions(ctx, t, 3),
		CheckDestroy:             testAccCheckGlobalReplicationGroupDestroy(ctx, t),
		Steps: []resource.TestStep{
			{
				Config: testAccGlobalReplicationGroupConfig_replaceSecondaryDifferentRegionSetup(rName),
				Check: resource.ComposeAggregateTestCheckFunc(
					testAccCheckGlobalReplicationGroupExists(ctx, t, resourceName, &globalReplcationGroup),
				),
			},
			{
				Config: testAccGlobalReplicationGroupConfig_replaceSecondaryDifferentRegionMove(rName),
				Check: resource.ComposeAggregateTestCheckFunc(
					testAccCheckGlobalReplicationGroupExists(ctx, t, resourceName, &globalReplcationGroup),
				),
			},
		},
	})
}

func TestAccElastiCacheGlobalReplicationGroup_clusterMode_basic(t *testing.T) {
	ctx := acctest.Context(t)
	if testing.Short() {
		t.Skip("skipping long-running test in short mode")
	}

	var globalReplicationGroup awstypes.GlobalReplicationGroup
	var primaryReplicationGroup awstypes.ReplicationGroup

	rName := acctest.RandomWithPrefix(t, acctest.ResourcePrefix)

	resourceName := "aws_elasticache_global_replication_group.test"
	primaryReplicationGroupResourceName := "aws_elasticache_replication_group.test"

	acctest.ParallelTest(ctx, t, resource.TestCase{
		PreCheck:                 func() { acctest.PreCheck(ctx, t); testAccPreCheckGlobalReplicationGroup(ctx, t) },
		ErrorCheck:               acctest.ErrorCheck(t, names.ElastiCacheServiceID),
		ProtoV5ProviderFactories: acctest.ProtoV5ProviderFactories,
		CheckDestroy:             testAccCheckGlobalReplicationGroupDestroy(ctx, t),
		Steps: []resource.TestStep{
			{
				Config: testAccGlobalReplicationGroupConfig_clusterMode(rName),
				Check: resource.ComposeAggregateTestCheckFunc(
					testAccCheckGlobalReplicationGroupExists(ctx, t, resourceName, &globalReplicationGroup),
					testAccCheckReplicationGroupExists(ctx, t, primaryReplicationGroupResourceName, &primaryReplicationGroup),
					resource.TestCheckResourceAttrPair(resourceName, "automatic_failover_enabled", primaryReplicationGroupResourceName, "automatic_failover_enabled"),
					resource.TestCheckResourceAttr(resourceName, "cluster_enabled", acctest.CtTrue),
					resource.TestCheckResourceAttrPair(resourceName, "global_node_groups.#", primaryReplicationGroupResourceName, "num_node_groups"),
					resource.TestCheckResourceAttrPair(resourceName, "num_node_groups", primaryReplicationGroupResourceName, "num_node_groups"),
				),
			},
			{
				ResourceName:      resourceName,
				ImportState:       true,
				ImportStateVerify: true,
			},
		},
	})
}

func TestAccElastiCacheGlobalReplicationGroup_SetNumNodeGroupsOnCreate_NoChange(t *testing.T) {
	ctx := acctest.Context(t)
	if testing.Short() {
		t.Skip("skipping long-running test in short mode")
	}

	var globalReplicationGroup awstypes.GlobalReplicationGroup
	var primaryReplicationGroup awstypes.ReplicationGroup

	rName := acctest.RandomWithPrefix(t, acctest.ResourcePrefix)

	resourceName := "aws_elasticache_global_replication_group.test"
	primaryReplicationGroupResourceName := "aws_elasticache_replication_group.test"

	acctest.ParallelTest(ctx, t, resource.TestCase{
		PreCheck:                 func() { acctest.PreCheck(ctx, t); testAccPreCheckGlobalReplicationGroup(ctx, t) },
		ErrorCheck:               acctest.ErrorCheck(t, names.ElastiCacheServiceID),
		ProtoV5ProviderFactories: acctest.ProtoV5ProviderFactories,
		CheckDestroy:             testAccCheckGlobalReplicationGroupDestroy(ctx, t),
		Steps: []resource.TestStep{
			{
				Config: testAccGlobalReplicationGroupConfig_numNodeGroups(rName, 2, 2),
				Check: resource.ComposeAggregateTestCheckFunc(
					testAccCheckGlobalReplicationGroupExists(ctx, t, resourceName, &globalReplicationGroup),
					testAccCheckReplicationGroupExists(ctx, t, primaryReplicationGroupResourceName, &primaryReplicationGroup),
					resource.TestCheckResourceAttr(resourceName, "cluster_enabled", acctest.CtTrue),
					resource.TestCheckResourceAttr(resourceName, "global_node_groups.#", "2"),
					resource.TestCheckResourceAttr(resourceName, "num_node_groups", "2"),
					resource.TestCheckResourceAttr(primaryReplicationGroupResourceName, "num_node_groups", "2"),
				),
			},
			{
				ResourceName:      resourceName,
				ImportState:       true,
				ImportStateVerify: true,
			},
		},
	})
}

func TestAccElastiCacheGlobalReplicationGroup_SetNumNodeGroupsOnCreate_Increase(t *testing.T) {
	ctx := acctest.Context(t)
	if testing.Short() {
		t.Skip("skipping long-running test in short mode")
	}

	var globalReplicationGroup awstypes.GlobalReplicationGroup
	var primaryReplicationGroup awstypes.ReplicationGroup

	rName := acctest.RandomWithPrefix(t, acctest.ResourcePrefix)

	resourceName := "aws_elasticache_global_replication_group.test"
	primaryReplicationGroupResourceName := "aws_elasticache_replication_group.test"

	acctest.ParallelTest(ctx, t, resource.TestCase{
		PreCheck:                 func() { acctest.PreCheck(ctx, t); testAccPreCheckGlobalReplicationGroup(ctx, t) },
		ErrorCheck:               acctest.ErrorCheck(t, names.ElastiCacheServiceID),
		ProtoV5ProviderFactories: acctest.ProtoV5ProviderFactories,
		CheckDestroy:             testAccCheckGlobalReplicationGroupDestroy(ctx, t),
		Steps: []resource.TestStep{
			{
				Config: testAccGlobalReplicationGroupConfig_numNodeGroups(rName, 2, 3),
				Check: resource.ComposeAggregateTestCheckFunc(
					testAccCheckGlobalReplicationGroupExists(ctx, t, resourceName, &globalReplicationGroup),
					testAccCheckReplicationGroupExists(ctx, t, primaryReplicationGroupResourceName, &primaryReplicationGroup),
					resource.TestCheckResourceAttr(resourceName, "cluster_enabled", acctest.CtTrue),
					resource.TestCheckResourceAttr(resourceName, "global_node_groups.#", "3"),
					resource.TestMatchTypeSetElemNestedAttrs(resourceName, "global_node_groups.*", map[string]*regexp.Regexp{
						"global_node_group_id": regexache.MustCompile(fmt.Sprintf("^[a-z]+-%s-0001$", rName)),
					}),
					resource.TestMatchTypeSetElemNestedAttrs(resourceName, "global_node_groups.*", map[string]*regexp.Regexp{
						"global_node_group_id": regexache.MustCompile(fmt.Sprintf("^[a-z]+-%s-0002$", rName)),
					}),
					resource.TestMatchTypeSetElemNestedAttrs(resourceName, "global_node_groups.*", map[string]*regexp.Regexp{
						"global_node_group_id": regexache.MustCompile(fmt.Sprintf("^[a-z]+-%s-0003$", rName)),
					}),
					resource.TestCheckResourceAttr(resourceName, "num_node_groups", "3"),
					resource.TestCheckResourceAttr(primaryReplicationGroupResourceName, "num_node_groups", "2"),
				),
			},
			{
				ResourceName:      resourceName,
				ImportState:       true,
				ImportStateVerify: true,
			},
		},
	})
}

func TestAccElastiCacheGlobalReplicationGroup_SetNumNodeGroupsOnCreate_Decrease(t *testing.T) {
	ctx := acctest.Context(t)
	if testing.Short() {
		t.Skip("skipping long-running test in short mode")
	}

	var globalReplicationGroup awstypes.GlobalReplicationGroup
	var primaryReplicationGroup awstypes.ReplicationGroup

	rName := acctest.RandomWithPrefix(t, acctest.ResourcePrefix)

	resourceName := "aws_elasticache_global_replication_group.test"
	primaryReplicationGroupResourceName := "aws_elasticache_replication_group.test"

	acctest.ParallelTest(ctx, t, resource.TestCase{
		PreCheck:                 func() { acctest.PreCheck(ctx, t); testAccPreCheckGlobalReplicationGroup(ctx, t) },
		ErrorCheck:               acctest.ErrorCheck(t, names.ElastiCacheServiceID),
		ProtoV5ProviderFactories: acctest.ProtoV5ProviderFactories,
		CheckDestroy:             testAccCheckGlobalReplicationGroupDestroy(ctx, t),
		Steps: []resource.TestStep{
			{
				Config: testAccGlobalReplicationGroupConfig_numNodeGroups(rName, 3, 1),
				Check: resource.ComposeAggregateTestCheckFunc(
					testAccCheckGlobalReplicationGroupExists(ctx, t, resourceName, &globalReplicationGroup),
					testAccCheckReplicationGroupExists(ctx, t, primaryReplicationGroupResourceName, &primaryReplicationGroup),
					resource.TestCheckResourceAttr(resourceName, "cluster_enabled", acctest.CtTrue),
					resource.TestCheckResourceAttr(resourceName, "global_node_groups.#", "1"),
					resource.TestMatchTypeSetElemNestedAttrs(resourceName, "global_node_groups.*", map[string]*regexp.Regexp{
						"global_node_group_id": regexache.MustCompile(fmt.Sprintf("^[a-z]+-%s-0001$", rName)),
						"slots":                regexache.MustCompile("^0-16383$"), // all slots
					}),
					resource.TestCheckResourceAttr(resourceName, "num_node_groups", "1"),
					resource.TestCheckResourceAttr(primaryReplicationGroupResourceName, "num_node_groups", "3"),
				),
			},
			{
				ResourceName:      resourceName,
				ImportState:       true,
				ImportStateVerify: true,
			},
		},
	})
}

func TestAccElastiCacheGlobalReplicationGroup_SetNumNodeGroupsOnUpdate_Increase(t *testing.T) {
	ctx := acctest.Context(t)
	if testing.Short() {
		t.Skip("skipping long-running test in short mode")
	}

	var globalReplicationGroup awstypes.GlobalReplicationGroup
	var primaryReplicationGroup awstypes.ReplicationGroup

	rName := acctest.RandomWithPrefix(t, acctest.ResourcePrefix)

	resourceName := "aws_elasticache_global_replication_group.test"
	primaryReplicationGroupResourceName := "aws_elasticache_replication_group.test"

	acctest.ParallelTest(ctx, t, resource.TestCase{
		PreCheck:                 func() { acctest.PreCheck(ctx, t); testAccPreCheckGlobalReplicationGroup(ctx, t) },
		ErrorCheck:               acctest.ErrorCheck(t, names.ElastiCacheServiceID),
		ProtoV5ProviderFactories: acctest.ProtoV5ProviderFactories,
		CheckDestroy:             testAccCheckGlobalReplicationGroupDestroy(ctx, t),
		Steps: []resource.TestStep{
			{
				Config: testAccGlobalReplicationGroupConfig_numNodeGroups_inherit(rName, 2),
				Check: resource.ComposeAggregateTestCheckFunc(
					testAccCheckGlobalReplicationGroupExists(ctx, t, resourceName, &globalReplicationGroup),
					testAccCheckReplicationGroupExists(ctx, t, primaryReplicationGroupResourceName, &primaryReplicationGroup),
					resource.TestCheckResourceAttr(resourceName, "cluster_enabled", acctest.CtTrue),
					resource.TestCheckResourceAttr(resourceName, "global_node_groups.#", "2"),
					resource.TestMatchTypeSetElemNestedAttrs(resourceName, "global_node_groups.*", map[string]*regexp.Regexp{
						"global_node_group_id": regexache.MustCompile(fmt.Sprintf("^[a-z]+-%s-0001$", rName)),
					}),
					resource.TestMatchTypeSetElemNestedAttrs(resourceName, "global_node_groups.*", map[string]*regexp.Regexp{
						"global_node_group_id": regexache.MustCompile(fmt.Sprintf("^[a-z]+-%s-0002$", rName)),
					}),
					resource.TestCheckResourceAttr(resourceName, "num_node_groups", "2"),
					resource.TestCheckResourceAttr(primaryReplicationGroupResourceName, "num_node_groups", "2"),
				),
			},
			{
				Config: testAccGlobalReplicationGroupConfig_numNodeGroups(rName, 2, 3),
				Check: resource.ComposeAggregateTestCheckFunc(
					testAccCheckGlobalReplicationGroupExists(ctx, t, resourceName, &globalReplicationGroup),
					testAccCheckReplicationGroupExists(ctx, t, primaryReplicationGroupResourceName, &primaryReplicationGroup),
					resource.TestCheckResourceAttr(resourceName, "cluster_enabled", acctest.CtTrue),
					resource.TestCheckResourceAttr(resourceName, "global_node_groups.#", "3"),
					resource.TestMatchTypeSetElemNestedAttrs(resourceName, "global_node_groups.*", map[string]*regexp.Regexp{
						"global_node_group_id": regexache.MustCompile(fmt.Sprintf("^[a-z]+-%s-0001$", rName)),
					}),
					resource.TestMatchTypeSetElemNestedAttrs(resourceName, "global_node_groups.*", map[string]*regexp.Regexp{
						"global_node_group_id": regexache.MustCompile(fmt.Sprintf("^[a-z]+-%s-0002$", rName)),
					}),
					resource.TestMatchTypeSetElemNestedAttrs(resourceName, "global_node_groups.*", map[string]*regexp.Regexp{
						"global_node_group_id": regexache.MustCompile(fmt.Sprintf("^[a-z]+-%s-0003$", rName)),
					}),
					resource.TestCheckResourceAttr(resourceName, "num_node_groups", "3"),
					resource.TestCheckResourceAttr(primaryReplicationGroupResourceName, "num_node_groups", "2"),
				),
			},
			{
				ResourceName:      resourceName,
				ImportState:       true,
				ImportStateVerify: true,
			},
		},
	})
}

func TestAccElastiCacheGlobalReplicationGroup_SetNumNodeGroupsOnUpdate_Decrease(t *testing.T) {
	ctx := acctest.Context(t)
	if testing.Short() {
		t.Skip("skipping long-running test in short mode")
	}

	var globalReplicationGroup awstypes.GlobalReplicationGroup
	var primaryReplicationGroup awstypes.ReplicationGroup

	rName := acctest.RandomWithPrefix(t, acctest.ResourcePrefix)

	resourceName := "aws_elasticache_global_replication_group.test"
	primaryReplicationGroupResourceName := "aws_elasticache_replication_group.test"

	acctest.ParallelTest(ctx, t, resource.TestCase{
		PreCheck:                 func() { acctest.PreCheck(ctx, t); testAccPreCheckGlobalReplicationGroup(ctx, t) },
		ErrorCheck:               acctest.ErrorCheck(t, names.ElastiCacheServiceID),
		ProtoV5ProviderFactories: acctest.ProtoV5ProviderFactories,
		CheckDestroy:             testAccCheckGlobalReplicationGroupDestroy(ctx, t),
		Steps: []resource.TestStep{
			{
				Config: testAccGlobalReplicationGroupConfig_numNodeGroups_inherit(rName, 2),
				Check: resource.ComposeAggregateTestCheckFunc(
					testAccCheckGlobalReplicationGroupExists(ctx, t, resourceName, &globalReplicationGroup),
					testAccCheckReplicationGroupExists(ctx, t, primaryReplicationGroupResourceName, &primaryReplicationGroup),
					resource.TestCheckResourceAttr(resourceName, "cluster_enabled", acctest.CtTrue),
					resource.TestCheckResourceAttr(resourceName, "global_node_groups.#", "2"),
					resource.TestMatchTypeSetElemNestedAttrs(resourceName, "global_node_groups.*", map[string]*regexp.Regexp{
						"global_node_group_id": regexache.MustCompile(fmt.Sprintf("^[a-z]+-%s-0001$", rName)),
					}),
					resource.TestMatchTypeSetElemNestedAttrs(resourceName, "global_node_groups.*", map[string]*regexp.Regexp{
						"global_node_group_id": regexache.MustCompile(fmt.Sprintf("^[a-z]+-%s-0002$", rName)),
					}),
					resource.TestCheckResourceAttr(resourceName, "num_node_groups", "2"),
					resource.TestCheckResourceAttr(primaryReplicationGroupResourceName, "num_node_groups", "2"),
				),
			},
			{
				Config: testAccGlobalReplicationGroupConfig_numNodeGroups(rName, 2, 1),
				Check: resource.ComposeAggregateTestCheckFunc(
					testAccCheckGlobalReplicationGroupExists(ctx, t, resourceName, &globalReplicationGroup),
					testAccCheckReplicationGroupExists(ctx, t, primaryReplicationGroupResourceName, &primaryReplicationGroup),
					resource.TestCheckResourceAttr(resourceName, "cluster_enabled", acctest.CtTrue),
					resource.TestCheckResourceAttr(resourceName, "global_node_groups.#", "1"),
					resource.TestMatchTypeSetElemNestedAttrs(resourceName, "global_node_groups.*", map[string]*regexp.Regexp{
						"global_node_group_id": regexache.MustCompile(fmt.Sprintf("^[a-z]+-%s-0001$", rName)),
						"slots":                regexache.MustCompile("^0-16383$"), // all slots
					}),
					resource.TestCheckResourceAttr(resourceName, "num_node_groups", "1"),
					resource.TestCheckResourceAttr(primaryReplicationGroupResourceName, "num_node_groups", "2"),
				),
			},
			{
				ResourceName:      resourceName,
				ImportState:       true,
				ImportStateVerify: true,
			},
		},
	})
}

func TestAccElastiCacheGlobalReplicationGroup_SetEngineVersionOnCreate_NoChange_Redis_v6(t *testing.T) {
	ctx := acctest.Context(t)
	if testing.Short() {
		t.Skip("skipping long-running test in short mode")
	}

	var globalReplicationGroup awstypes.GlobalReplicationGroup
	rName := acctest.RandomWithPrefix(t, acctest.ResourcePrefix)
	primaryReplicationGroupId := acctest.RandomWithPrefix(t, acctest.ResourcePrefix)
	resourceName := "aws_elasticache_global_replication_group.test"

	acctest.ParallelTest(ctx, t, resource.TestCase{
		PreCheck:                 func() { acctest.PreCheck(ctx, t); testAccPreCheckGlobalReplicationGroup(ctx, t) },
		ErrorCheck:               acctest.ErrorCheck(t, names.ElastiCacheServiceID),
		ProtoV5ProviderFactories: acctest.ProtoV5ProviderFactories,
		CheckDestroy:             testAccCheckGlobalReplicationGroupDestroy(ctx, t),
		Steps: []resource.TestStep{
			{
				Config: testAccGlobalReplicationGroupConfig_Redis_engineVersion(rName, primaryReplicationGroupId, "6.2", "6.2"),
				Check: resource.ComposeAggregateTestCheckFunc(
					testAccCheckGlobalReplicationGroupExists(ctx, t, resourceName, &globalReplicationGroup),
					resource.TestMatchResourceAttr(resourceName, "engine_version_actual", regexache.MustCompile(`^6\.2\.[[:digit:]]+$`)),
				),
			},
			{
				ResourceName:      resourceName,
				ImportState:       true,
				ImportStateVerify: true,
			},
		},
	})
}

func TestAccElastiCacheGlobalReplicationGroup_SetEngineVersionOnCreate_NoChange_Redis_v6x(t *testing.T) {
	ctx := acctest.Context(t)
	if testing.Short() {
		t.Skip("skipping long-running test in short mode")
	}

	var globalReplicationGroup awstypes.GlobalReplicationGroup
	rName := acctest.RandomWithPrefix(t, acctest.ResourcePrefix)
	primaryReplicationGroupId := acctest.RandomWithPrefix(t, acctest.ResourcePrefix)
	resourceName := "aws_elasticache_global_replication_group.test"

	acctest.ParallelTest(ctx, t, resource.TestCase{
		PreCheck:                 func() { acctest.PreCheck(ctx, t); testAccPreCheckGlobalReplicationGroup(ctx, t) },
		ErrorCheck:               acctest.ErrorCheck(t, names.ElastiCacheServiceID),
		ProtoV5ProviderFactories: acctest.ProtoV5ProviderFactories,
		CheckDestroy:             testAccCheckGlobalReplicationGroupDestroy(ctx, t),
		Steps: []resource.TestStep{
			{
				Config: testAccGlobalReplicationGroupConfig_Redis_engineVersion(rName, primaryReplicationGroupId, "6.2", "6.x"),
				Check: resource.ComposeAggregateTestCheckFunc(
					testAccCheckGlobalReplicationGroupExists(ctx, t, resourceName, &globalReplicationGroup),
					resource.TestMatchResourceAttr(resourceName, "engine_version_actual", regexache.MustCompile(`^6\.2\.[[:digit:]]+$`)),
				),
			},
			{
				ResourceName:            resourceName,
				ImportState:             true,
				ImportStateVerify:       true,
				ImportStateVerifyIgnore: []string{names.AttrEngineVersion},
			},
		},
	})
}

func TestAccElastiCacheGlobalReplicationGroup_SetEngineVersionOnCreate_NoChange_Redis_v5(t *testing.T) {
	ctx := acctest.Context(t)
	if testing.Short() {
		t.Skip("skipping long-running test in short mode")
	}

	var globalReplicationGroup awstypes.GlobalReplicationGroup
	rName := acctest.RandomWithPrefix(t, acctest.ResourcePrefix)
	primaryReplicationGroupId := acctest.RandomWithPrefix(t, acctest.ResourcePrefix)
	resourceName := "aws_elasticache_global_replication_group.test"

	acctest.ParallelTest(ctx, t, resource.TestCase{
		PreCheck:                 func() { acctest.PreCheck(ctx, t); testAccPreCheckGlobalReplicationGroup(ctx, t) },
		ErrorCheck:               acctest.ErrorCheck(t, names.ElastiCacheServiceID),
		ProtoV5ProviderFactories: acctest.ProtoV5ProviderFactories,
		CheckDestroy:             testAccCheckGlobalReplicationGroupDestroy(ctx, t),
		Steps: []resource.TestStep{
			{
				Config: testAccGlobalReplicationGroupConfig_Redis_engineVersion(rName, primaryReplicationGroupId, "5.0.6", "5.0.6"),
				Check: resource.ComposeAggregateTestCheckFunc(
					testAccCheckGlobalReplicationGroupExists(ctx, t, resourceName, &globalReplicationGroup),
					resource.TestCheckResourceAttr(resourceName, "engine_version_actual", "5.0.6"),
				),
			},
			{
				ResourceName:      resourceName,
				ImportState:       true,
				ImportStateVerify: true,
			},
		},
	})
}

func TestAccElastiCacheGlobalReplicationGroup_SetEngineVersionOnCreate_NoChange_Valkey_v7(t *testing.T) {
	ctx := acctest.Context(t)
	if testing.Short() {
		t.Skip("skipping long-running test in short mode")
	}

	var globalReplicationGroup awstypes.GlobalReplicationGroup
	rName := acctest.RandomWithPrefix(t, acctest.ResourcePrefix)
	primaryReplicationGroupId := acctest.RandomWithPrefix(t, acctest.ResourcePrefix)
	resourceName := "aws_elasticache_global_replication_group.test"

	acctest.ParallelTest(ctx, t, resource.TestCase{
		PreCheck:                 func() { acctest.PreCheck(ctx, t); testAccPreCheckGlobalReplicationGroup(ctx, t) },
		ErrorCheck:               acctest.ErrorCheck(t, names.ElastiCacheServiceID),
		ProtoV5ProviderFactories: acctest.ProtoV5ProviderFactories,
		CheckDestroy:             testAccCheckGlobalReplicationGroupDestroy(ctx, t),
		Steps: []resource.TestStep{
			{
				Config: testAccGlobalReplicationGroupConfig_Valkey_engineVersion(rName, primaryReplicationGroupId, "7.2", "7.2"),
				Check: resource.ComposeAggregateTestCheckFunc(
					testAccCheckGlobalReplicationGroupExists(ctx, t, resourceName, &globalReplicationGroup),
					resource.TestMatchResourceAttr(resourceName, "engine_version_actual", regexache.MustCompile(`^7\.2\.[[:digit:]]+$`)),
				),
			},
			{
				ResourceName:      resourceName,
				ImportState:       true,
				ImportStateVerify: true,
			},
		},
	})
}

func TestAccElastiCacheGlobalReplicationGroup_SetEngineVersionOnCreate_MinorUpgrade(t *testing.T) {
	ctx := acctest.Context(t)
	if testing.Short() {
		t.Skip("skipping long-running test in short mode")
	}

	var globalReplicationGroup awstypes.GlobalReplicationGroup
	var rg awstypes.ReplicationGroup

	rName := acctest.RandomWithPrefix(t, acctest.ResourcePrefix)
	primaryReplicationGroupId := acctest.RandomWithPrefix(t, acctest.ResourcePrefix)
	resourceName := "aws_elasticache_global_replication_group.test"
	primaryReplicationGroupResourceName := "aws_elasticache_replication_group.test"

	acctest.ParallelTest(ctx, t, resource.TestCase{
		PreCheck:                 func() { acctest.PreCheck(ctx, t); testAccPreCheckGlobalReplicationGroup(ctx, t) },
		ErrorCheck:               acctest.ErrorCheck(t, names.ElastiCacheServiceID),
		ProtoV5ProviderFactories: acctest.ProtoV5ProviderFactories,
		CheckDestroy:             testAccCheckGlobalReplicationGroupDestroy(ctx, t),
		Steps: []resource.TestStep{
			{
				Config: testAccGlobalReplicationGroupConfig_Redis_engineVersion(rName, primaryReplicationGroupId, "6.0", "6.2"),
				Check: resource.ComposeAggregateTestCheckFunc(
					testAccCheckGlobalReplicationGroupExists(ctx, t, resourceName, &globalReplicationGroup),
					testAccCheckReplicationGroupExists(ctx, t, primaryReplicationGroupResourceName, &rg),
					resource.TestMatchResourceAttr(resourceName, "engine_version_actual", regexache.MustCompile(`^6\.2\.[[:digit:]]+$`)),
					testAccMatchReplicationGroupActualVersion(ctx, t, &rg, regexache.MustCompile(`^6\.2\.[[:digit:]]+$`)),
				),
			},
			{
				ResourceName:      resourceName,
				ImportState:       true,
				ImportStateVerify: true,
			},
		},
	})
}

func TestAccElastiCacheGlobalReplicationGroup_SetEngineVersionOnCreate_MinorUpgrade_6x(t *testing.T) {
	ctx := acctest.Context(t)
	if testing.Short() {
		t.Skip("skipping long-running test in short mode")
	}

	var globalReplicationGroup awstypes.GlobalReplicationGroup
	var rg awstypes.ReplicationGroup

	rName := acctest.RandomWithPrefix(t, acctest.ResourcePrefix)
	primaryReplicationGroupId := acctest.RandomWithPrefix(t, acctest.ResourcePrefix)
	resourceName := "aws_elasticache_global_replication_group.test"
	primaryReplicationGroupResourceName := "aws_elasticache_replication_group.test"

	acctest.ParallelTest(ctx, t, resource.TestCase{
		PreCheck:                 func() { acctest.PreCheck(ctx, t); testAccPreCheckGlobalReplicationGroup(ctx, t) },
		ErrorCheck:               acctest.ErrorCheck(t, names.ElastiCacheServiceID),
		ProtoV5ProviderFactories: acctest.ProtoV5ProviderFactories,
		CheckDestroy:             testAccCheckGlobalReplicationGroupDestroy(ctx, t),
		Steps: []resource.TestStep{
			{
				Config: testAccGlobalReplicationGroupConfig_Redis_engineVersion(rName, primaryReplicationGroupId, "6.0", "6.x"),
				Check: resource.ComposeAggregateTestCheckFunc(
					testAccCheckGlobalReplicationGroupExists(ctx, t, resourceName, &globalReplicationGroup),
					testAccCheckReplicationGroupExists(ctx, t, primaryReplicationGroupResourceName, &rg),
					resource.TestMatchResourceAttr(resourceName, "engine_version_actual", regexache.MustCompile(`^6\.0\.[[:digit:]]+$`)),
					testAccMatchReplicationGroupActualVersion(ctx, t, &rg, regexache.MustCompile(`^6\.0\.[[:digit:]]+$`)),
				),
			},
		},
	})
}

func TestAccElastiCacheGlobalReplicationGroup_SetEngineVersionOnCreate_MajorUpgrade(t *testing.T) {
	ctx := acctest.Context(t)
	if testing.Short() {
		t.Skip("skipping long-running test in short mode")
	}

	var globalReplicationGroup awstypes.GlobalReplicationGroup
	var rg awstypes.ReplicationGroup

	rName := acctest.RandomWithPrefix(t, acctest.ResourcePrefix)
	primaryReplicationGroupId := acctest.RandomWithPrefix(t, acctest.ResourcePrefix)
	resourceName := "aws_elasticache_global_replication_group.test"
	primaryReplicationGroupResourceName := "aws_elasticache_replication_group.test"

	acctest.ParallelTest(ctx, t, resource.TestCase{
		PreCheck:                 func() { acctest.PreCheck(ctx, t); testAccPreCheckGlobalReplicationGroup(ctx, t) },
		ErrorCheck:               acctest.ErrorCheck(t, names.ElastiCacheServiceID),
		ProtoV5ProviderFactories: acctest.ProtoV5ProviderFactories,
		CheckDestroy:             testAccCheckGlobalReplicationGroupDestroy(ctx, t),
		Steps: []resource.TestStep{
			{
				Config: testAccGlobalReplicationGroupConfig_engineVersionParam(rName, primaryReplicationGroupId, "5.0.6", "6.2", "default.redis6.x"),
				Check: resource.ComposeAggregateTestCheckFunc(
					testAccCheckGlobalReplicationGroupExists(ctx, t, resourceName, &globalReplicationGroup),
					testAccCheckReplicationGroupExists(ctx, t, primaryReplicationGroupResourceName, &rg),
					resource.TestMatchResourceAttr(resourceName, "engine_version_actual", regexache.MustCompile(`^6\.2\.[[:digit:]]+$`)),
					testAccMatchReplicationGroupActualVersion(ctx, t, &rg, regexache.MustCompile(`^6\.2\.[[:digit:]]+$`)),
				),
			},
			{
				ResourceName:            resourceName,
				ImportState:             true,
				ImportStateVerify:       true,
				ImportStateVerifyIgnore: []string{names.AttrParameterGroupName},
			},
		},
	})
}

func TestAccElastiCacheGlobalReplicationGroup_SetEngineVersionOnCreate_MajorUpgrade_6x(t *testing.T) {
	ctx := acctest.Context(t)
	if testing.Short() {
		t.Skip("skipping long-running test in short mode")
	}

	var globalReplicationGroup awstypes.GlobalReplicationGroup
	var rg awstypes.ReplicationGroup

	rName := acctest.RandomWithPrefix(t, acctest.ResourcePrefix)
	primaryReplicationGroupId := acctest.RandomWithPrefix(t, acctest.ResourcePrefix)
	resourceName := "aws_elasticache_global_replication_group.test"
	primaryReplicationGroupResourceName := "aws_elasticache_replication_group.test"

	acctest.ParallelTest(ctx, t, resource.TestCase{
		PreCheck:                 func() { acctest.PreCheck(ctx, t); testAccPreCheckGlobalReplicationGroup(ctx, t) },
		ErrorCheck:               acctest.ErrorCheck(t, names.ElastiCacheServiceID),
		ProtoV5ProviderFactories: acctest.ProtoV5ProviderFactories,
		CheckDestroy:             testAccCheckGlobalReplicationGroupDestroy(ctx, t),
		Steps: []resource.TestStep{
			{
				Config: testAccGlobalReplicationGroupConfig_engineVersionParam(rName, primaryReplicationGroupId, "5.0.6", "6.2", "default.redis6.x"),
				Check: resource.ComposeAggregateTestCheckFunc(
					testAccCheckGlobalReplicationGroupExists(ctx, t, resourceName, &globalReplicationGroup),
					testAccCheckReplicationGroupExists(ctx, t, primaryReplicationGroupResourceName, &rg),
					resource.TestMatchResourceAttr(resourceName, "engine_version_actual", regexache.MustCompile(`^6\.2\.[[:digit:]]+$`)),
					testAccMatchReplicationGroupActualVersion(ctx, t, &rg, regexache.MustCompile(`^6\.2\.[[:digit:]]+$`)),
				),
			},
			{
				ResourceName:            resourceName,
				ImportState:             true,
				ImportStateVerify:       true,
				ImportStateVerifyIgnore: []string{names.AttrParameterGroupName},
			},
		},
	})
}

func TestAccElastiCacheGlobalReplicationGroup_SetEngineVersionOnCreate_MinorDowngrade(t *testing.T) {
	ctx := acctest.Context(t)
	if testing.Short() {
		t.Skip("skipping long-running test in short mode")
	}

	rName := acctest.RandomWithPrefix(t, acctest.ResourcePrefix)
	primaryReplicationGroupId := acctest.RandomWithPrefix(t, acctest.ResourcePrefix)

	acctest.ParallelTest(ctx, t, resource.TestCase{
		PreCheck:                 func() { acctest.PreCheck(ctx, t); testAccPreCheckGlobalReplicationGroup(ctx, t) },
		ErrorCheck:               acctest.ErrorCheck(t, names.ElastiCacheServiceID),
		ProtoV5ProviderFactories: acctest.ProtoV5ProviderFactories,
		CheckDestroy:             testAccCheckGlobalReplicationGroupDestroy(ctx, t),
		Steps: []resource.TestStep{
			{
				Config:      testAccGlobalReplicationGroupConfig_Redis_engineVersion(rName, primaryReplicationGroupId, "6.2", "6.0"),
				ExpectError: regexache.MustCompile(`cannot downgrade version when creating, is 6.2.[[:digit:]]+, want 6.0.[[:digit:]]+`),
			},
		},
	})
}

func TestAccElastiCacheGlobalReplicationGroup_SetParameterGroupOnCreate_NoVersion(t *testing.T) {
	ctx := acctest.Context(t)
	rName := acctest.RandomWithPrefix(t, acctest.ResourcePrefix)
	primaryReplicationGroupId := acctest.RandomWithPrefix(t, acctest.ResourcePrefix)

	acctest.ParallelTest(ctx, t, resource.TestCase{
		PreCheck:                 func() { acctest.PreCheck(ctx, t); testAccPreCheckGlobalReplicationGroup(ctx, t) },
		ErrorCheck:               acctest.ErrorCheck(t, names.ElastiCacheServiceID),
		ProtoV5ProviderFactories: acctest.ProtoV5ProviderFactories,
		CheckDestroy:             testAccCheckGlobalReplicationGroupDestroy(ctx, t),
		Steps: []resource.TestStep{
			{
				Config:      testAccGlobalReplicationGroupConfig_param(rName, primaryReplicationGroupId, "6.2", "default.redis6.x"),
				ExpectError: regexache.MustCompile(`cannot change parameter group name without upgrading major engine version`),
			},
		},
	})
}

func TestAccElastiCacheGlobalReplicationGroup_SetParameterGroupOnCreate_MinorUpgrade(t *testing.T) {
	ctx := acctest.Context(t)
	rName := acctest.RandomWithPrefix(t, acctest.ResourcePrefix)
	primaryReplicationGroupId := acctest.RandomWithPrefix(t, acctest.ResourcePrefix)

	acctest.ParallelTest(ctx, t, resource.TestCase{
		PreCheck:                 func() { acctest.PreCheck(ctx, t); testAccPreCheckGlobalReplicationGroup(ctx, t) },
		ErrorCheck:               acctest.ErrorCheck(t, names.ElastiCacheServiceID),
		ProtoV5ProviderFactories: acctest.ProtoV5ProviderFactories,
		CheckDestroy:             testAccCheckGlobalReplicationGroupDestroy(ctx, t),
		Steps: []resource.TestStep{
			{
				Config:      testAccGlobalReplicationGroupConfig_engineVersionParam(rName, primaryReplicationGroupId, "6.0", "6.2", "default.redis6.x"),
				ExpectError: regexache.MustCompile(`cannot change parameter group name on minor engine version upgrade, upgrading from 6\.0\.[[:digit:]]+ to 6\.2\.[[:digit:]]+`),
			},
		},
	})
}

func TestAccElastiCacheGlobalReplicationGroup_SetEngineVersionOnUpdate_MinorUpgrade(t *testing.T) {
	ctx := acctest.Context(t)
	if testing.Short() {
		t.Skip("skipping long-running test in short mode")
	}

	var globalReplicationGroup awstypes.GlobalReplicationGroup
	rName := acctest.RandomWithPrefix(t, acctest.ResourcePrefix)
	primaryReplicationGroupId := acctest.RandomWithPrefix(t, acctest.ResourcePrefix)
	resourceName := "aws_elasticache_global_replication_group.test"
	primaryReplicationGroupResourceName := "aws_elasticache_replication_group.test"

	acctest.ParallelTest(ctx, t, resource.TestCase{
		PreCheck:                 func() { acctest.PreCheck(ctx, t); testAccPreCheckGlobalReplicationGroup(ctx, t) },
		ErrorCheck:               acctest.ErrorCheck(t, names.ElastiCacheServiceID),
		ProtoV5ProviderFactories: acctest.ProtoV5ProviderFactories,
		CheckDestroy:             testAccCheckGlobalReplicationGroupDestroy(ctx, t),
		Steps: []resource.TestStep{
			{
				Config: testAccGlobalReplicationGroupConfig_Redis_engineVersionInherit(rName, primaryReplicationGroupId, "6.0"),
				Check: resource.ComposeAggregateTestCheckFunc(
					testAccCheckGlobalReplicationGroupExists(ctx, t, resourceName, &globalReplicationGroup),
					resource.TestCheckResourceAttrPair(resourceName, "engine_version_actual", primaryReplicationGroupResourceName, "engine_version_actual"),
					resource.TestMatchResourceAttr(resourceName, "engine_version_actual", regexache.MustCompile(`^6\.0\.[[:digit:]]+$`)),
				),
			},
			{
				Config: testAccGlobalReplicationGroupConfig_Redis_engineVersion(rName, primaryReplicationGroupId, "6.0", "6.2"),
				Check: resource.ComposeAggregateTestCheckFunc(
					testAccCheckGlobalReplicationGroupExists(ctx, t, resourceName, &globalReplicationGroup),
					resource.TestMatchResourceAttr(resourceName, "engine_version_actual", regexache.MustCompile(`^6\.2\.[[:digit:]]+$`)),
				),
			},
		},
	})
}

func TestAccElastiCacheGlobalReplicationGroup_SetEngineVersionOnUpdate_MinorUpgrade_6x(t *testing.T) {
	ctx := acctest.Context(t)
	if testing.Short() {
		t.Skip("skipping long-running test in short mode")
	}

	var globalReplicationGroup awstypes.GlobalReplicationGroup
	rName := acctest.RandomWithPrefix(t, acctest.ResourcePrefix)
	primaryReplicationGroupId := acctest.RandomWithPrefix(t, acctest.ResourcePrefix)
	resourceName := "aws_elasticache_global_replication_group.test"
	primaryReplicationGroupResourceName := "aws_elasticache_replication_group.test"

	acctest.ParallelTest(ctx, t, resource.TestCase{
		PreCheck:                 func() { acctest.PreCheck(ctx, t); testAccPreCheckGlobalReplicationGroup(ctx, t) },
		ErrorCheck:               acctest.ErrorCheck(t, names.ElastiCacheServiceID),
		ProtoV5ProviderFactories: acctest.ProtoV5ProviderFactories,
		CheckDestroy:             testAccCheckGlobalReplicationGroupDestroy(ctx, t),
		Steps: []resource.TestStep{
			{
				Config: testAccGlobalReplicationGroupConfig_Redis_engineVersionInherit(rName, primaryReplicationGroupId, "6.0"),
				Check: resource.ComposeAggregateTestCheckFunc(
					testAccCheckGlobalReplicationGroupExists(ctx, t, resourceName, &globalReplicationGroup),
					resource.TestCheckResourceAttrPair(resourceName, "engine_version_actual", primaryReplicationGroupResourceName, "engine_version_actual"),
					resource.TestMatchResourceAttr(resourceName, "engine_version_actual", regexache.MustCompile(`^6\.0\.[[:digit:]]+$`)),
				),
				ConfigPlanChecks: resource.ConfigPlanChecks{
					PreApply: []plancheck.PlanCheck{
						plancheck.ExpectResourceAction(resourceName, plancheck.ResourceActionCreate),
					},
				},
			},
			{
				Config: testAccGlobalReplicationGroupConfig_Redis_engineVersion(rName, primaryReplicationGroupId, "6.0", "6.x"),
				ConfigPlanChecks: resource.ConfigPlanChecks{
					PreApply: []plancheck.PlanCheck{
						plancheck.ExpectResourceAction(resourceName, plancheck.ResourceActionNoop),
					},
					PostApplyPostRefresh: []plancheck.PlanCheck{
						plancheck.ExpectResourceAction(resourceName, plancheck.ResourceActionNoop),
					},
				},
			},
		},
	})
}

func TestAccElastiCacheGlobalReplicationGroup_SetEngineVersionOnUpdate_MinorDowngrade(t *testing.T) {
	ctx := acctest.Context(t)
	if testing.Short() {
		t.Skip("skipping long-running test in short mode")
	}

	var globalReplicationGroup awstypes.GlobalReplicationGroup
	rName := acctest.RandomWithPrefix(t, acctest.ResourcePrefix)
	primaryReplicationGroupId := acctest.RandomWithPrefix(t, acctest.ResourcePrefix)
	resourceName := "aws_elasticache_global_replication_group.test"
	primaryReplicationGroupResourceName := "aws_elasticache_replication_group.test"

	acctest.ParallelTest(ctx, t, resource.TestCase{
		PreCheck:                 func() { acctest.PreCheck(ctx, t); testAccPreCheckGlobalReplicationGroup(ctx, t) },
		ErrorCheck:               acctest.ErrorCheck(t, names.ElastiCacheServiceID),
		ProtoV5ProviderFactories: acctest.ProtoV5ProviderFactories,
		CheckDestroy:             testAccCheckGlobalReplicationGroupDestroy(ctx, t),
		Steps: []resource.TestStep{
			{
				Config: testAccGlobalReplicationGroupConfig_Redis_engineVersionInherit(rName, primaryReplicationGroupId, "6.2"),
				Check: resource.ComposeAggregateTestCheckFunc(
					testAccCheckGlobalReplicationGroupExists(ctx, t, resourceName, &globalReplicationGroup),
					resource.TestCheckResourceAttrPair(resourceName, "engine_version_actual", primaryReplicationGroupResourceName, "engine_version_actual"),
					resource.TestMatchResourceAttr(resourceName, "engine_version_actual", regexache.MustCompile(`^6\.2\.[[:digit:]]+$`)),
				),
			},
			{
				Config:      testAccGlobalReplicationGroupConfig_Redis_engineVersion(rName, primaryReplicationGroupId, "6.2", "6.0"),
				ExpectError: regexache.MustCompile(`Downgrading ElastiCache Global Replication Group \(.*\) engine version requires replacement`),
			},
			// This step fails with: Error running pre-apply refresh
			// {
			// 	Config: testAccGlobalReplicationGroupConfig_engineVersion(rName, primaryReplicationGroupId, "6.0", "6.0"),
			// 	Taint: []string{
			// 		resourceName,
			// 		primaryReplicationGroupResourceName,
			// 	},
			// 	Check: resource.ComposeAggregateTestCheckFunc(
			// 		testAccCheckGlobalReplicationGroupExists(resourceName, &globalReplicationGroup),
			// 		resource.TestCheckResourceAttrPair(resourceName, "engine_version_actual", primaryReplicationGroupResourceName, "engine_version_actual"),
			// 		resource.TestMatchResourceAttr(resourceName, "engine_version_actual", regexache.MustCompile(`^6\.0\.[[:digit:]]+$`)),
			// 	),
			// },
		},
	})
}

func TestAccElastiCacheGlobalReplicationGroup_SetEngineVersionOnUpdate_MajorUpgrade(t *testing.T) {
	ctx := acctest.Context(t)
	if testing.Short() {
		t.Skip("skipping long-running test in short mode")
	}

	var globalReplicationGroup awstypes.GlobalReplicationGroup
	rName := acctest.RandomWithPrefix(t, acctest.ResourcePrefix)
	primaryReplicationGroupId := acctest.RandomWithPrefix(t, acctest.ResourcePrefix)
	resourceName := "aws_elasticache_global_replication_group.test"
	primaryReplicationGroupResourceName := "aws_elasticache_replication_group.test"

	acctest.ParallelTest(ctx, t, resource.TestCase{
		PreCheck:                 func() { acctest.PreCheck(ctx, t); testAccPreCheckGlobalReplicationGroup(ctx, t) },
		ErrorCheck:               acctest.ErrorCheck(t, names.ElastiCacheServiceID),
		ProtoV5ProviderFactories: acctest.ProtoV5ProviderFactories,
		CheckDestroy:             testAccCheckGlobalReplicationGroupDestroy(ctx, t),
		Steps: []resource.TestStep{
			{
				Config: testAccGlobalReplicationGroupConfig_Redis_engineVersionInherit(rName, primaryReplicationGroupId, "5.0.6"),
				Check: resource.ComposeAggregateTestCheckFunc(
					testAccCheckGlobalReplicationGroupExists(ctx, t, resourceName, &globalReplicationGroup),
					resource.TestCheckResourceAttrPair(resourceName, "engine_version_actual", primaryReplicationGroupResourceName, "engine_version_actual"),
					resource.TestCheckResourceAttr(resourceName, "engine_version_actual", "5.0.6"),
				),
			},
			{
				ResourceName:      resourceName,
				ImportState:       true,
				ImportStateVerify: true,
			},
			{
				Config: testAccGlobalReplicationGroupConfig_engineVersionParam(rName, primaryReplicationGroupId, "5.0.6", "6.2", "default.redis6.x"),
				Check: resource.ComposeAggregateTestCheckFunc(
					testAccCheckGlobalReplicationGroupExists(ctx, t, resourceName, &globalReplicationGroup),
					resource.TestMatchResourceAttr(resourceName, "engine_version_actual", regexache.MustCompile(`^6\.2\.[[:digit:]]+$`)),
				),
			},
		},
	})
}

func TestAccElastiCacheGlobalReplicationGroup_SetEngineVersionOnUpdate_MajorUpgrade_6x(t *testing.T) {
	ctx := acctest.Context(t)
	if testing.Short() {
		t.Skip("skipping long-running test in short mode")
	}

	var globalReplicationGroup awstypes.GlobalReplicationGroup
	rName := acctest.RandomWithPrefix(t, acctest.ResourcePrefix)
	primaryReplicationGroupId := acctest.RandomWithPrefix(t, acctest.ResourcePrefix)
	resourceName := "aws_elasticache_global_replication_group.test"
	primaryReplicationGroupResourceName := "aws_elasticache_replication_group.test"

	acctest.ParallelTest(ctx, t, resource.TestCase{
		PreCheck:                 func() { acctest.PreCheck(ctx, t); testAccPreCheckGlobalReplicationGroup(ctx, t) },
		ErrorCheck:               acctest.ErrorCheck(t, names.ElastiCacheServiceID),
		ProtoV5ProviderFactories: acctest.ProtoV5ProviderFactories,
		CheckDestroy:             testAccCheckGlobalReplicationGroupDestroy(ctx, t),
		Steps: []resource.TestStep{
			{
				Config: testAccGlobalReplicationGroupConfig_Redis_engineVersionInherit(rName, primaryReplicationGroupId, "5.0.6"),
				Check: resource.ComposeAggregateTestCheckFunc(
					testAccCheckGlobalReplicationGroupExists(ctx, t, resourceName, &globalReplicationGroup),
					resource.TestCheckResourceAttrPair(resourceName, "engine_version_actual", primaryReplicationGroupResourceName, "engine_version_actual"),
					resource.TestCheckResourceAttr(resourceName, "engine_version_actual", "5.0.6"),
				),
			},
			{
				ResourceName:      resourceName,
				ImportState:       true,
				ImportStateVerify: true,
			},
			{
				Config: testAccGlobalReplicationGroupConfig_engineVersionParam(rName, primaryReplicationGroupId, "5.0.6", "6.x", "default.redis6.x"),
				Check: resource.ComposeAggregateTestCheckFunc(
					testAccCheckGlobalReplicationGroupExists(ctx, t, resourceName, &globalReplicationGroup),
					resource.TestMatchResourceAttr(resourceName, "engine_version_actual", regexache.MustCompile(`^6\.2\.[[:digit:]]+$`)),
				),
			},
		},
	})
}

func TestAccElastiCacheGlobalReplicationGroup_SetParameterGroupOnUpdate_NoVersion(t *testing.T) {
	ctx := acctest.Context(t)
	if testing.Short() {
		t.Skip("skipping long-running test in short mode")
	}

	var globalReplicationGroup awstypes.GlobalReplicationGroup

	rName := acctest.RandomWithPrefix(t, acctest.ResourcePrefix)
	primaryReplicationGroupId := acctest.RandomWithPrefix(t, acctest.ResourcePrefix)

	resourceName := "aws_elasticache_global_replication_group.test"

	acctest.ParallelTest(ctx, t, resource.TestCase{
		PreCheck:                 func() { acctest.PreCheck(ctx, t); testAccPreCheckGlobalReplicationGroup(ctx, t) },
		ErrorCheck:               acctest.ErrorCheck(t, names.ElastiCacheServiceID),
		ProtoV5ProviderFactories: acctest.ProtoV5ProviderFactories,
		CheckDestroy:             testAccCheckGlobalReplicationGroupDestroy(ctx, t),
		Steps: []resource.TestStep{
			{
				Config: testAccGlobalReplicationGroupConfig_Redis_engineVersionInherit(rName, primaryReplicationGroupId, "6.2"),
				Check: resource.ComposeAggregateTestCheckFunc(
					testAccCheckGlobalReplicationGroupExists(ctx, t, resourceName, &globalReplicationGroup),
					resource.TestMatchResourceAttr(resourceName, "engine_version_actual", regexache.MustCompile(`^6\.2\.[[:digit:]]+$`)),
				),
			},
			{
				Config:      testAccGlobalReplicationGroupConfig_param(rName, primaryReplicationGroupId, "6.2", "default.redis6.x"),
				ExpectError: regexache.MustCompile(`cannot change parameter group name without upgrading major engine version`),
			},
		},
	})
}

func TestAccElastiCacheGlobalReplicationGroup_SetParameterGroupOnUpdate_MinorUpgrade(t *testing.T) {
	ctx := acctest.Context(t)
	if testing.Short() {
		t.Skip("skipping long-running test in short mode")
	}

	var globalReplicationGroup awstypes.GlobalReplicationGroup

	rName := acctest.RandomWithPrefix(t, acctest.ResourcePrefix)
	primaryReplicationGroupId := acctest.RandomWithPrefix(t, acctest.ResourcePrefix)

	resourceName := "aws_elasticache_global_replication_group.test"

	acctest.ParallelTest(ctx, t, resource.TestCase{
		PreCheck:                 func() { acctest.PreCheck(ctx, t); testAccPreCheckGlobalReplicationGroup(ctx, t) },
		ErrorCheck:               acctest.ErrorCheck(t, names.ElastiCacheServiceID),
		ProtoV5ProviderFactories: acctest.ProtoV5ProviderFactories,
		CheckDestroy:             testAccCheckGlobalReplicationGroupDestroy(ctx, t),
		Steps: []resource.TestStep{
			{
				Config: testAccGlobalReplicationGroupConfig_Redis_engineVersionInherit(rName, primaryReplicationGroupId, "6.0"),
				Check: resource.ComposeAggregateTestCheckFunc(
					testAccCheckGlobalReplicationGroupExists(ctx, t, resourceName, &globalReplicationGroup),
					resource.TestMatchResourceAttr(resourceName, "engine_version_actual", regexache.MustCompile(`^6\.0\.[[:digit:]]+$`)),
				),
			},
			{
				Config:      testAccGlobalReplicationGroupConfig_engineVersionParam(rName, primaryReplicationGroupId, "6.0", "6.2", "default.redis6.x"),
				ExpectError: regexache.MustCompile(`cannot change parameter group name on minor engine version upgrade, upgrading from 6\.0\.[[:digit:]]+ to 6\.2\.[[:digit:]]+`),
			},
		},
	})
}

func TestAccElastiCacheGlobalReplicationGroup_UpdateParameterGroupName(t *testing.T) {
	ctx := acctest.Context(t)
	if testing.Short() {
		t.Skip("skipping long-running test in short mode")
	}

	var globalReplicationGroup awstypes.GlobalReplicationGroup

	rName := acctest.RandomWithPrefix(t, acctest.ResourcePrefix)
	primaryReplicationGroupId := acctest.RandomWithPrefix(t, acctest.ResourcePrefix)
	parameterGroupName := acctest.RandomWithPrefix(t, acctest.ResourcePrefix)

	resourceName := "aws_elasticache_global_replication_group.test"

	acctest.ParallelTest(ctx, t, resource.TestCase{
		PreCheck:                 func() { acctest.PreCheck(ctx, t); testAccPreCheckGlobalReplicationGroup(ctx, t) },
		ErrorCheck:               acctest.ErrorCheck(t, names.ElastiCacheServiceID),
		ProtoV5ProviderFactories: acctest.ProtoV5ProviderFactories,
		CheckDestroy:             testAccCheckGlobalReplicationGroupDestroy(ctx, t),
		Steps: []resource.TestStep{
			{
				Config: testAccGlobalReplicationGroupConfig_engineVersionParam(rName, primaryReplicationGroupId, "5.0.6", "6.2", "default.redis6.x"),
				Check: resource.ComposeAggregateTestCheckFunc(
					testAccCheckGlobalReplicationGroupExists(ctx, t, resourceName, &globalReplicationGroup),
					resource.TestMatchResourceAttr(resourceName, "engine_version_actual", regexache.MustCompile(`^6\.2\.[[:digit:]]+$`)),
				),
			},
			{
				Config:      testAccGlobalReplicationGroupConfig_engineVersionCustomParam(rName, primaryReplicationGroupId, "5.0.6", "6.2", parameterGroupName, "redis6.x"),
				ExpectError: regexache.MustCompile(`cannot change parameter group name without upgrading major engine version`),
			},
		},
	})
}

func TestAccElastiCacheGlobalReplicationGroup_SetEngineOnCreate_ValkeyUpgrade(t *testing.T) {
	ctx := acctest.Context(t)
	if testing.Short() {
		t.Skip("skipping long-running test in short mode")
	}

	var globalReplicationGroup awstypes.GlobalReplicationGroup

<<<<<<< HEAD
	rName := sdkacctest.RandomWithPrefix(acctest.ResourcePrefix)
	primaryReplicationGroupId := sdkacctest.RandomWithPrefix(acctest.ResourcePrefix)
=======
	rName := acctest.RandomWithPrefix(t, acctest.ResourcePrefix)
	primaryReplicationGroupId := acctest.RandomWithPrefix(t, acctest.ResourcePrefix)
>>>>>>> 720ec6ca
	resourceName := "aws_elasticache_global_replication_group.test"
	primaryReplicationGroupResourceName := "aws_elasticache_replication_group.test"

	resource.ParallelTest(t, resource.TestCase{
		PreCheck:                 func() { acctest.PreCheck(ctx, t); testAccPreCheckGlobalReplicationGroup(ctx, t) },
		ErrorCheck:               acctest.ErrorCheck(t, names.ElastiCacheServiceID),
		ProtoV5ProviderFactories: acctest.ProtoV5ProviderFactories,
<<<<<<< HEAD
		CheckDestroy:             testAccCheckGlobalReplicationGroupDestroy(ctx),
=======
		CheckDestroy:             testAccCheckGlobalReplicationGroupDestroy(ctx, t),
>>>>>>> 720ec6ca
		Steps: []resource.TestStep{
			{
				// create global datastore with valkey 8.0 engine version from a redis 7.1 primary replication group
				Config: testAccGlobalReplicationGroupConfig_engineParam(rName, primaryReplicationGroupId, "redis", "7.1", "valkey", "8.0", "default.valkey8"),
				Check: resource.ComposeAggregateTestCheckFunc(
<<<<<<< HEAD
					testAccCheckGlobalReplicationGroupExists(ctx, resourceName, &globalReplicationGroup),
=======
					testAccCheckGlobalReplicationGroupExists(ctx, t, resourceName, &globalReplicationGroup),
>>>>>>> 720ec6ca
					resource.TestMatchResourceAttr(resourceName, "engine_version_actual", regexache.MustCompile(`^8\.0\.[[:digit:]]+$`)),
				),
			},
			{
				// check import of global datastore
				ResourceName:            resourceName,
				ImportState:             true,
				ImportStateVerify:       true,
				ImportStateVerifyIgnore: []string{names.AttrParameterGroupName},
			},
			{
				// refresh primary replication group after being upgraded by the global datastore
				RefreshState: true,
				Check: resource.ComposeAggregateTestCheckFunc(
					resource.TestCheckResourceAttr(primaryReplicationGroupResourceName, names.AttrEngine, "valkey"),
					resource.TestCheckResourceAttr(primaryReplicationGroupResourceName, names.AttrEngineVersion, "8.0"),
					resource.TestMatchResourceAttr(primaryReplicationGroupResourceName, names.AttrParameterGroupName, regexache.MustCompile(`^global-datastore-.+$`)),
					resource.TestCheckResourceAttrPair(primaryReplicationGroupResourceName, "global_replication_group_id", resourceName, "global_replication_group_id"),
				),
			},
		},
	})
}

func TestAccElastiCacheGlobalReplicationGroup_SetEngineOnUpdate_ValkeyUpgrade(t *testing.T) {
	ctx := acctest.Context(t)
	if testing.Short() {
		t.Skip("skipping long-running test in short mode")
	}

	var globalReplicationGroup awstypes.GlobalReplicationGroup

<<<<<<< HEAD
	rName := sdkacctest.RandomWithPrefix(acctest.ResourcePrefix)
	primaryReplicationGroupId := sdkacctest.RandomWithPrefix(acctest.ResourcePrefix)
=======
	rName := acctest.RandomWithPrefix(t, acctest.ResourcePrefix)
	primaryReplicationGroupId := acctest.RandomWithPrefix(t, acctest.ResourcePrefix)
>>>>>>> 720ec6ca
	resourceName := "aws_elasticache_global_replication_group.test"
	primaryReplicationGroupResourceName := "aws_elasticache_replication_group.test"

	resource.ParallelTest(t, resource.TestCase{
		PreCheck:                 func() { acctest.PreCheck(ctx, t); testAccPreCheckGlobalReplicationGroup(ctx, t) },
		ErrorCheck:               acctest.ErrorCheck(t, names.ElastiCacheServiceID),
		ProtoV5ProviderFactories: acctest.ProtoV5ProviderFactories,
<<<<<<< HEAD
		CheckDestroy:             testAccCheckGlobalReplicationGroupDestroy(ctx),
=======
		CheckDestroy:             testAccCheckGlobalReplicationGroupDestroy(ctx, t),
>>>>>>> 720ec6ca
		Steps: []resource.TestStep{
			{
				// create global datastore using redis 7.1 primary replication group engine version
				Config: testAccGlobalReplicationGroupConfig_Redis_engineVersionInherit(rName, primaryReplicationGroupId, "7.1"),
				Check: resource.ComposeAggregateTestCheckFunc(
<<<<<<< HEAD
					testAccCheckGlobalReplicationGroupExists(ctx, resourceName, &globalReplicationGroup),
=======
					testAccCheckGlobalReplicationGroupExists(ctx, t, resourceName, &globalReplicationGroup),
>>>>>>> 720ec6ca
					resource.TestMatchResourceAttr(resourceName, "engine_version_actual", regexache.MustCompile(`^7\.1\.[[:digit:]]+$`)),
				),
			},
			{
				// check import of global datastore
				ResourceName:            resourceName,
				ImportState:             true,
				ImportStateVerify:       true,
				ImportStateVerifyIgnore: []string{names.AttrParameterGroupName},
			},
			{
				// refresh primary replication group after being associated to global datastore
				RefreshState: true,
				Check: resource.ComposeAggregateTestCheckFunc(
					resource.TestCheckResourceAttr(primaryReplicationGroupResourceName, names.AttrEngine, "redis"),
					resource.TestCheckResourceAttr(primaryReplicationGroupResourceName, names.AttrEngineVersion, "7.1"),
					resource.TestMatchResourceAttr(primaryReplicationGroupResourceName, names.AttrParameterGroupName, regexache.MustCompile(`^global-datastore-.+$`)),
					resource.TestCheckResourceAttrPair(primaryReplicationGroupResourceName, "global_replication_group_id", resourceName, "global_replication_group_id"),
				),
			},
			{
				// upgrade engine and version on global datastore
				Config: testAccGlobalReplicationGroupConfig_engineParam(rName, primaryReplicationGroupId, "redis", "7.1", "valkey", "7.2", "default.valkey7"),
				Check: resource.ComposeAggregateTestCheckFunc(
<<<<<<< HEAD
					testAccCheckGlobalReplicationGroupExists(ctx, resourceName, &globalReplicationGroup),
=======
					testAccCheckGlobalReplicationGroupExists(ctx, t, resourceName, &globalReplicationGroup),
>>>>>>> 720ec6ca
					resource.TestMatchResourceAttr(resourceName, "engine_version_actual", regexache.MustCompile(`^7\.2\.[[:digit:]]+$`)),
				),
			},
			{
				// check import of global datastore
				ResourceName:            resourceName,
				ImportState:             true,
				ImportStateVerify:       true,
				ImportStateVerifyIgnore: []string{names.AttrParameterGroupName},
			},
			{
				// refresh primary replication group after being upgraded by the global datastore
				RefreshState: true,
				Check: resource.ComposeAggregateTestCheckFunc(
					resource.TestCheckResourceAttr(primaryReplicationGroupResourceName, names.AttrEngine, "valkey"),
					resource.TestCheckResourceAttr(primaryReplicationGroupResourceName, names.AttrEngineVersion, "7.2"),
					resource.TestMatchResourceAttr(primaryReplicationGroupResourceName, names.AttrParameterGroupName, regexache.MustCompile(`^global-datastore-.+$`)),
					resource.TestCheckResourceAttrPair(primaryReplicationGroupResourceName, "global_replication_group_id", resourceName, "global_replication_group_id"),
				),
			},
		},
	})
}

func TestAccElastiCacheGlobalReplicationGroup_InheritValkeyEngine_SecondaryReplicationGroup(t *testing.T) {
	ctx := acctest.Context(t)
	if testing.Short() {
		t.Skip("skipping long-running test in short mode")
	}

	var globalReplicationGroup awstypes.GlobalReplicationGroup

<<<<<<< HEAD
	rName := sdkacctest.RandomWithPrefix(acctest.ResourcePrefix)
	primaryReplicationGroupId := sdkacctest.RandomWithPrefix(acctest.ResourcePrefix)
	secondaryReplicationGroupId := sdkacctest.RandomWithPrefix(acctest.ResourcePrefix)
=======
	rName := acctest.RandomWithPrefix(t, acctest.ResourcePrefix)
	primaryReplicationGroupId := acctest.RandomWithPrefix(t, acctest.ResourcePrefix)
	secondaryReplicationGroupId := acctest.RandomWithPrefix(t, acctest.ResourcePrefix)
>>>>>>> 720ec6ca
	resourceName := "aws_elasticache_global_replication_group.test"
	primaryReplicationGroupResourceName := "aws_elasticache_replication_group.test"
	secondaryReplicationGroupResourceName := "aws_elasticache_replication_group.secondary"

	resource.ParallelTest(t, resource.TestCase{
		PreCheck: func() {
			acctest.PreCheck(ctx, t)
			acctest.PreCheckMultipleRegion(t, 2)
			testAccPreCheckGlobalReplicationGroup(ctx, t)
		},
		ErrorCheck:               acctest.ErrorCheck(t, names.ElastiCacheServiceID),
		ProtoV5ProviderFactories: acctest.ProtoV5FactoriesMultipleRegions(ctx, t, 2),
<<<<<<< HEAD
		CheckDestroy:             testAccCheckGlobalReplicationGroupDestroy(ctx),
=======
		CheckDestroy:             testAccCheckGlobalReplicationGroupDestroy(ctx, t),
>>>>>>> 720ec6ca
		Steps: []resource.TestStep{
			{
				// create global datastore using Valkey 8.0 primary replication group and add secondary replication group
				Config: testAccGlobalReplicationGroupConfig_Valkey_inheritEngine_secondaryReplicationGroup(rName, primaryReplicationGroupId, secondaryReplicationGroupId),
				Check: resource.ComposeAggregateTestCheckFunc(
<<<<<<< HEAD
					testAccCheckGlobalReplicationGroupExists(ctx, resourceName, &globalReplicationGroup),
=======
					testAccCheckGlobalReplicationGroupExists(ctx, t, resourceName, &globalReplicationGroup),
>>>>>>> 720ec6ca
					resource.TestMatchResourceAttr(resourceName, "engine_version_actual", regexache.MustCompile(`^8\.0\.[[:digit:]]+$`)),
				),
			},
			{
				// refresh replication groups to pick up all engine and version computed changes
				RefreshState: true,
				Check: resource.ComposeAggregateTestCheckFunc(
					resource.TestCheckResourceAttr(primaryReplicationGroupResourceName, names.AttrEngine, "valkey"),
					resource.TestCheckResourceAttr(primaryReplicationGroupResourceName, names.AttrEngineVersion, "8.0"),
					resource.TestMatchResourceAttr(primaryReplicationGroupResourceName, names.AttrParameterGroupName, regexache.MustCompile(`^global-datastore-.+$`)),
					resource.TestCheckResourceAttrPair(primaryReplicationGroupResourceName, "global_replication_group_id", resourceName, "global_replication_group_id"),

					resource.TestCheckResourceAttr(secondaryReplicationGroupResourceName, names.AttrEngine, "valkey"),
					resource.TestCheckResourceAttr(secondaryReplicationGroupResourceName, names.AttrEngineVersion, "8.0"),
					resource.TestMatchResourceAttr(secondaryReplicationGroupResourceName, names.AttrParameterGroupName, regexache.MustCompile(`^global-datastore-.+$`)),
					resource.TestCheckResourceAttrPair(secondaryReplicationGroupResourceName, "global_replication_group_id", resourceName, "global_replication_group_id"),
				),
			},
		},
	})
}

<<<<<<< HEAD
func testAccCheckGlobalReplicationGroupExists(ctx context.Context, resourceName string, v *awstypes.GlobalReplicationGroup) resource.TestCheckFunc {
=======
func testAccCheckGlobalReplicationGroupExists(ctx context.Context, t *testing.T, resourceName string, v *awstypes.GlobalReplicationGroup) resource.TestCheckFunc {
>>>>>>> 720ec6ca
	return func(s *terraform.State) error {
		rs, ok := s.RootModule().Resources[resourceName]
		if !ok {
			return fmt.Errorf("Not found: %s", resourceName)
		}

		if rs.Primary.ID == "" {
			return fmt.Errorf("No ElastiCache Global Replication Group ID is set")
		}

		conn := acctest.ProviderMeta(ctx, t).ElastiCacheClient(ctx)
		grg, err := tfelasticache.FindGlobalReplicationGroupByID(ctx, conn, rs.Primary.ID)
		if err != nil {
			return fmt.Errorf("retrieving ElastiCache Global Replication Group (%s): %w", rs.Primary.ID, err)
		}

		if aws.ToString(grg.Status) == "deleting" || aws.ToString(grg.Status) == "deleted" {
			return fmt.Errorf("ElastiCache Global Replication Group (%s) exists, but is in a non-available state: %s", rs.Primary.ID, aws.ToString(grg.Status))
		}

		*v = *grg

		return nil
	}
}

func testAccCheckGlobalReplicationGroupDestroy(ctx context.Context, t *testing.T) resource.TestCheckFunc {
	return func(s *terraform.State) error {
		conn := acctest.ProviderMeta(ctx, t).ElastiCacheClient(ctx)

		for _, rs := range s.RootModule().Resources {
			if rs.Type != "aws_elasticache_global_replication_group" {
				continue
			}

			_, err := tfelasticache.FindGlobalReplicationGroupByID(ctx, conn, rs.Primary.ID)
			if retry.NotFound(err) {
				continue
			}
			if err != nil {
				return err
			}
			return fmt.Errorf("ElastiCache Global Replication Group (%s) still exists", rs.Primary.ID)
		}

		return nil
	}
}

func testAccPreCheckGlobalReplicationGroup(ctx context.Context, t *testing.T) {
	conn := acctest.ProviderMeta(ctx, t).ElastiCacheClient(ctx)

	input := &elasticache.DescribeGlobalReplicationGroupsInput{}
	_, err := conn.DescribeGlobalReplicationGroups(ctx, input)

	if acctest.PreCheckSkipError(err) ||
		errs.IsAErrorMessageContains[*awstypes.InvalidParameterValueException](err, "Access Denied to API Version: APIGlobalDatastore") {
		t.Skipf("skipping acceptance testing: %s", err)
	}

	if err != nil {
		t.Fatalf("unexpected PreCheck error: %s", err)
	}
}

func testAccMatchReplicationGroupActualVersion(ctx context.Context, t *testing.T, j *awstypes.ReplicationGroup, r *regexp.Regexp) resource.TestCheckFunc {
	return func(s *terraform.State) error {
		conn := acctest.ProviderMeta(ctx, t).ElastiCacheClient(ctx)

		cacheCluster := j.NodeGroups[0].NodeGroupMembers[0]
		cluster, err := tfelasticache.FindCacheClusterByID(ctx, conn, aws.ToString(cacheCluster.CacheClusterId))
		if err != nil {
			return err
		}

		if !r.MatchString(aws.ToString(cluster.EngineVersion)) {
			return fmt.Errorf("Actual engine version didn't match %q, got %q", r.String(), aws.ToString(cluster.EngineVersion))
		}
		return nil
	}
}

func testAccGlobalReplicationGroupConfig_Redis_basic(rName, primaryReplicationGroupId string) string {
	return fmt.Sprintf(`
resource "aws_elasticache_global_replication_group" "test" {
  global_replication_group_id_suffix = %[1]q
  primary_replication_group_id       = aws_elasticache_replication_group.test.id
}

resource "aws_elasticache_replication_group" "test" {
  replication_group_id = %[2]q
  description          = "test"

  engine             = "redis"
  engine_version     = "5.0.6"
  node_type          = "cache.m5.large"
  num_cache_clusters = 1
}
`, rName, primaryReplicationGroupId)
}

func testAccGlobalReplicationGroupConfig_Valkey_basic(rName, primaryReplicationGroupId string) string {
	return fmt.Sprintf(`
resource "aws_elasticache_global_replication_group" "test" {
  global_replication_group_id_suffix = %[1]q
  primary_replication_group_id       = aws_elasticache_replication_group.test.id
}

resource "aws_elasticache_replication_group" "test" {
  replication_group_id = %[2]q
  description          = "test"

  engine             = "valkey"
  engine_version     = "7.2"
  node_type          = "cache.m5.large"
  num_cache_clusters = 1
}
`, rName, primaryReplicationGroupId)
}

func testAccGlobalReplicationGroupConfig_basic_nodeType(rName, primaryReplicationGroupId, nodeType string) string {
	return fmt.Sprintf(`
resource "aws_elasticache_global_replication_group" "test" {
  global_replication_group_id_suffix = %[1]q
  primary_replication_group_id       = aws_elasticache_replication_group.test.id
}

resource "aws_elasticache_replication_group" "test" {
  replication_group_id = %[2]q
  description          = "test"

  engine             = "redis"
  engine_version     = "5.0.6"
  node_type          = %[3]q
  num_cache_clusters = 1
}
`, rName, primaryReplicationGroupId, nodeType)
}

func testAccGlobalReplicationGroupConfig_basic_automaticFailover(rName, primaryReplicationGroupId, automaticFailover string) string {
	return fmt.Sprintf(`
resource "aws_elasticache_global_replication_group" "test" {
  global_replication_group_id_suffix = %[1]q
  primary_replication_group_id       = aws_elasticache_replication_group.test.id
}

resource "aws_elasticache_replication_group" "test" {
  replication_group_id = %[2]q
  description          = "test"

  node_type = "cache.m5.large"

  engine             = "redis"
  engine_version     = "5.0.6"
  num_cache_clusters = 2

  automatic_failover_enabled = %[3]s
}
`, rName, primaryReplicationGroupId, automaticFailover)
}

func testAccGlobalReplicationGroupConfig_description(rName, primaryReplicationGroupId, description string) string {
	return fmt.Sprintf(`
resource "aws_elasticache_global_replication_group" "test" {
  global_replication_group_id_suffix = %[1]q
  primary_replication_group_id       = aws_elasticache_replication_group.test.id

  global_replication_group_description = %[3]q
}

resource "aws_elasticache_replication_group" "test" {
  replication_group_id = %[2]q
  description          = "test"

  engine             = "redis"
  engine_version     = "5.0.6"
  node_type          = "cache.m5.large"
  num_cache_clusters = 1
}
`, rName, primaryReplicationGroupId, description)
}

func testAccGlobalReplicationGroupConfig_nodeType_createNoChange(rName, primaryReplicationGroupId, nodeType string) string {
	return fmt.Sprintf(`
resource "aws_elasticache_global_replication_group" "test" {
  global_replication_group_id_suffix = %[1]q
  primary_replication_group_id       = aws_elasticache_replication_group.test.id
  cache_node_type                    = %[3]q
}

resource "aws_elasticache_replication_group" "test" {
  replication_group_id = %[2]q
  description          = "test"

  engine             = "redis"
  engine_version     = "5.0.6"
  node_type          = %[3]q
  num_cache_clusters = 1
}
`, rName, primaryReplicationGroupId, nodeType)
}

func testAccGlobalReplicationGroupConfig_nodeType_createWithChange(rName, primaryReplicationGroupId, nodeType, globalNodeType string) string {
	return fmt.Sprintf(`
resource "aws_elasticache_global_replication_group" "test" {
  global_replication_group_id_suffix = %[1]q
  primary_replication_group_id       = aws_elasticache_replication_group.test.id
  cache_node_type                    = %[4]q
}

resource "aws_elasticache_replication_group" "test" {
  replication_group_id = %[2]q
  description          = "test"

  engine             = "redis"
  engine_version     = "5.0.6"
  node_type          = %[3]q
  num_cache_clusters = 1

  lifecycle {
    ignore_changes = [node_type]
  }
}
`, rName, primaryReplicationGroupId, nodeType, globalNodeType)
}

func testAccGlobalReplicationGroupConfig_nodeType_update(rName, primaryReplicationGroupId, nodeType string) string {
	return fmt.Sprintf(`
resource "aws_elasticache_global_replication_group" "test" {
  global_replication_group_id_suffix = %[1]q
  primary_replication_group_id       = aws_elasticache_replication_group.test.id
  cache_node_type                    = %[3]q
}

resource "aws_elasticache_replication_group" "test" {
  replication_group_id = %[2]q
  description          = "test"

  engine             = "redis"
  engine_version     = "5.0.6"
  num_cache_clusters = 1
}
`, rName, primaryReplicationGroupId, nodeType)
}

func testAccGlobalReplicationGroupConfig_automaticFailover_createNoChange(rName, primaryReplicationGroupId, automaticFailover string) string {
	return fmt.Sprintf(`
resource "aws_elasticache_global_replication_group" "test" {
  global_replication_group_id_suffix = %[1]q
  primary_replication_group_id       = aws_elasticache_replication_group.test.id

  automatic_failover_enabled = %[3]s
}

resource "aws_elasticache_replication_group" "test" {
  replication_group_id = %[2]q
  description          = "test"

  node_type = "cache.m5.large"

  engine             = "redis"
  engine_version     = "5.0.6"
  num_cache_clusters = 2

  automatic_failover_enabled = %[3]s
}
`, rName, primaryReplicationGroupId, automaticFailover)
}

func testAccGlobalReplicationGroupConfig_automaticFailover_createWithChange(rName, primaryReplicationGroupId, automaticFailover, globalAutomaticFailover string) string {
	return fmt.Sprintf(`
resource "aws_elasticache_global_replication_group" "test" {
  global_replication_group_id_suffix = %[1]q
  primary_replication_group_id       = aws_elasticache_replication_group.test.id

  automatic_failover_enabled = %[4]s
}

resource "aws_elasticache_replication_group" "test" {
  replication_group_id = %[2]q
  description          = "test"

  node_type = "cache.m5.large"

  engine             = "redis"
  engine_version     = "5.0.6"
  num_cache_clusters = 2

  automatic_failover_enabled = %[3]s

  lifecycle {
    ignore_changes = [automatic_failover_enabled]
  }
}
`, rName, primaryReplicationGroupId, automaticFailover, globalAutomaticFailover)
}

func testAccGlobalReplicationGroupConfig_automaticFailover_update(rName, primaryReplicationGroupId, globalAutomaticFailover string) string {
	return fmt.Sprintf(`
resource "aws_elasticache_global_replication_group" "test" {
  global_replication_group_id_suffix = %[1]q
  primary_replication_group_id       = aws_elasticache_replication_group.test.id

  automatic_failover_enabled = %[3]s
}

resource "aws_elasticache_replication_group" "test" {
  replication_group_id = %[2]q
  description          = "test"

  engine             = "redis"
  engine_version     = "5.0.6"
  num_cache_clusters = 2

  lifecycle {
    ignore_changes = [automatic_failover_enabled]
  }
}
`, rName, primaryReplicationGroupId, globalAutomaticFailover)
}

func testAccGlobalReplicationGroupConfig_multipleSecondaries(rName string) string {
	return acctest.ConfigCompose(
		acctest.ConfigMultipleRegionProvider(3),
		testAccVPCBaseWithProvider(rName, "primary", acctest.ProviderName, 1),
		testAccVPCBaseWithProvider(rName, "alternate", acctest.ProviderNameAlternate, 1),
		testAccVPCBaseWithProvider(rName, "third", acctest.ProviderNameThird, 1),
		fmt.Sprintf(`
resource "aws_elasticache_global_replication_group" "test" {
  provider = aws

  global_replication_group_id_suffix = %[1]q
  primary_replication_group_id       = aws_elasticache_replication_group.primary.id
}

resource "aws_elasticache_replication_group" "primary" {
  provider = aws

  replication_group_id = "%[1]s-p"
  description          = "primary"

  subnet_group_name = aws_elasticache_subnet_group.primary.name

  node_type = "cache.m5.large"

  engine             = "redis"
  engine_version     = "5.0.6"
  num_cache_clusters = 1
}

resource "aws_elasticache_replication_group" "alternate" {
  provider = awsalternate

  replication_group_id        = "%[1]s-a"
  description                 = "alternate"
  global_replication_group_id = aws_elasticache_global_replication_group.test.global_replication_group_id

  subnet_group_name = aws_elasticache_subnet_group.alternate.name

  num_cache_clusters = 1
}

resource "aws_elasticache_replication_group" "third" {
  provider = awsthird

  replication_group_id        = "%[1]s-t"
  description                 = "third"
  global_replication_group_id = aws_elasticache_global_replication_group.test.global_replication_group_id

  subnet_group_name = aws_elasticache_subnet_group.third.name

  num_cache_clusters = 1
}
`, rName))
}

func testAccGlobalReplicationGroupConfig_replaceSecondaryDifferentRegionSetup(rName string) string {
	return acctest.ConfigCompose(
		acctest.ConfigMultipleRegionProvider(3),
		testAccVPCBaseWithProvider(rName, "primary", acctest.ProviderName, 1),
		testAccVPCBaseWithProvider(rName, "secondary", acctest.ProviderNameAlternate, 1),
		testAccVPCBaseWithProvider(rName, "third", acctest.ProviderNameThird, 1),
		fmt.Sprintf(`
resource "aws_elasticache_global_replication_group" "test" {
  provider = aws

  global_replication_group_id_suffix = %[1]q
  primary_replication_group_id       = aws_elasticache_replication_group.primary.id
}

resource "aws_elasticache_replication_group" "primary" {
  provider = aws

  replication_group_id = "%[1]s-p"
  description          = "primary"

  subnet_group_name = aws_elasticache_subnet_group.primary.name

  node_type = "cache.m5.large"

  engine             = "redis"
  engine_version     = "5.0.6"
  num_cache_clusters = 1
}

resource "aws_elasticache_replication_group" "secondary" {
  provider = awsalternate

  replication_group_id        = "%[1]s-a"
  description                 = "alternate"
  global_replication_group_id = aws_elasticache_global_replication_group.test.global_replication_group_id

  subnet_group_name = aws_elasticache_subnet_group.secondary.name

  num_cache_clusters = 1
}
`, rName))
}

func testAccGlobalReplicationGroupConfig_replaceSecondaryDifferentRegionMove(rName string) string {
	return acctest.ConfigCompose(
		acctest.ConfigMultipleRegionProvider(3),
		testAccVPCBaseWithProvider(rName, "primary", acctest.ProviderName, 1),
		testAccVPCBaseWithProvider(rName, "secondary", acctest.ProviderNameAlternate, 1),
		testAccVPCBaseWithProvider(rName, "third", acctest.ProviderNameThird, 1),
		fmt.Sprintf(`
resource "aws_elasticache_global_replication_group" "test" {
  provider = aws

  global_replication_group_id_suffix = %[1]q
  primary_replication_group_id       = aws_elasticache_replication_group.primary.id
}

resource "aws_elasticache_replication_group" "primary" {
  provider = aws

  replication_group_id = "%[1]s-p"
  description          = "primary"

  subnet_group_name = aws_elasticache_subnet_group.primary.name

  node_type = "cache.m5.large"

  engine             = "redis"
  engine_version     = "5.0.6"
  num_cache_clusters = 1
}

resource "aws_elasticache_replication_group" "third" {
  provider = awsthird

  replication_group_id        = "%[1]s-t"
  description                 = "third"
  global_replication_group_id = aws_elasticache_global_replication_group.test.global_replication_group_id

  subnet_group_name = aws_elasticache_subnet_group.third.name

  num_cache_clusters = 1
}
`, rName))
}

func testAccGlobalReplicationGroupConfig_clusterMode(rName string) string {
	return fmt.Sprintf(`
resource "aws_elasticache_global_replication_group" "test" {
  global_replication_group_id_suffix = %[1]q
  primary_replication_group_id       = aws_elasticache_replication_group.test.id
}

resource "aws_elasticache_replication_group" "test" {
  replication_group_id = %[1]q
  description          = "test"

  engine         = "redis"
  engine_version = "6.2"
  node_type      = "cache.m5.large"

  parameter_group_name       = "default.redis6.x.cluster.on"
  automatic_failover_enabled = true
  num_node_groups            = 2
  replicas_per_node_group    = 1
}
`, rName)
}

func testAccGlobalReplicationGroupConfig_numNodeGroups_inherit(rName string, numNodeGroups int) string {
	return fmt.Sprintf(`
resource "aws_elasticache_global_replication_group" "test" {
  global_replication_group_id_suffix = %[1]q
  primary_replication_group_id       = aws_elasticache_replication_group.test.id
}

resource "aws_elasticache_replication_group" "test" {
  replication_group_id = %[1]q
  description          = "test"

  engine         = "redis"
  engine_version = "6.2"
  node_type      = "cache.m5.large"

  parameter_group_name       = "default.redis6.x.cluster.on"
  automatic_failover_enabled = true
  num_node_groups            = %[2]d
  replicas_per_node_group    = 1

  lifecycle {
    ignore_changes = [member_clusters, num_node_groups]
  }
}
`, rName, numNodeGroups)
}

func testAccGlobalReplicationGroupConfig_numNodeGroups(rName string, numNodeGroups, globalNumNodeGroups int) string {
	return fmt.Sprintf(`
resource "aws_elasticache_global_replication_group" "test" {
  global_replication_group_id_suffix = %[1]q
  primary_replication_group_id       = aws_elasticache_replication_group.test.id

  num_node_groups = %[3]d
}

resource "aws_elasticache_replication_group" "test" {
  replication_group_id = %[1]q
  description          = "test"

  engine         = "redis"
  engine_version = "6.2"
  node_type      = "cache.m5.large"

  parameter_group_name       = "default.redis6.x.cluster.on"
  automatic_failover_enabled = true
  num_node_groups            = %[2]d
  replicas_per_node_group    = 1

  lifecycle {
    ignore_changes = [member_clusters, num_node_groups]
  }
}
`, rName, numNodeGroups, globalNumNodeGroups)
}

func testAccGlobalReplicationGroupConfig_Redis_engineVersionInherit(rName, primaryReplicationGroupId, repGroupEngineVersion string) string {
	return fmt.Sprintf(`
resource "aws_elasticache_global_replication_group" "test" {
  global_replication_group_id_suffix = %[1]q
  primary_replication_group_id       = aws_elasticache_replication_group.test.id
}

resource "aws_elasticache_replication_group" "test" {
  replication_group_id = %[2]q
  description          = "test"

  engine             = "redis"
  engine_version     = %[3]q
  node_type          = "cache.m5.large"
  num_cache_clusters = 1
}
`, rName, primaryReplicationGroupId, repGroupEngineVersion)
}

func testAccGlobalReplicationGroupConfig_Redis_engineVersion(rName, primaryReplicationGroupId, repGroupEngineVersion, globalEngineVersion string) string {
	return fmt.Sprintf(`
resource "aws_elasticache_global_replication_group" "test" {
  global_replication_group_id_suffix = %[1]q
  primary_replication_group_id       = aws_elasticache_replication_group.test.id

  engine_version = %[4]q
}

resource "aws_elasticache_replication_group" "test" {
  replication_group_id = %[2]q
  description          = "test"

  engine             = "redis"
  engine_version     = %[3]q
  node_type          = "cache.m5.large"
  num_cache_clusters = 1
}
`, rName, primaryReplicationGroupId, repGroupEngineVersion, globalEngineVersion)
}

func testAccGlobalReplicationGroupConfig_Valkey_engineVersion(rName, primaryReplicationGroupId, repGroupEngineVersion, globalEngineVersion string) string {
	return fmt.Sprintf(`
resource "aws_elasticache_global_replication_group" "test" {
  global_replication_group_id_suffix = %[1]q
  primary_replication_group_id       = aws_elasticache_replication_group.test.id

  engine_version = %[4]q
}

resource "aws_elasticache_replication_group" "test" {
  replication_group_id = %[2]q
  description          = "test"

  engine             = "valkey"
  engine_version     = %[3]q
  node_type          = "cache.m5.large"
  num_cache_clusters = 1
}
`, rName, primaryReplicationGroupId, repGroupEngineVersion, globalEngineVersion)
}

func testAccGlobalReplicationGroupConfig_engineVersionParam(rName, primaryReplicationGroupId, repGroupEngineVersion, globalEngineVersion, parameterGroup string) string {
	return fmt.Sprintf(`
resource "aws_elasticache_global_replication_group" "test" {
  global_replication_group_id_suffix = %[1]q
  primary_replication_group_id       = aws_elasticache_replication_group.test.id

  engine_version       = %[4]q
  parameter_group_name = %[5]q
}

resource "aws_elasticache_replication_group" "test" {
  replication_group_id = %[2]q
  description          = "test"

  engine             = "redis"
  engine_version     = %[3]q
  node_type          = "cache.m5.large"
  num_cache_clusters = 1
}
`, rName, primaryReplicationGroupId, repGroupEngineVersion, globalEngineVersion, parameterGroup)
}

<<<<<<< HEAD
func testAccGlobalReplicationGroupConfig_engineParam(
	rName,
	primaryReplicationGroupId,
	repGroupEngine,
	repGroupEngineVersion,
	globalEngine,
	globalEngineVersion,
	globalParamGroup string,
) string {
=======
func testAccGlobalReplicationGroupConfig_engineParam(rName, primaryReplicationGroupId, repGroupEngine, repGroupEngineVersion, globalEngine, globalEngineVersion, globalParamGroup string) string {
>>>>>>> 720ec6ca
	return fmt.Sprintf(`
resource "aws_elasticache_global_replication_group" "test" {
  global_replication_group_id_suffix = %[1]q
  primary_replication_group_id       = aws_elasticache_replication_group.test.id
<<<<<<< HEAD

=======
>>>>>>> 720ec6ca
  engine               = %[5]q
  engine_version       = %[6]q
  parameter_group_name = %[7]q
}
<<<<<<< HEAD

resource "aws_elasticache_replication_group" "test" {
  replication_group_id = %[2]q
  description          = "test"

=======
resource "aws_elasticache_replication_group" "test" {
  replication_group_id = %[2]q
  description          = "test"
>>>>>>> 720ec6ca
  engine             = %[3]q
  engine_version     = %[4]q
  node_type          = "cache.m5.large"
  num_cache_clusters = 1
}
`, rName, primaryReplicationGroupId, repGroupEngine, repGroupEngineVersion, globalEngine, globalEngineVersion, globalParamGroup)
}

<<<<<<< HEAD
func testAccGlobalReplicationGroupConfig_Valkey_inheritEngine_secondaryReplicationGroup(
	rName,
	primaryReplicationGroupId,
	secondaryReplicationGroupId string,
) string {
=======
func testAccGlobalReplicationGroupConfig_Valkey_inheritEngine_secondaryReplicationGroup(rName, primaryReplicationGroupId, secondaryReplicationGroupId string) string {
>>>>>>> 720ec6ca
	return acctest.ConfigCompose(acctest.ConfigMultipleRegionProvider(2), fmt.Sprintf(`
resource "aws_elasticache_global_replication_group" "test" {
  global_replication_group_id_suffix = %[1]q
  primary_replication_group_id       = aws_elasticache_replication_group.test.id
}
<<<<<<< HEAD

resource "aws_elasticache_replication_group" "test" {
  replication_group_id = %[2]q
  description          = "test"

=======
resource "aws_elasticache_replication_group" "test" {
  replication_group_id = %[2]q
  description          = "test"
>>>>>>> 720ec6ca
  engine             = "valkey"
  engine_version     = "8.0"
  node_type          = "cache.m5.large"
  num_cache_clusters = 1
}
<<<<<<< HEAD

resource "aws_elasticache_replication_group" "secondary" {
  provider = awsalternate

=======
resource "aws_elasticache_replication_group" "secondary" {
  provider = awsalternate
>>>>>>> 720ec6ca
  replication_group_id        = %[3]q
  description                 = "test secondary"
  global_replication_group_id = aws_elasticache_global_replication_group.test.id
}
`, rName, primaryReplicationGroupId, secondaryReplicationGroupId))
}

func testAccGlobalReplicationGroupConfig_engineVersionCustomParam(rName, primaryReplicationGroupId, repGroupEngineVersion, globalEngineVersion, parameterGroupName, parameterGroupFamily string) string {
	return fmt.Sprintf(`
resource "aws_elasticache_global_replication_group" "test" {
  global_replication_group_id_suffix = %[1]q
  primary_replication_group_id       = aws_elasticache_replication_group.test.id

  engine_version       = %[4]q
  parameter_group_name = aws_elasticache_parameter_group.test.name
}

resource "aws_elasticache_replication_group" "test" {
  replication_group_id = %[2]q
  description          = "test"

  engine             = "redis"
  engine_version     = %[3]q
  node_type          = "cache.m5.large"
  num_cache_clusters = 1
}

resource "aws_elasticache_parameter_group" "test" {
  name        = %[5]q
  description = "test"
  family      = %[6]q
}
`, rName, primaryReplicationGroupId, repGroupEngineVersion, globalEngineVersion, parameterGroupName, parameterGroupFamily)
}

func testAccGlobalReplicationGroupConfig_param(rName, primaryReplicationGroupId, repGroupEngineVersion, parameterGroup string) string {
	return fmt.Sprintf(`
resource "aws_elasticache_global_replication_group" "test" {
  global_replication_group_id_suffix = %[1]q
  primary_replication_group_id       = aws_elasticache_replication_group.test.id

  parameter_group_name = %[4]q
}

resource "aws_elasticache_replication_group" "test" {
  replication_group_id = %[2]q
  description          = "test"

  engine             = "redis"
  engine_version     = %[3]q
  node_type          = "cache.m5.large"
  num_cache_clusters = 1
}
`, rName, primaryReplicationGroupId, repGroupEngineVersion, parameterGroup)
}

func testAccVPCBaseWithProvider(rName, name, provider string, subnetCount int) string {
	return acctest.ConfigCompose(
		testAccAvailableAZsNoOptInConfigWithProvider(name, provider),
		fmt.Sprintf(`
resource "aws_vpc" "%[1]s" {
  provider = %[2]s

  cidr_block = "192.168.0.0/16"
}

resource "aws_subnet" "%[1]s" {
  provider = %[2]s

  count = %[4]d

  vpc_id            = aws_vpc.%[1]s.id
  cidr_block        = "192.168.${count.index}.0/24"
  availability_zone = data.aws_availability_zones.%[1]s.names[count.index]
}

resource "aws_elasticache_subnet_group" "%[1]s" {
  provider = %[2]s

  name       = %[3]q
  subnet_ids = aws_subnet.%[1]s[*].id
}
`, name, provider, rName, subnetCount),
	)
}

func testAccAvailableAZsNoOptInConfigWithProvider(name, provider string) string {
	return fmt.Sprintf(`
data "aws_availability_zones" "%[1]s" {
  provider = %[2]s

  state = "available"

  filter {
    name   = "opt-in-status"
    values = ["opt-in-not-required"]
  }
}
`, name, provider)
}<|MERGE_RESOLUTION|>--- conflicted
+++ resolved
@@ -1535,13 +1535,8 @@
 
 	var globalReplicationGroup awstypes.GlobalReplicationGroup
 
-<<<<<<< HEAD
-	rName := sdkacctest.RandomWithPrefix(acctest.ResourcePrefix)
-	primaryReplicationGroupId := sdkacctest.RandomWithPrefix(acctest.ResourcePrefix)
-=======
-	rName := acctest.RandomWithPrefix(t, acctest.ResourcePrefix)
-	primaryReplicationGroupId := acctest.RandomWithPrefix(t, acctest.ResourcePrefix)
->>>>>>> 720ec6ca
+	rName := acctest.RandomWithPrefix(t, acctest.ResourcePrefix)
+	primaryReplicationGroupId := acctest.RandomWithPrefix(t, acctest.ResourcePrefix)
 	resourceName := "aws_elasticache_global_replication_group.test"
 	primaryReplicationGroupResourceName := "aws_elasticache_replication_group.test"
 
@@ -1549,21 +1544,13 @@
 		PreCheck:                 func() { acctest.PreCheck(ctx, t); testAccPreCheckGlobalReplicationGroup(ctx, t) },
 		ErrorCheck:               acctest.ErrorCheck(t, names.ElastiCacheServiceID),
 		ProtoV5ProviderFactories: acctest.ProtoV5ProviderFactories,
-<<<<<<< HEAD
-		CheckDestroy:             testAccCheckGlobalReplicationGroupDestroy(ctx),
-=======
-		CheckDestroy:             testAccCheckGlobalReplicationGroupDestroy(ctx, t),
->>>>>>> 720ec6ca
+		CheckDestroy:             testAccCheckGlobalReplicationGroupDestroy(ctx, t),
 		Steps: []resource.TestStep{
 			{
 				// create global datastore with valkey 8.0 engine version from a redis 7.1 primary replication group
 				Config: testAccGlobalReplicationGroupConfig_engineParam(rName, primaryReplicationGroupId, "redis", "7.1", "valkey", "8.0", "default.valkey8"),
 				Check: resource.ComposeAggregateTestCheckFunc(
-<<<<<<< HEAD
-					testAccCheckGlobalReplicationGroupExists(ctx, resourceName, &globalReplicationGroup),
-=======
-					testAccCheckGlobalReplicationGroupExists(ctx, t, resourceName, &globalReplicationGroup),
->>>>>>> 720ec6ca
+					testAccCheckGlobalReplicationGroupExists(ctx, t, resourceName, &globalReplicationGroup),
 					resource.TestMatchResourceAttr(resourceName, "engine_version_actual", regexache.MustCompile(`^8\.0\.[[:digit:]]+$`)),
 				),
 			},
@@ -1596,13 +1583,8 @@
 
 	var globalReplicationGroup awstypes.GlobalReplicationGroup
 
-<<<<<<< HEAD
-	rName := sdkacctest.RandomWithPrefix(acctest.ResourcePrefix)
-	primaryReplicationGroupId := sdkacctest.RandomWithPrefix(acctest.ResourcePrefix)
-=======
-	rName := acctest.RandomWithPrefix(t, acctest.ResourcePrefix)
-	primaryReplicationGroupId := acctest.RandomWithPrefix(t, acctest.ResourcePrefix)
->>>>>>> 720ec6ca
+	rName := acctest.RandomWithPrefix(t, acctest.ResourcePrefix)
+	primaryReplicationGroupId := acctest.RandomWithPrefix(t, acctest.ResourcePrefix)
 	resourceName := "aws_elasticache_global_replication_group.test"
 	primaryReplicationGroupResourceName := "aws_elasticache_replication_group.test"
 
@@ -1610,21 +1592,13 @@
 		PreCheck:                 func() { acctest.PreCheck(ctx, t); testAccPreCheckGlobalReplicationGroup(ctx, t) },
 		ErrorCheck:               acctest.ErrorCheck(t, names.ElastiCacheServiceID),
 		ProtoV5ProviderFactories: acctest.ProtoV5ProviderFactories,
-<<<<<<< HEAD
-		CheckDestroy:             testAccCheckGlobalReplicationGroupDestroy(ctx),
-=======
-		CheckDestroy:             testAccCheckGlobalReplicationGroupDestroy(ctx, t),
->>>>>>> 720ec6ca
+		CheckDestroy:             testAccCheckGlobalReplicationGroupDestroy(ctx, t),
 		Steps: []resource.TestStep{
 			{
 				// create global datastore using redis 7.1 primary replication group engine version
 				Config: testAccGlobalReplicationGroupConfig_Redis_engineVersionInherit(rName, primaryReplicationGroupId, "7.1"),
 				Check: resource.ComposeAggregateTestCheckFunc(
-<<<<<<< HEAD
-					testAccCheckGlobalReplicationGroupExists(ctx, resourceName, &globalReplicationGroup),
-=======
-					testAccCheckGlobalReplicationGroupExists(ctx, t, resourceName, &globalReplicationGroup),
->>>>>>> 720ec6ca
+					testAccCheckGlobalReplicationGroupExists(ctx, t, resourceName, &globalReplicationGroup),
 					resource.TestMatchResourceAttr(resourceName, "engine_version_actual", regexache.MustCompile(`^7\.1\.[[:digit:]]+$`)),
 				),
 			},
@@ -1649,11 +1623,7 @@
 				// upgrade engine and version on global datastore
 				Config: testAccGlobalReplicationGroupConfig_engineParam(rName, primaryReplicationGroupId, "redis", "7.1", "valkey", "7.2", "default.valkey7"),
 				Check: resource.ComposeAggregateTestCheckFunc(
-<<<<<<< HEAD
-					testAccCheckGlobalReplicationGroupExists(ctx, resourceName, &globalReplicationGroup),
-=======
-					testAccCheckGlobalReplicationGroupExists(ctx, t, resourceName, &globalReplicationGroup),
->>>>>>> 720ec6ca
+					testAccCheckGlobalReplicationGroupExists(ctx, t, resourceName, &globalReplicationGroup),
 					resource.TestMatchResourceAttr(resourceName, "engine_version_actual", regexache.MustCompile(`^7\.2\.[[:digit:]]+$`)),
 				),
 			},
@@ -1686,15 +1656,9 @@
 
 	var globalReplicationGroup awstypes.GlobalReplicationGroup
 
-<<<<<<< HEAD
-	rName := sdkacctest.RandomWithPrefix(acctest.ResourcePrefix)
-	primaryReplicationGroupId := sdkacctest.RandomWithPrefix(acctest.ResourcePrefix)
-	secondaryReplicationGroupId := sdkacctest.RandomWithPrefix(acctest.ResourcePrefix)
-=======
 	rName := acctest.RandomWithPrefix(t, acctest.ResourcePrefix)
 	primaryReplicationGroupId := acctest.RandomWithPrefix(t, acctest.ResourcePrefix)
 	secondaryReplicationGroupId := acctest.RandomWithPrefix(t, acctest.ResourcePrefix)
->>>>>>> 720ec6ca
 	resourceName := "aws_elasticache_global_replication_group.test"
 	primaryReplicationGroupResourceName := "aws_elasticache_replication_group.test"
 	secondaryReplicationGroupResourceName := "aws_elasticache_replication_group.secondary"
@@ -1707,21 +1671,13 @@
 		},
 		ErrorCheck:               acctest.ErrorCheck(t, names.ElastiCacheServiceID),
 		ProtoV5ProviderFactories: acctest.ProtoV5FactoriesMultipleRegions(ctx, t, 2),
-<<<<<<< HEAD
-		CheckDestroy:             testAccCheckGlobalReplicationGroupDestroy(ctx),
-=======
-		CheckDestroy:             testAccCheckGlobalReplicationGroupDestroy(ctx, t),
->>>>>>> 720ec6ca
+		CheckDestroy:             testAccCheckGlobalReplicationGroupDestroy(ctx, t),
 		Steps: []resource.TestStep{
 			{
 				// create global datastore using Valkey 8.0 primary replication group and add secondary replication group
 				Config: testAccGlobalReplicationGroupConfig_Valkey_inheritEngine_secondaryReplicationGroup(rName, primaryReplicationGroupId, secondaryReplicationGroupId),
 				Check: resource.ComposeAggregateTestCheckFunc(
-<<<<<<< HEAD
-					testAccCheckGlobalReplicationGroupExists(ctx, resourceName, &globalReplicationGroup),
-=======
-					testAccCheckGlobalReplicationGroupExists(ctx, t, resourceName, &globalReplicationGroup),
->>>>>>> 720ec6ca
+					testAccCheckGlobalReplicationGroupExists(ctx, t, resourceName, &globalReplicationGroup),
 					resource.TestMatchResourceAttr(resourceName, "engine_version_actual", regexache.MustCompile(`^8\.0\.[[:digit:]]+$`)),
 				),
 			},
@@ -1744,11 +1700,7 @@
 	})
 }
 
-<<<<<<< HEAD
-func testAccCheckGlobalReplicationGroupExists(ctx context.Context, resourceName string, v *awstypes.GlobalReplicationGroup) resource.TestCheckFunc {
-=======
 func testAccCheckGlobalReplicationGroupExists(ctx context.Context, t *testing.T, resourceName string, v *awstypes.GlobalReplicationGroup) resource.TestCheckFunc {
->>>>>>> 720ec6ca
 	return func(s *terraform.State) error {
 		rs, ok := s.RootModule().Resources[resourceName]
 		if !ok {
@@ -2373,42 +2325,18 @@
 `, rName, primaryReplicationGroupId, repGroupEngineVersion, globalEngineVersion, parameterGroup)
 }
 
-<<<<<<< HEAD
-func testAccGlobalReplicationGroupConfig_engineParam(
-	rName,
-	primaryReplicationGroupId,
-	repGroupEngine,
-	repGroupEngineVersion,
-	globalEngine,
-	globalEngineVersion,
-	globalParamGroup string,
-) string {
-=======
 func testAccGlobalReplicationGroupConfig_engineParam(rName, primaryReplicationGroupId, repGroupEngine, repGroupEngineVersion, globalEngine, globalEngineVersion, globalParamGroup string) string {
->>>>>>> 720ec6ca
 	return fmt.Sprintf(`
 resource "aws_elasticache_global_replication_group" "test" {
   global_replication_group_id_suffix = %[1]q
   primary_replication_group_id       = aws_elasticache_replication_group.test.id
-<<<<<<< HEAD
-
-=======
->>>>>>> 720ec6ca
   engine               = %[5]q
   engine_version       = %[6]q
   parameter_group_name = %[7]q
 }
-<<<<<<< HEAD
-
 resource "aws_elasticache_replication_group" "test" {
   replication_group_id = %[2]q
   description          = "test"
-
-=======
-resource "aws_elasticache_replication_group" "test" {
-  replication_group_id = %[2]q
-  description          = "test"
->>>>>>> 720ec6ca
   engine             = %[3]q
   engine_version     = %[4]q
   node_type          = "cache.m5.large"
@@ -2417,45 +2345,22 @@
 `, rName, primaryReplicationGroupId, repGroupEngine, repGroupEngineVersion, globalEngine, globalEngineVersion, globalParamGroup)
 }
 
-<<<<<<< HEAD
-func testAccGlobalReplicationGroupConfig_Valkey_inheritEngine_secondaryReplicationGroup(
-	rName,
-	primaryReplicationGroupId,
-	secondaryReplicationGroupId string,
-) string {
-=======
 func testAccGlobalReplicationGroupConfig_Valkey_inheritEngine_secondaryReplicationGroup(rName, primaryReplicationGroupId, secondaryReplicationGroupId string) string {
->>>>>>> 720ec6ca
 	return acctest.ConfigCompose(acctest.ConfigMultipleRegionProvider(2), fmt.Sprintf(`
 resource "aws_elasticache_global_replication_group" "test" {
   global_replication_group_id_suffix = %[1]q
   primary_replication_group_id       = aws_elasticache_replication_group.test.id
 }
-<<<<<<< HEAD
-
 resource "aws_elasticache_replication_group" "test" {
   replication_group_id = %[2]q
   description          = "test"
-
-=======
-resource "aws_elasticache_replication_group" "test" {
-  replication_group_id = %[2]q
-  description          = "test"
->>>>>>> 720ec6ca
   engine             = "valkey"
   engine_version     = "8.0"
   node_type          = "cache.m5.large"
   num_cache_clusters = 1
 }
-<<<<<<< HEAD
-
 resource "aws_elasticache_replication_group" "secondary" {
   provider = awsalternate
-
-=======
-resource "aws_elasticache_replication_group" "secondary" {
-  provider = awsalternate
->>>>>>> 720ec6ca
   replication_group_id        = %[3]q
   description                 = "test secondary"
   global_replication_group_id = aws_elasticache_global_replication_group.test.id
