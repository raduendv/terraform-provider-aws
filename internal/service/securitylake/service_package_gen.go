// Code generated by internal/generate/servicepackage/main.go; DO NOT EDIT.

package securitylake

import (
	"context"
	"unique"

	"github.com/aws/aws-sdk-go-v2/aws"
	"github.com/aws/aws-sdk-go-v2/service/securitylake"
	"github.com/hashicorp/terraform-plugin-log/tflog"
	"github.com/hashicorp/terraform-provider-aws/internal/conns"
	inttypes "github.com/hashicorp/terraform-provider-aws/internal/types"
	"github.com/hashicorp/terraform-provider-aws/names"
)

type servicePackage struct{}

func (p *servicePackage) FrameworkDataSources(ctx context.Context) []*inttypes.ServicePackageFrameworkDataSource {
	return []*inttypes.ServicePackageFrameworkDataSource{}
}

func (p *servicePackage) FrameworkResources(ctx context.Context) []*inttypes.ServicePackageFrameworkResource {
	return []*inttypes.ServicePackageFrameworkResource{
		{
			Factory:  newAWSLogSourceResource,
			TypeName: "aws_securitylake_aws_log_source",
			Name:     "AWS Log Source",
			Region: &inttypes.ServicePackageResourceRegion{
				IsGlobal:          false,
				IsOverrideEnabled: false,
			},
		},
		{
			Factory:  newCustomLogSourceResource,
			TypeName: "aws_securitylake_custom_log_source",
			Name:     "Custom Log Source",
			Region: &inttypes.ServicePackageResourceRegion{
				IsGlobal:          false,
				IsOverrideEnabled: false,
			},
		},
		{
			Factory:  newDataLakeResource,
			TypeName: "aws_securitylake_data_lake",
			Name:     "Data Lake",
<<<<<<< HEAD
			Tags: &inttypes.ServicePackageResourceTags{
				IdentifierAttribute: names.AttrARN,
			},
			Region: &inttypes.ServicePackageResourceRegion{
				IsGlobal:          false,
				IsOverrideEnabled: false,
			},
=======
			Tags: unique.Make(types.ServicePackageResourceTags{
				IdentifierAttribute: names.AttrARN,
			}),
>>>>>>> 45438b17
		},
		{
			Factory:  newSubscriberResource,
			TypeName: "aws_securitylake_subscriber",
			Name:     "Subscriber",
<<<<<<< HEAD
			Tags: &inttypes.ServicePackageResourceTags{
				IdentifierAttribute: names.AttrARN,
			},
			Region: &inttypes.ServicePackageResourceRegion{
				IsGlobal:          false,
				IsOverrideEnabled: false,
			},
=======
			Tags: unique.Make(types.ServicePackageResourceTags{
				IdentifierAttribute: names.AttrARN,
			}),
>>>>>>> 45438b17
		},
		{
			Factory:  newSubscriberNotificationResource,
			TypeName: "aws_securitylake_subscriber_notification",
			Name:     "Subscriber Notification",
			Region: &inttypes.ServicePackageResourceRegion{
				IsGlobal:          false,
				IsOverrideEnabled: false,
			},
		},
	}
}

func (p *servicePackage) SDKDataSources(ctx context.Context) []*inttypes.ServicePackageSDKDataSource {
	return []*inttypes.ServicePackageSDKDataSource{}
}

func (p *servicePackage) SDKResources(ctx context.Context) []*inttypes.ServicePackageSDKResource {
	return []*inttypes.ServicePackageSDKResource{}
}

func (p *servicePackage) ServicePackageName() string {
	return names.SecurityLake
}

// NewClient returns a new AWS SDK for Go v2 client for this service package's AWS API.
func (p *servicePackage) NewClient(ctx context.Context, config map[string]any) (*securitylake.Client, error) {
	cfg := *(config["aws_sdkv2_config"].(*aws.Config))
	optFns := []func(*securitylake.Options){
		securitylake.WithEndpointResolverV2(newEndpointResolverV2()),
		withBaseEndpoint(config[names.AttrEndpoint].(string)),
		func(o *securitylake.Options) {
			if region := config[names.AttrRegion].(string); o.Region != region {
				tflog.Info(ctx, "overriding provider-configured AWS API region", map[string]any{
					"service":         p.ServicePackageName(),
					"original_region": o.Region,
					"override_region": region,
				})
				o.Region = region
			}
		},
		withExtraOptions(ctx, p, config),
	}

	return securitylake.NewFromConfig(cfg, optFns...), nil
}

// withExtraOptions returns a functional option that allows this service package to specify extra API client options.
// This option is always called after any generated options.
func withExtraOptions(ctx context.Context, sp conns.ServicePackage, config map[string]any) func(*securitylake.Options) {
	if v, ok := sp.(interface {
		withExtraOptions(context.Context, map[string]any) []func(*securitylake.Options)
	}); ok {
		optFns := v.withExtraOptions(ctx, config)

		return func(o *securitylake.Options) {
			for _, optFn := range optFns {
				optFn(o)
			}
		}
	}

	return func(*securitylake.Options) {}
}

func ServicePackage(ctx context.Context) conns.ServicePackage {
	return &servicePackage{}
}<|MERGE_RESOLUTION|>--- conflicted
+++ resolved
@@ -44,37 +44,25 @@
 			Factory:  newDataLakeResource,
 			TypeName: "aws_securitylake_data_lake",
 			Name:     "Data Lake",
-<<<<<<< HEAD
-			Tags: &inttypes.ServicePackageResourceTags{
+			Tags: unique.Make(inttypes.ServicePackageResourceTags{
 				IdentifierAttribute: names.AttrARN,
-			},
+			}),
 			Region: &inttypes.ServicePackageResourceRegion{
 				IsGlobal:          false,
 				IsOverrideEnabled: false,
 			},
-=======
-			Tags: unique.Make(types.ServicePackageResourceTags{
-				IdentifierAttribute: names.AttrARN,
-			}),
->>>>>>> 45438b17
 		},
 		{
 			Factory:  newSubscriberResource,
 			TypeName: "aws_securitylake_subscriber",
 			Name:     "Subscriber",
-<<<<<<< HEAD
-			Tags: &inttypes.ServicePackageResourceTags{
+			Tags: unique.Make(inttypes.ServicePackageResourceTags{
 				IdentifierAttribute: names.AttrARN,
-			},
+			}),
 			Region: &inttypes.ServicePackageResourceRegion{
 				IsGlobal:          false,
 				IsOverrideEnabled: false,
 			},
-=======
-			Tags: unique.Make(types.ServicePackageResourceTags{
-				IdentifierAttribute: names.AttrARN,
-			}),
->>>>>>> 45438b17
 		},
 		{
 			Factory:  newSubscriberNotificationResource,
