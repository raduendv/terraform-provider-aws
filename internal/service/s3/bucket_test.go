package s3_test

import (
	"encoding/json"
	"fmt"
	"log"
	"reflect"
	"regexp"
	"sort"
	"strconv"
	"strings"
	"testing"
	"time"

	"github.com/aws/aws-sdk-go/aws"
	"github.com/aws/aws-sdk-go/aws/awserr"
	"github.com/aws/aws-sdk-go/aws/endpoints"
	"github.com/aws/aws-sdk-go/service/cloudformation"
	"github.com/aws/aws-sdk-go/service/cloudfront"
	"github.com/aws/aws-sdk-go/service/s3"
	"github.com/hashicorp/aws-sdk-go-base/tfawserr"
	sdkacctest "github.com/hashicorp/terraform-plugin-sdk/v2/helper/acctest"
	"github.com/hashicorp/terraform-plugin-sdk/v2/helper/resource"
	"github.com/hashicorp/terraform-plugin-sdk/v2/helper/schema"
	"github.com/hashicorp/terraform-plugin-sdk/v2/terraform"
	"github.com/hashicorp/terraform-provider-aws/internal/acctest"
	"github.com/hashicorp/terraform-provider-aws/internal/conns"
	tfcloudformation "github.com/hashicorp/terraform-provider-aws/internal/service/cloudformation"
	tfs3 "github.com/hashicorp/terraform-provider-aws/internal/service/s3"
	tftags "github.com/hashicorp/terraform-provider-aws/internal/tags"
	"github.com/hashicorp/terraform-provider-aws/internal/tfresource"
)

func init() {
	acctest.RegisterServiceErrorCheckFunc(s3.EndpointsID, testAccErrorCheckSkip)
}

// testAccErrorCheckSkip skips tests that have error messages indicating unsupported features
func testAccErrorCheckSkip(t *testing.T) resource.ErrorCheckFunc {
	return acctest.ErrorCheckSkipMessagesContaining(t,
		"Number of distinct destination bucket ARNs cannot exceed",
		"destination is not allowed",
	)
}

func TestAccS3Bucket_Basic_basic(t *testing.T) {
	bucketName := sdkacctest.RandomWithPrefix("tf-test-bucket")
	region := acctest.Region()
	hostedZoneID, _ := tfs3.HostedZoneIDForRegion(region)
	resourceName := "aws_s3_bucket.bucket"

	resource.ParallelTest(t, resource.TestCase{
		PreCheck:     func() { acctest.PreCheck(t) },
		ErrorCheck:   acctest.ErrorCheck(t, s3.EndpointsID),
		Providers:    acctest.Providers,
		CheckDestroy: testAccCheckBucketDestroy,
		Steps: []resource.TestStep{
			{
				Config: testAccBucketConfig_Basic(bucketName),
				Check: resource.ComposeTestCheckFunc(
					testAccCheckBucketExists(resourceName),
					resource.TestCheckResourceAttr(resourceName, "hosted_zone_id", hostedZoneID),
					resource.TestCheckResourceAttr(resourceName, "region", region),
					resource.TestCheckNoResourceAttr(resourceName, "website_endpoint"),
					acctest.CheckResourceAttrGlobalARNNoAccount(resourceName, "arn", "s3", bucketName),
					resource.TestCheckResourceAttr(resourceName, "bucket", bucketName),
					testAccCheckS3BucketDomainName(resourceName, "bucket_domain_name", bucketName),
					resource.TestCheckResourceAttr(resourceName, "bucket_regional_domain_name", testAccBucketRegionalDomainName(bucketName, region)),
					resource.TestCheckResourceAttr(resourceName, "versioning.#", "1"),
					resource.TestCheckResourceAttr(resourceName, "versioning.0.enabled", "false"),
					resource.TestCheckResourceAttr(resourceName, "versioning.0.mfa_delete", "false"),
<<<<<<< HEAD
					resource.TestCheckResourceAttr(resourceName, "object_lock_enabled", "false"),
					resource.TestCheckResourceAttr(resourceName, "object_lock_configuration.#", "0"),
=======
					resource.TestCheckResourceAttr(resourceName, "request_payer", "BucketOwner"),
					testAccCheckRequestPayer(resourceName, "BucketOwner"),
>>>>>>> c7725f9f
				),
			},
			{
				ResourceName:            resourceName,
				ImportState:             true,
				ImportStateVerify:       true,
				ImportStateVerifyIgnore: []string{"force_destroy", "acl"},
			},
		},
	})
}

// Support for common Terraform 0.11 pattern
// Reference: https://github.com/hashicorp/terraform-provider-aws/issues/7868
func TestAccS3Bucket_Basic_emptyString(t *testing.T) {
	resourceName := "aws_s3_bucket.test"

	resource.ParallelTest(t, resource.TestCase{
		PreCheck:     func() { acctest.PreCheck(t) },
		ErrorCheck:   acctest.ErrorCheck(t, s3.EndpointsID),
		Providers:    acctest.Providers,
		CheckDestroy: testAccCheckBucketDestroy,
		Steps: []resource.TestStep{
			{
				Config: testAccBucketBucketEmptyStringConfig,
				Check: resource.ComposeTestCheckFunc(
					testAccCheckBucketExists(resourceName),
					resource.TestMatchResourceAttr(resourceName, "bucket", regexp.MustCompile("^terraform-")),
				),
			},
			{
				ResourceName:            resourceName,
				ImportState:             true,
				ImportStateVerify:       true,
				ImportStateVerifyIgnore: []string{"force_destroy", "acl"},
			},
		},
	})
}

func TestAccS3Bucket_Tags_withNoSystemTags(t *testing.T) {
	resourceName := "aws_s3_bucket.bucket"
	bucketName := sdkacctest.RandomWithPrefix("tf-test-bucket")

	resource.ParallelTest(t, resource.TestCase{
		PreCheck:     func() { acctest.PreCheck(t) },
		ErrorCheck:   acctest.ErrorCheck(t, s3.EndpointsID),
		Providers:    acctest.Providers,
		CheckDestroy: testAccCheckBucketDestroy,
		Steps: []resource.TestStep{
			{
				Config: testAccBucketConfig_withTags(bucketName),
				Check: resource.ComposeTestCheckFunc(
					testAccCheckBucketExists(resourceName),
					resource.TestCheckResourceAttr(resourceName, "tags.%", "3"),
					resource.TestCheckResourceAttr(resourceName, "tags.Key1", "AAA"),
					resource.TestCheckResourceAttr(resourceName, "tags.Key2", "BBB"),
					resource.TestCheckResourceAttr(resourceName, "tags.Key3", "CCC"),
				),
			},
			{
				ResourceName:            resourceName,
				ImportState:             true,
				ImportStateVerify:       true,
				ImportStateVerifyIgnore: []string{"force_destroy", "acl"},
			},
			{
				Config: testAccBucketConfig_withUpdatedTags(bucketName),
				Check: resource.ComposeTestCheckFunc(
					testAccCheckBucketExists(resourceName),
					resource.TestCheckResourceAttr(resourceName, "tags.%", "4"),
					resource.TestCheckResourceAttr(resourceName, "tags.Key2", "BBB"),
					resource.TestCheckResourceAttr(resourceName, "tags.Key3", "XXX"),
					resource.TestCheckResourceAttr(resourceName, "tags.Key4", "DDD"),
					resource.TestCheckResourceAttr(resourceName, "tags.Key5", "EEE"),
				),
			},
			{
				Config: testAccBucketConfig_withNoTags(bucketName),
				Check: resource.ComposeTestCheckFunc(
					testAccCheckBucketExists(resourceName),
					resource.TestCheckResourceAttr(resourceName, "tags.%", "0"),
				),
			},
			// Verify update from 0 tags.
			{
				Config: testAccBucketConfig_withTags(bucketName),
				Check: resource.ComposeTestCheckFunc(
					testAccCheckBucketExists(resourceName),
					resource.TestCheckResourceAttr(resourceName, "tags.%", "3"),
					resource.TestCheckResourceAttr(resourceName, "tags.Key1", "AAA"),
					resource.TestCheckResourceAttr(resourceName, "tags.Key2", "BBB"),
					resource.TestCheckResourceAttr(resourceName, "tags.Key3", "CCC"),
				),
			},
		},
	})
}

func TestAccS3Bucket_Tags_withSystemTags(t *testing.T) {
	resourceName := "aws_s3_bucket.bucket"
	bucketName := sdkacctest.RandomWithPrefix("tf-test-bucket")

	var stackID string

	resource.ParallelTest(t, resource.TestCase{
		PreCheck:   func() { acctest.PreCheck(t) },
		ErrorCheck: acctest.ErrorCheck(t, s3.EndpointsID),
		Providers:  acctest.Providers,
		CheckDestroy: resource.ComposeAggregateTestCheckFunc(
			testAccCheckBucketDestroy,
			func(s *terraform.State) error {
				// Tear down CF stack.
				conn := acctest.Provider.Meta().(*conns.AWSClient).CloudFormationConn

				requestToken := resource.UniqueId()
				req := &cloudformation.DeleteStackInput{
					StackName:          aws.String(stackID),
					ClientRequestToken: aws.String(requestToken),
				}

				log.Printf("[DEBUG] Deleting CloudFormation stack: %s", req)
				if _, err := conn.DeleteStack(req); err != nil {
					return fmt.Errorf("error deleting CloudFormation stack: %w", err)
				}

				if _, err := tfcloudformation.WaitStackDeleted(conn, stackID, requestToken, 10*time.Minute); err != nil {
					return fmt.Errorf("Error waiting for CloudFormation stack deletion: %s", err)
				}

				return nil
			},
		),
		Steps: []resource.TestStep{
			{
				Config: testAccBucketConfig_withNoTags(bucketName),
				Check: resource.ComposeTestCheckFunc(
					testAccCheckBucketExists(resourceName),
					resource.TestCheckResourceAttr(resourceName, "tags.%", "0"),
					testAccCheckDestroyBucket(resourceName),
					testAccCheckBucketCreateViaCloudFormation(bucketName, &stackID),
				),
			},
			{
				ResourceName:            resourceName,
				ImportState:             true,
				ImportStateVerify:       true,
				ImportStateVerifyIgnore: []string{"force_destroy", "acl"},
			},
			{
				Config: testAccBucketConfig_withTags(bucketName),
				Check: resource.ComposeTestCheckFunc(
					testAccCheckBucketExists(resourceName),
					resource.TestCheckResourceAttr(resourceName, "tags.%", "3"),
					resource.TestCheckResourceAttr(resourceName, "tags.Key1", "AAA"),
					resource.TestCheckResourceAttr(resourceName, "tags.Key2", "BBB"),
					resource.TestCheckResourceAttr(resourceName, "tags.Key3", "CCC"),
					testAccCheckBucketTagKeys(resourceName, "aws:cloudformation:stack-name", "aws:cloudformation:stack-id", "aws:cloudformation:logical-id"),
				),
			},
			{
				Config: testAccBucketConfig_withUpdatedTags(bucketName),
				Check: resource.ComposeTestCheckFunc(
					testAccCheckBucketExists(resourceName),
					resource.TestCheckResourceAttr(resourceName, "tags.%", "4"),
					resource.TestCheckResourceAttr(resourceName, "tags.Key2", "BBB"),
					resource.TestCheckResourceAttr(resourceName, "tags.Key3", "XXX"),
					resource.TestCheckResourceAttr(resourceName, "tags.Key4", "DDD"),
					resource.TestCheckResourceAttr(resourceName, "tags.Key5", "EEE"),
					testAccCheckBucketTagKeys(resourceName, "aws:cloudformation:stack-name", "aws:cloudformation:stack-id", "aws:cloudformation:logical-id"),
				),
			},
			{
				Config: testAccBucketConfig_withNoTags(bucketName),
				Check: resource.ComposeTestCheckFunc(
					testAccCheckBucketExists(resourceName),
					resource.TestCheckResourceAttr(resourceName, "tags.%", "0"),
					testAccCheckBucketTagKeys(resourceName, "aws:cloudformation:stack-name", "aws:cloudformation:stack-id", "aws:cloudformation:logical-id"),
				),
			},
		},
	})
}

func TestAccS3Bucket_Tags_ignoreTags(t *testing.T) {
	resourceName := "aws_s3_bucket.bucket"
	bucketName := sdkacctest.RandomWithPrefix(acctest.ResourcePrefix)

	resource.ParallelTest(t, resource.TestCase{
		PreCheck:     func() { acctest.PreCheck(t) },
		ErrorCheck:   acctest.ErrorCheck(t, s3.EndpointsID),
		Providers:    acctest.Providers,
		CheckDestroy: testAccCheckBucketDestroy,
		Steps: []resource.TestStep{
			{
				Config: acctest.ConfigCompose(
					acctest.ConfigIgnoreTagsKeyPrefixes1("ignorekey"),
					testAccBucketConfig_withNoTags(bucketName)),
				Check: resource.ComposeTestCheckFunc(
					testAccCheckBucketExists(resourceName),
					testAccCheckBucketUpdateTags(resourceName, nil, map[string]string{"ignorekey1": "ignorevalue1"}),
					resource.TestCheckResourceAttr(resourceName, "tags.%", "0"),
					testAccCheckBucketCheckTags(resourceName, map[string]string{
						"ignorekey1": "ignorevalue1",
					}),
				),
			},
			{
				Config: acctest.ConfigCompose(
					acctest.ConfigIgnoreTagsKeyPrefixes1("ignorekey"),
					testAccBucketConfig_withTags(bucketName)),
				Check: resource.ComposeTestCheckFunc(
					testAccCheckBucketExists(resourceName),
					resource.TestCheckResourceAttr(resourceName, "tags.%", "3"),
					resource.TestCheckResourceAttr(resourceName, "tags.Key1", "AAA"),
					resource.TestCheckResourceAttr(resourceName, "tags.Key2", "BBB"),
					resource.TestCheckResourceAttr(resourceName, "tags.Key3", "CCC"),
					testAccCheckBucketCheckTags(resourceName, map[string]string{
						"ignorekey1": "ignorevalue1",
						"Key1":       "AAA",
						"Key2":       "BBB",
						"Key3":       "CCC",
					}),
				),
			},
		},
	})
}

func TestAccS3Bucket_Tags_basic(t *testing.T) {
	rInt := sdkacctest.RandInt()
	resourceName := "aws_s3_bucket.bucket1"

	resource.ParallelTest(t, resource.TestCase{
		PreCheck:     func() { acctest.PreCheck(t) },
		ErrorCheck:   acctest.ErrorCheck(t, s3.EndpointsID),
		Providers:    acctest.Providers,
		CheckDestroy: testAccCheckBucketDestroy,
		Steps: []resource.TestStep{
			{
				Config: testAccMultiBucketWithTagsConfig(rInt),
			},
			{
				ResourceName:            resourceName,
				ImportState:             true,
				ImportStateVerify:       true,
				ImportStateVerifyIgnore: []string{"force_destroy", "acl"},
			},
		},
	})
}

func TestAccS3Bucket_Basic_namePrefix(t *testing.T) {
	resourceName := "aws_s3_bucket.test"

	resource.ParallelTest(t, resource.TestCase{
		PreCheck:     func() { acctest.PreCheck(t) },
		ErrorCheck:   acctest.ErrorCheck(t, s3.EndpointsID),
		Providers:    acctest.Providers,
		CheckDestroy: testAccCheckBucketDestroy,
		Steps: []resource.TestStep{
			{
				Config: testAccBucketConfig_namePrefix,
				Check: resource.ComposeTestCheckFunc(
					testAccCheckBucketExists(resourceName),
					resource.TestMatchResourceAttr(resourceName, "bucket", regexp.MustCompile("^tf-test-")),
				),
			},
			{
				ResourceName:            resourceName,
				ImportState:             true,
				ImportStateVerify:       true,
				ImportStateVerifyIgnore: []string{"force_destroy", "acl", "bucket_prefix"},
			},
		},
	})
}

func TestAccS3Bucket_Basic_generatedName(t *testing.T) {
	resourceName := "aws_s3_bucket.test"

	resource.ParallelTest(t, resource.TestCase{
		PreCheck:     func() { acctest.PreCheck(t) },
		ErrorCheck:   acctest.ErrorCheck(t, s3.EndpointsID),
		Providers:    acctest.Providers,
		CheckDestroy: testAccCheckBucketDestroy,
		Steps: []resource.TestStep{
			{
				Config: testAccBucketConfig_generatedName,
				Check: resource.ComposeTestCheckFunc(
					testAccCheckBucketExists(resourceName),
				),
			},
			{
				ResourceName:            resourceName,
				ImportState:             true,
				ImportStateVerify:       true,
				ImportStateVerifyIgnore: []string{"force_destroy", "acl", "bucket_prefix"},
			},
		},
	})
}

func TestAccS3Bucket_Basic_acceleration(t *testing.T) {
	bucketName := sdkacctest.RandomWithPrefix("tf-test-bucket")
	resourceName := "aws_s3_bucket.test"

	resource.ParallelTest(t, resource.TestCase{
		PreCheck: func() {
			acctest.PreCheck(t)
			acctest.PreCheckPartitionHasService(cloudfront.EndpointsID, t)
		},
		ErrorCheck:   acctest.ErrorCheck(t, s3.EndpointsID),
		Providers:    acctest.Providers,
		CheckDestroy: testAccCheckBucketDestroy,
		Steps: []resource.TestStep{
			{
				Config: testAccBucketWithAccelerationConfig(bucketName),
				Check: resource.ComposeTestCheckFunc(
					testAccCheckBucketExists(resourceName),
					resource.TestCheckResourceAttr(resourceName, "acceleration_status", "Enabled"),
				),
			},
			{
				ResourceName:            resourceName,
				ImportState:             true,
				ImportStateVerify:       true,
				ImportStateVerifyIgnore: []string{"force_destroy", "acl"},
			},
			{
				Config: testAccBucketWithoutAccelerationConfig(bucketName),
				Check: resource.ComposeTestCheckFunc(
					testAccCheckBucketExists(resourceName),
					resource.TestCheckResourceAttr(resourceName, "acceleration_status", "Suspended"),
				),
			},
		},
	})
}

func TestAccS3Bucket_Basic_requestPayer(t *testing.T) {
	bucketName := sdkacctest.RandomWithPrefix("tf-test-bucket")
	resourceName := "aws_s3_bucket.test"

	resource.ParallelTest(t, resource.TestCase{
		PreCheck:     func() { acctest.PreCheck(t) },
		ErrorCheck:   acctest.ErrorCheck(t, s3.EndpointsID),
		Providers:    acctest.Providers,
		CheckDestroy: testAccCheckBucketDestroy,
		Steps: []resource.TestStep{
			{
				Config: testAccBucketRequestPayerBucketOwnerConfig(bucketName),
				Check: resource.ComposeTestCheckFunc(
					testAccCheckBucketExists(resourceName),
					resource.TestCheckResourceAttr(resourceName, "request_payer", "BucketOwner"),
					testAccCheckRequestPayer(resourceName, "BucketOwner"),
				),
			},
			{
				ResourceName:            resourceName,
				ImportState:             true,
				ImportStateVerify:       true,
				ImportStateVerifyIgnore: []string{"force_destroy", "acl"},
			},
			{
				Config: testAccBucketRequestPayerRequesterConfig(bucketName),
				Check: resource.ComposeTestCheckFunc(
					testAccCheckBucketExists(resourceName),
					resource.TestCheckResourceAttr(resourceName, "request_payer", "Requester"),
					testAccCheckRequestPayer(resourceName, "Requester"),
				),
			},
		},
	})
}

func TestAccS3Bucket_Security_policy(t *testing.T) {
	bucketName := sdkacctest.RandomWithPrefix("tf-test-bucket")
	partition := acctest.Partition()
	resourceName := "aws_s3_bucket.bucket"

	resource.ParallelTest(t, resource.TestCase{
		PreCheck:     func() { acctest.PreCheck(t) },
		ErrorCheck:   acctest.ErrorCheck(t, s3.EndpointsID),
		Providers:    acctest.Providers,
		CheckDestroy: testAccCheckBucketDestroy,
		Steps: []resource.TestStep{
			{
				Config: testAccBucketWithPolicyConfig(bucketName, partition),
				Check: resource.ComposeTestCheckFunc(
					testAccCheckBucketExists(resourceName),
					testAccCheckBucketPolicy(resourceName, testAccBucketPolicy(bucketName, partition)),
				),
			},
			{
				ResourceName:      resourceName,
				ImportState:       true,
				ImportStateVerify: true,
				ImportStateVerifyIgnore: []string{
					"acl",
					"force_destroy",
					"grant",
					// NOTE: Prior to Terraform AWS Provider 3.0, this attribute did not import correctly either.
					//       The Read function does not require GetBucketPolicy, if the argument is not configured.
					//       Rather than introduce that breaking change as well with 3.0, instead we leave the
					//       current Read behavior and note this will be deprecated in a later 3.x release along
					//       with other inline policy attributes across the provider.
					"policy",
				},
			},
			{
				Config: testAccBucketConfig_Basic(bucketName),
				Check: resource.ComposeTestCheckFunc(
					testAccCheckBucketExists(resourceName),
					testAccCheckBucketPolicy(resourceName, ""),
				),
			},
			{
				Config: testAccBucketWithEmptyPolicyConfig(bucketName),
				Check: resource.ComposeTestCheckFunc(
					testAccCheckBucketExists(resourceName),
					testAccCheckBucketPolicy(resourceName, ""),
				),
			},
		},
	})
}

func TestAccS3Bucket_Security_updateACL(t *testing.T) {
	bucketName := sdkacctest.RandomWithPrefix("tf-test-bucket")
	resourceName := "aws_s3_bucket.bucket"

	resource.ParallelTest(t, resource.TestCase{
		PreCheck:     func() { acctest.PreCheck(t) },
		ErrorCheck:   acctest.ErrorCheck(t, s3.EndpointsID),
		Providers:    acctest.Providers,
		CheckDestroy: testAccCheckBucketDestroy,
		Steps: []resource.TestStep{
			{
				Config: testAccBucketWithACLConfig(bucketName),
				Check: resource.ComposeTestCheckFunc(
					testAccCheckBucketExists(resourceName),
					resource.TestCheckResourceAttr(resourceName, "acl", "public-read"),
				),
			},
			{
				ResourceName:            resourceName,
				ImportState:             true,
				ImportStateVerify:       true,
				ImportStateVerifyIgnore: []string{"force_destroy", "acl", "grant"},
			},
			{
				Config: testAccBucketWithACLUpdateConfig(bucketName),
				Check: resource.ComposeTestCheckFunc(
					testAccCheckBucketExists(resourceName),
					resource.TestCheckResourceAttr(resourceName, "acl", "private"),
				),
			},
		},
	})
}

func TestAccS3Bucket_Security_updateGrant(t *testing.T) {
	bucketName := sdkacctest.RandomWithPrefix("tf-test-bucket")
	resourceName := "aws_s3_bucket.bucket"

	resource.ParallelTest(t, resource.TestCase{
		PreCheck:     func() { acctest.PreCheck(t) },
		ErrorCheck:   acctest.ErrorCheck(t, s3.EndpointsID),
		Providers:    acctest.Providers,
		CheckDestroy: testAccCheckBucketDestroy,
		Steps: []resource.TestStep{
			{
				Config: testAccBucketWithGrantsConfig(bucketName),
				Check: resource.ComposeTestCheckFunc(
					testAccCheckBucketExists(resourceName),
					resource.TestCheckResourceAttr(resourceName, "grant.#", "1"),
					resource.TestCheckTypeSetElemNestedAttrs(resourceName, "grant.*", map[string]string{
						"permissions.#": "2",
						"type":          "CanonicalUser",
					}),
					resource.TestCheckTypeSetElemAttr(resourceName, "grant.*.permissions.*", "FULL_CONTROL"),
					resource.TestCheckTypeSetElemAttr(resourceName, "grant.*.permissions.*", "WRITE"),
				),
			},
			{
				ResourceName:            resourceName,
				ImportState:             true,
				ImportStateVerify:       true,
				ImportStateVerifyIgnore: []string{"force_destroy", "acl"},
			},
			{
				Config: testAccBucketWithGrantsUpdateConfig(bucketName),
				Check: resource.ComposeTestCheckFunc(
					testAccCheckBucketExists(resourceName),
					resource.TestCheckResourceAttr(resourceName, "grant.#", "2"),
					resource.TestCheckTypeSetElemNestedAttrs(resourceName, "grant.*", map[string]string{
						"permissions.#": "1",
						"type":          "CanonicalUser",
					}),
					resource.TestCheckTypeSetElemAttr(resourceName, "grant.*.permissions.*", "READ"),
					resource.TestCheckTypeSetElemNestedAttrs(resourceName, "grant.*", map[string]string{
						"permissions.#": "1",
						"type":          "Group",
						"uri":           "http://acs.amazonaws.com/groups/s3/LogDelivery",
					}),
					resource.TestCheckTypeSetElemAttr(resourceName, "grant.*.permissions.*", "READ_ACP"),
				),
			},
			{
				Config: testAccBucketConfig_Basic(bucketName),
				Check: resource.ComposeTestCheckFunc(
					testAccCheckBucketExists(resourceName),
					resource.TestCheckResourceAttr(resourceName, "grant.#", "0"),
				),
			},
		},
	})
}

func TestAccS3Bucket_Security_aclToGrant(t *testing.T) {
	bucketName := sdkacctest.RandomWithPrefix("tf-test-bucket")
	resourceName := "aws_s3_bucket.bucket"

	resource.ParallelTest(t, resource.TestCase{
		PreCheck:     func() { acctest.PreCheck(t) },
		ErrorCheck:   acctest.ErrorCheck(t, s3.EndpointsID),
		Providers:    acctest.Providers,
		CheckDestroy: testAccCheckBucketDestroy,
		Steps: []resource.TestStep{
			{
				Config: testAccBucketWithACLConfig(bucketName),
				Check: resource.ComposeTestCheckFunc(
					testAccCheckBucketExists(resourceName),
					resource.TestCheckResourceAttr(resourceName, "acl", "public-read"),
					resource.TestCheckResourceAttr(resourceName, "grant.#", "0"),
				),
			},
			{
				Config: testAccBucketWithGrantsConfig(bucketName),
				Check: resource.ComposeTestCheckFunc(
					testAccCheckBucketExists(resourceName),
					resource.TestCheckResourceAttr(resourceName, "grant.#", "1"),
					// check removed ACLs
				),
			},
		},
	})
}

func TestAccS3Bucket_Security_grantToACL(t *testing.T) {
	bucketName := sdkacctest.RandomWithPrefix("tf-test-bucket")
	resourceName := "aws_s3_bucket.bucket"

	resource.ParallelTest(t, resource.TestCase{
		PreCheck:     func() { acctest.PreCheck(t) },
		ErrorCheck:   acctest.ErrorCheck(t, s3.EndpointsID),
		Providers:    acctest.Providers,
		CheckDestroy: testAccCheckBucketDestroy,
		Steps: []resource.TestStep{
			{
				Config: testAccBucketWithGrantsConfig(bucketName),
				Check: resource.ComposeTestCheckFunc(
					testAccCheckBucketExists(resourceName),
					resource.TestCheckResourceAttr(resourceName, "grant.#", "1"),
				),
			},
			{
				Config: testAccBucketWithACLConfig(bucketName),
				Check: resource.ComposeTestCheckFunc(
					testAccCheckBucketExists(resourceName),
					resource.TestCheckResourceAttr(resourceName, "acl", "public-read"),
					resource.TestCheckResourceAttr(resourceName, "grant.#", "0"),
					// check removed grants
				),
			},
		},
	})
}

func TestAccS3Bucket_Web_simple(t *testing.T) {
	bucketName := sdkacctest.RandomWithPrefix("tf-test-bucket")
	region := acctest.Region()
	resourceName := "aws_s3_bucket.bucket"

	resource.ParallelTest(t, resource.TestCase{
		PreCheck:     func() { acctest.PreCheck(t) },
		ErrorCheck:   acctest.ErrorCheck(t, s3.EndpointsID),
		Providers:    acctest.Providers,
		CheckDestroy: testAccCheckBucketDestroy,
		Steps: []resource.TestStep{
			{
				Config: testAccBucketWebsiteConfig(bucketName),
				Check: resource.ComposeTestCheckFunc(
					testAccCheckBucketExists(resourceName),
					testAccCheckBucketWebsite(resourceName, "index.html", "", "", ""),
					testAccCheckS3BucketWebsiteEndpoint(resourceName, "website_endpoint", bucketName, region),
				),
			},
			{
				ResourceName:            resourceName,
				ImportState:             true,
				ImportStateVerify:       true,
				ImportStateVerifyIgnore: []string{"force_destroy", "acl", "grant"},
			},
			{
				Config: testAccBucketWebsiteWithErrorConfig(bucketName),
				Check: resource.ComposeTestCheckFunc(
					testAccCheckBucketExists(resourceName),
					testAccCheckBucketWebsite(resourceName, "index.html", "error.html", "", ""),
					testAccCheckS3BucketWebsiteEndpoint(resourceName, "website_endpoint", bucketName, region),
				),
			},
			{
				Config: testAccBucketConfig_Basic(bucketName),
				Check: resource.ComposeTestCheckFunc(
					testAccCheckBucketExists(resourceName),
					testAccCheckBucketWebsite(resourceName, "", "", "", ""),
					resource.TestCheckResourceAttr(resourceName, "website_endpoint", ""),
				),
			},
		},
	})
}

func TestAccS3Bucket_Web_redirect(t *testing.T) {
	bucketName := sdkacctest.RandomWithPrefix("tf-test-bucket")
	region := acctest.Region()
	resourceName := "aws_s3_bucket.bucket"

	resource.ParallelTest(t, resource.TestCase{
		PreCheck:     func() { acctest.PreCheck(t) },
		ErrorCheck:   acctest.ErrorCheck(t, s3.EndpointsID),
		Providers:    acctest.Providers,
		CheckDestroy: testAccCheckBucketDestroy,
		Steps: []resource.TestStep{
			{
				Config: testAccBucketWebsiteWithRedirectConfig(bucketName),
				Check: resource.ComposeTestCheckFunc(
					testAccCheckBucketExists(resourceName),
					testAccCheckBucketWebsite(resourceName, "", "", "", "hashicorp.com?my=query"),
					testAccCheckS3BucketWebsiteEndpoint(resourceName, "website_endpoint", bucketName, region),
				),
			},
			{
				ResourceName:            resourceName,
				ImportState:             true,
				ImportStateVerify:       true,
				ImportStateVerifyIgnore: []string{"force_destroy", "acl", "grant"},
			},
			{
				Config: testAccBucketWebsiteWithHTTPSRedirectConfig(bucketName),
				Check: resource.ComposeTestCheckFunc(
					testAccCheckBucketExists(resourceName),
					testAccCheckBucketWebsite(resourceName, "", "", "https", "hashicorp.com?my=query"),
					testAccCheckS3BucketWebsiteEndpoint(resourceName, "website_endpoint", bucketName, region),
				),
			},
			{
				Config: testAccBucketConfig_Basic(bucketName),
				Check: resource.ComposeTestCheckFunc(
					testAccCheckBucketExists(resourceName),
					testAccCheckBucketWebsite(resourceName, "", "", "", ""),
					resource.TestCheckResourceAttr(resourceName, "website_endpoint", ""),
				),
			},
		},
	})
}

func TestAccS3Bucket_Web_routingRules(t *testing.T) {
	bucketName := sdkacctest.RandomWithPrefix("tf-test-bucket")
	region := acctest.Region()
	resourceName := "aws_s3_bucket.bucket"

	resource.ParallelTest(t, resource.TestCase{
		PreCheck:     func() { acctest.PreCheck(t) },
		ErrorCheck:   acctest.ErrorCheck(t, s3.EndpointsID),
		Providers:    acctest.Providers,
		CheckDestroy: testAccCheckBucketDestroy,
		Steps: []resource.TestStep{
			{
				Config: testAccBucketWebsiteWithRoutingRulesConfig(bucketName),
				Check: resource.ComposeTestCheckFunc(
					testAccCheckBucketExists(resourceName),
					testAccCheckBucketWebsite(
						resourceName, "index.html", "error.html", "", ""),
					testAccCheckBucketWebsiteRoutingRules(
						resourceName,
						[]*s3.RoutingRule{
							{
								Condition: &s3.Condition{
									KeyPrefixEquals: aws.String("docs/"),
								},
								Redirect: &s3.Redirect{
									ReplaceKeyPrefixWith: aws.String("documents/"),
								},
							},
						},
					),
					testAccCheckS3BucketWebsiteEndpoint(resourceName, "website_endpoint", bucketName, region),
				),
			},
			{
				ResourceName:            resourceName,
				ImportState:             true,
				ImportStateVerify:       true,
				ImportStateVerifyIgnore: []string{"force_destroy", "acl", "grant"},
			},
			{
				Config: testAccBucketConfig_Basic(bucketName),
				Check: resource.ComposeTestCheckFunc(
					testAccCheckBucketExists(resourceName),
					testAccCheckBucketWebsite(resourceName, "", "", "", ""),
					testAccCheckBucketWebsiteRoutingRules(resourceName, nil),
					resource.TestCheckResourceAttr(resourceName, "website_endpoint", ""),
				),
			},
		},
	})
}

func TestAccS3Bucket_Security_enableDefaultEncryptionWhenTypical(t *testing.T) {
	bucketName := sdkacctest.RandomWithPrefix("tf-test-bucket")
	resourceName := "aws_s3_bucket.arbitrary"

	resource.ParallelTest(t, resource.TestCase{
		PreCheck:     func() { acctest.PreCheck(t) },
		ErrorCheck:   acctest.ErrorCheck(t, s3.EndpointsID),
		Providers:    acctest.Providers,
		CheckDestroy: testAccCheckBucketDestroy,
		Steps: []resource.TestStep{
			{
				Config: testAccBucketEnableDefaultEncryption(bucketName),
				Check: resource.ComposeTestCheckFunc(
					testAccCheckBucketExists(resourceName),
					resource.TestCheckResourceAttr(resourceName, "server_side_encryption_configuration.#", "1"),
					resource.TestCheckResourceAttr(resourceName, "server_side_encryption_configuration.0.rule.#", "1"),
					resource.TestCheckResourceAttr(resourceName, "server_side_encryption_configuration.0.rule.0.apply_server_side_encryption_by_default.#", "1"),
					resource.TestCheckResourceAttr(resourceName, "server_side_encryption_configuration.0.rule.0.apply_server_side_encryption_by_default.0.sse_algorithm", "aws:kms"),
					resource.TestMatchResourceAttr(resourceName, "server_side_encryption_configuration.0.rule.0.apply_server_side_encryption_by_default.0.kms_master_key_id", regexp.MustCompile("^arn")),
				),
			},
			{
				ResourceName:            resourceName,
				ImportState:             true,
				ImportStateVerify:       true,
				ImportStateVerifyIgnore: []string{"force_destroy", "acl"},
			},
		},
	})
}

func TestAccS3Bucket_Security_enableDefaultEncryptionWhenAES256IsUsed(t *testing.T) {
	bucketName := sdkacctest.RandomWithPrefix("tf-test-bucket")
	resourceName := "aws_s3_bucket.arbitrary"

	resource.ParallelTest(t, resource.TestCase{
		PreCheck:     func() { acctest.PreCheck(t) },
		ErrorCheck:   acctest.ErrorCheck(t, s3.EndpointsID),
		Providers:    acctest.Providers,
		CheckDestroy: testAccCheckBucketDestroy,
		Steps: []resource.TestStep{
			{
				Config: testAccBucketEnableDefaultEncryptionWithAES256(bucketName),
				Check: resource.ComposeTestCheckFunc(
					testAccCheckBucketExists(resourceName),
					resource.TestCheckResourceAttr(resourceName, "server_side_encryption_configuration.#", "1"),
					resource.TestCheckResourceAttr(resourceName, "server_side_encryption_configuration.0.rule.#", "1"),
					resource.TestCheckResourceAttr(resourceName, "server_side_encryption_configuration.0.rule.0.apply_server_side_encryption_by_default.#", "1"),
					resource.TestCheckResourceAttr(resourceName, "server_side_encryption_configuration.0.rule.0.apply_server_side_encryption_by_default.0.sse_algorithm", "AES256"),
					resource.TestCheckResourceAttr(resourceName, "server_side_encryption_configuration.0.rule.0.apply_server_side_encryption_by_default.0.kms_master_key_id", ""),
				),
			},
			{
				ResourceName:            resourceName,
				ImportState:             true,
				ImportStateVerify:       true,
				ImportStateVerifyIgnore: []string{"force_destroy", "acl"},
			},
		},
	})
}

func TestAccS3Bucket_Security_disableDefaultEncryptionWhenDefaultEncryptionIsEnabled(t *testing.T) {
	bucketName := sdkacctest.RandomWithPrefix("tf-test-bucket")
	resourceName := "aws_s3_bucket.test"

	resource.ParallelTest(t, resource.TestCase{
		PreCheck:     func() { acctest.PreCheck(t) },
		ErrorCheck:   acctest.ErrorCheck(t, s3.EndpointsID),
		Providers:    acctest.Providers,
		CheckDestroy: testAccCheckBucketDestroy,
		Steps: []resource.TestStep{
			{
				Config: testAccBucketEnableDefaultEncryptionWithDefaultKey(bucketName),
				Check: resource.ComposeAggregateTestCheckFunc(
					testAccCheckBucketExists(resourceName),
				),
			},
			{
				ResourceName:            resourceName,
				ImportState:             true,
				ImportStateVerify:       true,
				ImportStateVerifyIgnore: []string{"force_destroy", "acl"},
			},
			{
				Config: testAccBucketDisableDefaultEncryption(bucketName),
				Check: resource.ComposeAggregateTestCheckFunc(
					testAccCheckBucketExists(resourceName),
					resource.TestCheckResourceAttr(resourceName, "server_side_encryption_configuration.#", "0"),
				),
			},
		},
	})
}

func TestAccS3Bucket_Basic_keyEnabled(t *testing.T) {
	bucketName := sdkacctest.RandomWithPrefix("tf-test-bucket")
	resourceName := "aws_s3_bucket.arbitrary"

	resource.ParallelTest(t, resource.TestCase{
		PreCheck:     func() { acctest.PreCheck(t) },
		ErrorCheck:   acctest.ErrorCheck(t, s3.EndpointsID),
		Providers:    acctest.Providers,
		CheckDestroy: testAccCheckBucketDestroy,
		Steps: []resource.TestStep{
			{
				Config: testAccBucketKeyEnabled(bucketName),
				Check: resource.ComposeTestCheckFunc(
					testAccCheckBucketExists(resourceName),
					resource.TestCheckResourceAttr(resourceName, "server_side_encryption_configuration.#", "1"),
					resource.TestCheckResourceAttr(resourceName, "server_side_encryption_configuration.0.rule.#", "1"),
					resource.TestCheckResourceAttr(resourceName, "server_side_encryption_configuration.0.rule.0.apply_server_side_encryption_by_default.#", "1"),
					resource.TestCheckResourceAttr(resourceName, "server_side_encryption_configuration.0.rule.0.apply_server_side_encryption_by_default.0.sse_algorithm", "aws:kms"),
					resource.TestMatchResourceAttr(resourceName, "server_side_encryption_configuration.0.rule.0.apply_server_side_encryption_by_default.0.kms_master_key_id", regexp.MustCompile("^arn")),
					resource.TestCheckResourceAttr(resourceName, "server_side_encryption_configuration.0.rule.0.bucket_key_enabled", "true"),
				),
			},
			{
				ResourceName:            resourceName,
				ImportState:             true,
				ImportStateVerify:       true,
				ImportStateVerifyIgnore: []string{"force_destroy", "acl"},
			},
		},
	})
}

// Test TestAccS3Bucket_Basic_shouldFailNotFound is designed to fail with a "plan
// not empty" error in Terraform, to check against regresssions.
// See https://github.com/hashicorp/terraform/pull/2925
func TestAccS3Bucket_Basic_shouldFailNotFound(t *testing.T) {
	bucketName := sdkacctest.RandomWithPrefix("tf-test-bucket")
	resourceName := "aws_s3_bucket.bucket"

	resource.ParallelTest(t, resource.TestCase{
		PreCheck:     func() { acctest.PreCheck(t) },
		ErrorCheck:   acctest.ErrorCheck(t, s3.EndpointsID),
		Providers:    acctest.Providers,
		CheckDestroy: testAccCheckBucketDestroy,
		Steps: []resource.TestStep{
			{
				Config: testAccBucketDestroyedConfig(bucketName),
				Check: resource.ComposeTestCheckFunc(
					testAccCheckBucketExists(resourceName),
					testAccCheckDestroyBucket(resourceName),
				),
				ExpectNonEmptyPlan: true,
			},
		},
	})
}

func TestAccS3Bucket_Manage_versioning(t *testing.T) {
	bucketName := sdkacctest.RandomWithPrefix("tf-test-bucket")
	resourceName := "aws_s3_bucket.bucket"

	resource.ParallelTest(t, resource.TestCase{
		PreCheck:     func() { acctest.PreCheck(t) },
		ErrorCheck:   acctest.ErrorCheck(t, s3.EndpointsID),
		Providers:    acctest.Providers,
		CheckDestroy: testAccCheckBucketDestroy,
		Steps: []resource.TestStep{
			{
				Config: testAccBucketWithVersioningConfig(bucketName, true),
				Check: resource.ComposeTestCheckFunc(
					testAccCheckBucketExists(resourceName),
					resource.TestCheckResourceAttr(resourceName, "versioning.#", "1"),
					resource.TestCheckResourceAttr(resourceName, "versioning.0.enabled", "true"),
					resource.TestCheckResourceAttr(resourceName, "versioning.0.mfa_delete", "false"),
				),
			},
			{
				ResourceName:            resourceName,
				ImportState:             true,
				ImportStateVerify:       true,
				ImportStateVerifyIgnore: []string{"force_destroy", "acl"},
			},
			{
				Config: testAccBucketWithVersioningConfig(bucketName, false),
				Check: resource.ComposeTestCheckFunc(
					testAccCheckBucketExists(resourceName),
					resource.TestCheckResourceAttr(resourceName, "versioning.#", "1"),
					resource.TestCheckResourceAttr(resourceName, "versioning.0.enabled", "false"),
					resource.TestCheckResourceAttr(resourceName, "versioning.0.mfa_delete", "false"),
				),
			},
			{
				ResourceName:            resourceName,
				ImportState:             true,
				ImportStateVerify:       true,
				ImportStateVerifyIgnore: []string{"force_destroy", "acl"},
			},
		},
	})
}

func TestAccS3Bucket_Manage_versioningDisabled(t *testing.T) {
	bucketName := sdkacctest.RandomWithPrefix("tf-test-bucket")
	resourceName := "aws_s3_bucket.bucket"

	resource.ParallelTest(t, resource.TestCase{
		PreCheck:     func() { acctest.PreCheck(t) },
		ErrorCheck:   acctest.ErrorCheck(t, s3.EndpointsID),
		Providers:    acctest.Providers,
		CheckDestroy: testAccCheckBucketDestroy,
		Steps: []resource.TestStep{
			{
				Config: testAccBucketWithVersioningConfig(bucketName, false),
				Check: resource.ComposeTestCheckFunc(
					testAccCheckBucketExists(resourceName),
					resource.TestCheckResourceAttr(resourceName, "versioning.#", "1"),
					resource.TestCheckResourceAttr(resourceName, "versioning.0.enabled", "false"),
					resource.TestCheckResourceAttr(resourceName, "versioning.0.mfa_delete", "false"),
				),
			},
			{
				ResourceName:            resourceName,
				ImportState:             true,
				ImportStateVerify:       true,
				ImportStateVerifyIgnore: []string{"force_destroy", "acl"},
			},
		},
	})
}

func TestAccS3Bucket_Manage_MfaDeleteDisabled(t *testing.T) {
	bucketName := sdkacctest.RandomWithPrefix("tf-test-bucket")
	resourceName := "aws_s3_bucket.bucket"

	resource.ParallelTest(t, resource.TestCase{
		PreCheck:     func() { acctest.PreCheck(t) },
		ErrorCheck:   acctest.ErrorCheck(t, s3.EndpointsID),
		Providers:    acctest.Providers,
		CheckDestroy: testAccCheckBucketDestroy,
		Steps: []resource.TestStep{
			{
				Config: testAccBucketWithVersioningMfaDeleteConfig(bucketName, false),
				Check: resource.ComposeTestCheckFunc(
					testAccCheckBucketExists(resourceName),
					resource.TestCheckResourceAttr(resourceName, "versioning.#", "1"),
					resource.TestCheckResourceAttr(resourceName, "versioning.0.enabled", "false"),
					resource.TestCheckResourceAttr(resourceName, "versioning.0.mfa_delete", "false"),
				),
			},
			{
				ResourceName:            resourceName,
				ImportState:             true,
				ImportStateVerify:       true,
				ImportStateVerifyIgnore: []string{"force_destroy", "acl"},
			},
		},
	})
}

func TestAccS3Bucket_Manage_versioningAndMfaDeleteDisabled(t *testing.T) {
	bucketName := sdkacctest.RandomWithPrefix("tf-test-bucket")
	resourceName := "aws_s3_bucket.bucket"

	resource.ParallelTest(t, resource.TestCase{
		PreCheck:     func() { acctest.PreCheck(t) },
		ErrorCheck:   acctest.ErrorCheck(t, s3.EndpointsID),
		Providers:    acctest.Providers,
		CheckDestroy: testAccCheckBucketDestroy,
		Steps: []resource.TestStep{
			{
				Config: testAccBucketWithVersioningVersioningAndMfaDeleteConfig(bucketName, false, false),
				Check: resource.ComposeTestCheckFunc(
					testAccCheckBucketExists(resourceName),
					resource.TestCheckResourceAttr(resourceName, "versioning.#", "1"),
					resource.TestCheckResourceAttr(resourceName, "versioning.0.enabled", "false"),
					resource.TestCheckResourceAttr(resourceName, "versioning.0.mfa_delete", "false"),
				),
			},
			{
				ResourceName:            resourceName,
				ImportState:             true,
				ImportStateVerify:       true,
				ImportStateVerifyIgnore: []string{"force_destroy", "acl"},
			},
		},
	})
}

func TestAccS3Bucket_Security_corsUpdate(t *testing.T) {
	bucketName := sdkacctest.RandomWithPrefix("tf-test-bucket")
	resourceName := "aws_s3_bucket.bucket"

	updateBucketCors := func(n string) resource.TestCheckFunc {
		return func(s *terraform.State) error {
			rs, ok := s.RootModule().Resources[n]
			if !ok {
				return fmt.Errorf("Not found: %s", n)
			}

			conn := acctest.Provider.Meta().(*conns.AWSClient).S3Conn
			_, err := conn.PutBucketCors(&s3.PutBucketCorsInput{
				Bucket: aws.String(rs.Primary.ID),
				CORSConfiguration: &s3.CORSConfiguration{
					CORSRules: []*s3.CORSRule{
						{
							AllowedHeaders: []*string{aws.String("*")},
							AllowedMethods: []*string{aws.String("GET")},
							AllowedOrigins: []*string{aws.String("https://www.example.com")},
						},
					},
				},
			})
			if err != nil && !tfawserr.ErrMessageContains(err, "NoSuchCORSConfiguration", "") {
				return err
			}
			return nil
		}
	}

	resource.ParallelTest(t, resource.TestCase{
		PreCheck:     func() { acctest.PreCheck(t) },
		ErrorCheck:   acctest.ErrorCheck(t, s3.EndpointsID),
		Providers:    acctest.Providers,
		CheckDestroy: testAccCheckBucketDestroy,
		Steps: []resource.TestStep{
			{
				Config: testAccBucketWithCORSConfig(bucketName),
				Check: resource.ComposeTestCheckFunc(
					testAccCheckBucketExists(resourceName),
					testAccCheckBucketCors(
						resourceName,
						[]*s3.CORSRule{
							{
								AllowedHeaders: []*string{aws.String("*")},
								AllowedMethods: []*string{aws.String("PUT"), aws.String("POST")},
								AllowedOrigins: []*string{aws.String("https://www.example.com")},
								ExposeHeaders:  []*string{aws.String("x-amz-server-side-encryption"), aws.String("ETag")},
								MaxAgeSeconds:  aws.Int64(3000),
							},
						},
					),
					updateBucketCors(resourceName),
				),
				ExpectNonEmptyPlan: true,
			},
			{
				ResourceName:            resourceName,
				ImportState:             true,
				ImportStateVerify:       true,
				ImportStateVerifyIgnore: []string{"force_destroy", "acl"},
			},
			{
				Config: testAccBucketWithCORSConfig(bucketName),
				Check: resource.ComposeTestCheckFunc(
					testAccCheckBucketExists(resourceName),
					testAccCheckBucketCors(
						resourceName,
						[]*s3.CORSRule{
							{
								AllowedHeaders: []*string{aws.String("*")},
								AllowedMethods: []*string{aws.String("PUT"), aws.String("POST")},
								AllowedOrigins: []*string{aws.String("https://www.example.com")},
								ExposeHeaders:  []*string{aws.String("x-amz-server-side-encryption"), aws.String("ETag")},
								MaxAgeSeconds:  aws.Int64(3000),
							},
						},
					),
				),
			},
		},
	})
}

func TestAccS3Bucket_Security_corsDelete(t *testing.T) {
	bucketName := sdkacctest.RandomWithPrefix("tf-test-bucket")
	resourceName := "aws_s3_bucket.bucket"

	deleteBucketCors := func(n string) resource.TestCheckFunc {
		return func(s *terraform.State) error {
			rs, ok := s.RootModule().Resources[n]
			if !ok {
				return fmt.Errorf("Not found: %s", n)
			}

			conn := acctest.Provider.Meta().(*conns.AWSClient).S3Conn
			_, err := conn.DeleteBucketCors(&s3.DeleteBucketCorsInput{
				Bucket: aws.String(rs.Primary.ID),
			})
			if err != nil && !tfawserr.ErrMessageContains(err, "NoSuchCORSConfiguration", "") {
				return err
			}
			return nil
		}
	}

	resource.ParallelTest(t, resource.TestCase{
		PreCheck:     func() { acctest.PreCheck(t) },
		ErrorCheck:   acctest.ErrorCheck(t, s3.EndpointsID),
		Providers:    acctest.Providers,
		CheckDestroy: testAccCheckBucketDestroy,
		Steps: []resource.TestStep{
			{
				Config: testAccBucketWithCORSConfig(bucketName),
				Check: resource.ComposeTestCheckFunc(
					testAccCheckBucketExists(resourceName),
					deleteBucketCors(resourceName),
				),
				ExpectNonEmptyPlan: true,
			},
		},
	})
}

func TestAccS3Bucket_Security_corsEmptyOrigin(t *testing.T) {
	bucketName := sdkacctest.RandomWithPrefix("tf-test-bucket")
	resourceName := "aws_s3_bucket.bucket"

	resource.ParallelTest(t, resource.TestCase{
		PreCheck:     func() { acctest.PreCheck(t) },
		ErrorCheck:   acctest.ErrorCheck(t, s3.EndpointsID),
		Providers:    acctest.Providers,
		CheckDestroy: testAccCheckBucketDestroy,
		Steps: []resource.TestStep{
			{
				Config: testAccBucketWithCORSEmptyOriginConfig(bucketName),
				Check: resource.ComposeTestCheckFunc(
					testAccCheckBucketExists(resourceName),
					testAccCheckBucketCors(
						resourceName,
						[]*s3.CORSRule{
							{
								AllowedHeaders: []*string{aws.String("*")},
								AllowedMethods: []*string{aws.String("PUT"), aws.String("POST")},
								AllowedOrigins: []*string{aws.String("")},
								ExposeHeaders:  []*string{aws.String("x-amz-server-side-encryption"), aws.String("ETag")},
								MaxAgeSeconds:  aws.Int64(3000),
							},
						},
					),
				),
			},
			{
				ResourceName:            resourceName,
				ImportState:             true,
				ImportStateVerify:       true,
				ImportStateVerifyIgnore: []string{"force_destroy", "acl"},
			},
		},
	})
}

func TestAccS3Bucket_Security_corsSingleMethodAndEmptyOrigin(t *testing.T) {
	bucketName := sdkacctest.RandomWithPrefix(acctest.ResourcePrefix)
	resourceName := "aws_s3_bucket.bucket"

	resource.ParallelTest(t, resource.TestCase{
		PreCheck:     func() { acctest.PreCheck(t) },
		ErrorCheck:   acctest.ErrorCheck(t, s3.EndpointsID),
		Providers:    acctest.Providers,
		CheckDestroy: testAccCheckBucketDestroy,
		Steps: []resource.TestStep{
			{
				Config: testAccBucketWithCORSSingleMethodAndEmptyOriginConfig(bucketName),
				Check: resource.ComposeTestCheckFunc(
					testAccCheckBucketExists(resourceName),
				),
			},
			{
				ResourceName:            resourceName,
				ImportState:             true,
				ImportStateVerify:       true,
				ImportStateVerifyIgnore: []string{"force_destroy", "acl"},
			},
		},
	})
}

func TestAccS3Bucket_Security_logging(t *testing.T) {
	bucketName := sdkacctest.RandomWithPrefix("tf-test-bucket")
	resourceName := "aws_s3_bucket.bucket"

	resource.ParallelTest(t, resource.TestCase{
		PreCheck:     func() { acctest.PreCheck(t) },
		ErrorCheck:   acctest.ErrorCheck(t, s3.EndpointsID),
		Providers:    acctest.Providers,
		CheckDestroy: testAccCheckBucketDestroy,
		Steps: []resource.TestStep{
			{
				Config: testAccBucketWithLoggingConfig(bucketName),
				Check: resource.ComposeTestCheckFunc(
					testAccCheckBucketExists(resourceName),
					testAccCheckBucketLogging(resourceName, "aws_s3_bucket.log_bucket", "log/"),
				),
			},
			{
				ResourceName:            resourceName,
				ImportState:             true,
				ImportStateVerify:       true,
				ImportStateVerifyIgnore: []string{"force_destroy", "acl"},
			},
		},
	})
}

func TestAccS3Bucket_Manage_lifecycleBasic(t *testing.T) {
	bucketName := sdkacctest.RandomWithPrefix("tf-test-bucket")
	resourceName := "aws_s3_bucket.bucket"

	resource.ParallelTest(t, resource.TestCase{
		PreCheck:     func() { acctest.PreCheck(t) },
		ErrorCheck:   acctest.ErrorCheck(t, s3.EndpointsID),
		Providers:    acctest.Providers,
		CheckDestroy: testAccCheckBucketDestroy,
		Steps: []resource.TestStep{
			{
				Config: testAccBucketWithLifecycleConfig(bucketName),
				Check: resource.ComposeTestCheckFunc(
					testAccCheckBucketExists(resourceName),
					resource.TestCheckResourceAttr(resourceName, "lifecycle_rule.0.id", "id1"),
					resource.TestCheckResourceAttr(resourceName, "lifecycle_rule.0.prefix", "path1/"),
					resource.TestCheckResourceAttr(resourceName, "lifecycle_rule.0.expiration.0.days", "365"),
					resource.TestCheckResourceAttr(resourceName, "lifecycle_rule.0.expiration.0.date", ""),
					resource.TestCheckResourceAttr(resourceName, "lifecycle_rule.0.expiration.0.expired_object_delete_marker", "false"),
					resource.TestCheckTypeSetElemNestedAttrs(resourceName, "lifecycle_rule.0.transition.*", map[string]string{
						"date":          "",
						"days":          "30",
						"storage_class": "STANDARD_IA",
					}),
					resource.TestCheckTypeSetElemNestedAttrs(resourceName, "lifecycle_rule.0.transition.*", map[string]string{
						"date":          "",
						"days":          "60",
						"storage_class": "INTELLIGENT_TIERING",
					}),
					resource.TestCheckTypeSetElemNestedAttrs(resourceName, "lifecycle_rule.0.transition.*", map[string]string{
						"date":          "",
						"days":          "90",
						"storage_class": "ONEZONE_IA",
					}),
					resource.TestCheckTypeSetElemNestedAttrs(resourceName, "lifecycle_rule.0.transition.*", map[string]string{
						"date":          "",
						"days":          "120",
						"storage_class": "GLACIER",
					}),
					resource.TestCheckTypeSetElemNestedAttrs(resourceName, "lifecycle_rule.0.transition.*", map[string]string{
						"date":          "",
						"days":          "210",
						"storage_class": "DEEP_ARCHIVE",
					}),
					resource.TestCheckResourceAttr(resourceName, "lifecycle_rule.1.id", "id2"),
					resource.TestCheckResourceAttr(resourceName, "lifecycle_rule.1.prefix", "path2/"),
					resource.TestCheckResourceAttr(resourceName, "lifecycle_rule.1.expiration.0.date", "2016-01-12"),
					resource.TestCheckResourceAttr(resourceName, "lifecycle_rule.1.expiration.0.days", "0"),
					resource.TestCheckResourceAttr(resourceName, "lifecycle_rule.1.expiration.0.expired_object_delete_marker", "false"),
					resource.TestCheckResourceAttr(resourceName, "lifecycle_rule.2.id", "id3"),
					resource.TestCheckResourceAttr(resourceName, "lifecycle_rule.2.prefix", "path3/"),
					resource.TestCheckTypeSetElemNestedAttrs(resourceName, "lifecycle_rule.2.transition.*", map[string]string{
						"days": "0",
					}),
					resource.TestCheckResourceAttr(resourceName, "lifecycle_rule.3.id", "id4"),
					resource.TestCheckResourceAttr(resourceName, "lifecycle_rule.3.prefix", "path4/"),
					resource.TestCheckResourceAttr(resourceName, "lifecycle_rule.3.tags.tagKey", "tagValue"),
					resource.TestCheckResourceAttr(resourceName, "lifecycle_rule.3.tags.terraform", "hashicorp"),
					resource.TestCheckResourceAttr(resourceName, "lifecycle_rule.4.id", "id5"),
					resource.TestCheckResourceAttr(resourceName, "lifecycle_rule.4.tags.tagKey", "tagValue"),
					resource.TestCheckResourceAttr(resourceName, "lifecycle_rule.4.tags.terraform", "hashicorp"),
					resource.TestCheckTypeSetElemNestedAttrs(resourceName, "lifecycle_rule.4.transition.*", map[string]string{
						"days":          "0",
						"storage_class": "GLACIER",
					}),
					resource.TestCheckResourceAttr(resourceName, "lifecycle_rule.5.id", "id6"),
					resource.TestCheckResourceAttr(resourceName, "lifecycle_rule.5.tags.tagKey", "tagValue"),
					resource.TestCheckTypeSetElemNestedAttrs(resourceName, "lifecycle_rule.5.transition.*", map[string]string{
						"days":          "0",
						"storage_class": "GLACIER",
					}),
				),
			},
			{
				ResourceName:            resourceName,
				ImportState:             true,
				ImportStateVerify:       true,
				ImportStateVerifyIgnore: []string{"force_destroy", "acl"},
			},
			{
				Config: testAccBucketWithVersioningLifecycleConfig(bucketName),
				Check: resource.ComposeTestCheckFunc(
					testAccCheckBucketExists(resourceName),
					resource.TestCheckResourceAttr(resourceName, "lifecycle_rule.0.id", "id1"),
					resource.TestCheckResourceAttr(resourceName, "lifecycle_rule.0.prefix", "path1/"),
					resource.TestCheckResourceAttr(resourceName, "lifecycle_rule.0.enabled", "true"),
					resource.TestCheckResourceAttr(resourceName, "lifecycle_rule.0.noncurrent_version_expiration.0.days", "365"),
					resource.TestCheckTypeSetElemNestedAttrs(resourceName, "lifecycle_rule.0.noncurrent_version_transition.*", map[string]string{
						"days":          "30",
						"storage_class": "STANDARD_IA",
					}),
					resource.TestCheckTypeSetElemNestedAttrs(resourceName, "lifecycle_rule.0.noncurrent_version_transition.*", map[string]string{
						"days":          "60",
						"storage_class": "GLACIER",
					}),
					resource.TestCheckResourceAttr(resourceName, "lifecycle_rule.1.id", "id2"),
					resource.TestCheckResourceAttr(resourceName, "lifecycle_rule.1.prefix", "path2/"),
					resource.TestCheckResourceAttr(resourceName, "lifecycle_rule.1.enabled", "false"),
					resource.TestCheckResourceAttr(resourceName, "lifecycle_rule.1.noncurrent_version_expiration.0.days", "365"),
					resource.TestCheckResourceAttr(resourceName, "lifecycle_rule.2.id", "id3"),
					resource.TestCheckResourceAttr(resourceName, "lifecycle_rule.2.prefix", "path3/"),
					resource.TestCheckTypeSetElemNestedAttrs(resourceName, "lifecycle_rule.2.noncurrent_version_transition.*", map[string]string{
						"days":          "0",
						"storage_class": "GLACIER",
					}),
				),
			},
			{
				Config: testAccBucketConfig_Basic(bucketName),
				Check: resource.ComposeTestCheckFunc(
					testAccCheckBucketExists(resourceName),
				),
			},
		},
	})
}

func TestAccS3Bucket_Manage_lifecycleExpireMarkerOnly(t *testing.T) {
	bucketName := sdkacctest.RandomWithPrefix("tf-test-bucket")
	resourceName := "aws_s3_bucket.bucket"

	resource.ParallelTest(t, resource.TestCase{
		PreCheck:     func() { acctest.PreCheck(t) },
		ErrorCheck:   acctest.ErrorCheck(t, s3.EndpointsID),
		Providers:    acctest.Providers,
		CheckDestroy: testAccCheckBucketDestroy,
		Steps: []resource.TestStep{
			{
				Config: testAccBucketWithLifecycleExpireMarkerConfig(bucketName),
				Check: resource.ComposeTestCheckFunc(
					testAccCheckBucketExists(resourceName),
					resource.TestCheckResourceAttr(resourceName, "lifecycle_rule.0.id", "id1"),
					resource.TestCheckResourceAttr(resourceName, "lifecycle_rule.0.prefix", "path1/"),
					resource.TestCheckResourceAttr(resourceName, "lifecycle_rule.0.expiration.0.days", "0"),
					resource.TestCheckResourceAttr(resourceName, "lifecycle_rule.0.expiration.0.date", ""),
					resource.TestCheckResourceAttr(resourceName, "lifecycle_rule.0.expiration.0.expired_object_delete_marker", "true"),
				),
			},
			{
				ResourceName:            resourceName,
				ImportState:             true,
				ImportStateVerify:       true,
				ImportStateVerifyIgnore: []string{"force_destroy", "acl"},
			},
			{
				Config: testAccBucketConfig_Basic(bucketName),
				Check: resource.ComposeTestCheckFunc(
					testAccCheckBucketExists(resourceName),
				),
			},
		},
	})
}

// Reference: https://github.com/hashicorp/terraform-provider-aws/issues/11420
func TestAccS3Bucket_Manage_lifecycleRuleExpirationEmptyBlock(t *testing.T) {
	rName := sdkacctest.RandomWithPrefix(acctest.ResourcePrefix)
	resourceName := "aws_s3_bucket.bucket"

	resource.ParallelTest(t, resource.TestCase{
		PreCheck:     func() { acctest.PreCheck(t) },
		ErrorCheck:   acctest.ErrorCheck(t, s3.EndpointsID),
		Providers:    acctest.Providers,
		CheckDestroy: testAccCheckBucketDestroy,
		Steps: []resource.TestStep{
			{
				Config: testAccBucketLifecycleRuleExpirationEmptyConfigurationBlockConfig(rName),
				Check: resource.ComposeTestCheckFunc(
					testAccCheckBucketExists(resourceName),
				),
			},
		},
	})
}

// Reference: https://github.com/hashicorp/terraform-provider-aws/issues/15138
func TestAccS3Bucket_Manage_lifecycleRuleAbortIncompleteMultipartUploadDaysNoExpiration(t *testing.T) {
	rName := sdkacctest.RandomWithPrefix(acctest.ResourcePrefix)
	resourceName := "aws_s3_bucket.bucket"

	resource.ParallelTest(t, resource.TestCase{
		PreCheck:     func() { acctest.PreCheck(t) },
		ErrorCheck:   acctest.ErrorCheck(t, s3.EndpointsID),
		Providers:    acctest.Providers,
		CheckDestroy: testAccCheckBucketDestroy,
		Steps: []resource.TestStep{
			{
				Config: testAccBucketLifecycleRuleAbortIncompleteMultipartUploadDaysConfig(rName),
				Check: resource.ComposeTestCheckFunc(
					testAccCheckBucketExists(resourceName),
				),
			},
			{
				ResourceName:            resourceName,
				ImportState:             true,
				ImportStateVerify:       true,
				ImportStateVerifyIgnore: []string{"force_destroy", "acl"},
			},
		},
	})
}

func TestAccS3Bucket_Replication_basic(t *testing.T) {
	rInt := sdkacctest.RandInt()
	alternateRegion := acctest.AlternateRegion()
	region := acctest.Region()
	partition := acctest.Partition()
	iamRoleResourceName := "aws_iam_role.role"
	resourceName := "aws_s3_bucket.bucket"

	// record the initialized providers so that we can use them to check for the instances in each region
	var providers []*schema.Provider

	resource.ParallelTest(t, resource.TestCase{
		PreCheck: func() {
			acctest.PreCheck(t)
			acctest.PreCheckMultipleRegion(t, 2)
		},
		ErrorCheck:        acctest.ErrorCheck(t, s3.EndpointsID),
		ProviderFactories: acctest.FactoriesAlternate(&providers),
		CheckDestroy:      acctest.CheckWithProviders(testAccCheckBucketDestroyWithProvider, &providers),
		Steps: []resource.TestStep{
			{
				Config: testAccBucketReplicationConfig(rInt),
				Check: resource.ComposeTestCheckFunc(
					testAccCheckBucketExistsWithProvider(resourceName, acctest.RegionProviderFunc(region, &providers)),
					testAccCheckBucketExistsWithProvider("aws_s3_bucket.destination", acctest.RegionProviderFunc(alternateRegion, &providers)),
					resource.TestCheckResourceAttr(resourceName, "replication_configuration.#", "0"),
				),
			},
			{
				Config:                  testAccBucketReplicationConfig(rInt),
				ResourceName:            resourceName,
				ImportState:             true,
				ImportStateVerify:       true,
				ImportStateVerifyIgnore: []string{"force_destroy", "acl"},
			},
			{
				Config: testAccBucketReplicationWithConfigurationConfig(rInt, "STANDARD"),
				Check: resource.ComposeTestCheckFunc(
					testAccCheckBucketExistsWithProvider(resourceName, acctest.RegionProviderFunc(region, &providers)),
					resource.TestCheckResourceAttr(resourceName, "replication_configuration.#", "1"),
					resource.TestCheckResourceAttrPair(resourceName, "replication_configuration.0.role", iamRoleResourceName, "arn"),
					resource.TestCheckResourceAttr(resourceName, "replication_configuration.0.rules.#", "1"),
					testAccCheckBucketExistsWithProvider("aws_s3_bucket.destination", acctest.RegionProviderFunc(alternateRegion, &providers)),
					testAccCheckBucketReplicationRules(
						resourceName,
						[]*s3.ReplicationRule{
							{
								ID: aws.String("foobar"),
								Destination: &s3.Destination{
									Bucket:       aws.String(fmt.Sprintf("arn:%s:s3:::tf-test-bucket-destination-%d", partition, rInt)),
									StorageClass: aws.String(s3.StorageClassStandard),
								},
								Prefix: aws.String("foo"),
								Status: aws.String(s3.ReplicationRuleStatusEnabled),
							},
						},
					),
				),
			},
			{
				Config: testAccBucketReplicationWithConfigurationConfig(rInt, "GLACIER"),
				Check: resource.ComposeTestCheckFunc(
					testAccCheckBucketExistsWithProvider(resourceName, acctest.RegionProviderFunc(region, &providers)),
					resource.TestCheckResourceAttr(resourceName, "replication_configuration.#", "1"),
					resource.TestCheckResourceAttrPair(resourceName, "replication_configuration.0.role", iamRoleResourceName, "arn"),
					resource.TestCheckResourceAttr(resourceName, "replication_configuration.0.rules.#", "1"),
					testAccCheckBucketExistsWithProvider("aws_s3_bucket.destination", acctest.RegionProviderFunc(alternateRegion, &providers)),
					testAccCheckBucketReplicationRules(
						resourceName,
						[]*s3.ReplicationRule{
							{
								ID: aws.String("foobar"),
								Destination: &s3.Destination{
									Bucket:       aws.String(fmt.Sprintf("arn:%s:s3:::tf-test-bucket-destination-%d", partition, rInt)),
									StorageClass: aws.String(s3.StorageClassGlacier),
								},
								Prefix: aws.String("foo"),
								Status: aws.String(s3.ReplicationRuleStatusEnabled),
							},
						},
					),
				),
			},
			{
				Config: testAccBucketReplicationWithSseKMSEncryptedObjectsConfig(rInt),
				Check: resource.ComposeTestCheckFunc(
					testAccCheckBucketExistsWithProvider(resourceName, acctest.RegionProviderFunc(region, &providers)),
					resource.TestCheckResourceAttr(resourceName, "replication_configuration.#", "1"),
					resource.TestCheckResourceAttrPair(resourceName, "replication_configuration.0.role", iamRoleResourceName, "arn"),
					resource.TestCheckResourceAttr(resourceName, "replication_configuration.0.rules.#", "1"),
					testAccCheckBucketReplicationRules(
						resourceName,
						[]*s3.ReplicationRule{
							{
								ID: aws.String("foobar"),
								Destination: &s3.Destination{
									Bucket:       aws.String(fmt.Sprintf("arn:%s:s3:::tf-test-bucket-destination-%d", partition, rInt)),
									StorageClass: aws.String(s3.ObjectStorageClassStandard),
									EncryptionConfiguration: &s3.EncryptionConfiguration{
										ReplicaKmsKeyID: aws.String("${aws_kms_key.replica.arn}"),
									},
								},
								Prefix: aws.String("foo"),
								Status: aws.String(s3.ReplicationRuleStatusEnabled),
								SourceSelectionCriteria: &s3.SourceSelectionCriteria{
									SseKmsEncryptedObjects: &s3.SseKmsEncryptedObjects{
										Status: aws.String(s3.SseKmsEncryptedObjectsStatusEnabled),
									},
								},
							},
						},
					),
				),
			},
		},
	})
}

func TestAccS3Bucket_Replication_multipleDestinationsEmptyFilter(t *testing.T) {
	rInt := sdkacctest.RandInt()
	alternateRegion := acctest.AlternateRegion()
	region := acctest.Region()
	resourceName := "aws_s3_bucket.bucket"

	// record the initialized providers so that we can use them to check for the instances in each region
	var providers []*schema.Provider

	resource.ParallelTest(t, resource.TestCase{
		PreCheck: func() {
			acctest.PreCheck(t)
			acctest.PreCheckMultipleRegion(t, 2)
		},
		ErrorCheck:        acctest.ErrorCheck(t, s3.EndpointsID),
		ProviderFactories: acctest.FactoriesAlternate(&providers),
		CheckDestroy:      acctest.CheckWithProviders(testAccCheckBucketDestroyWithProvider, &providers),
		Steps: []resource.TestStep{
			{
				Config: testAccBucketReplicationWithMultipleDestinationsEmptyFilterConfig(rInt),
				Check: resource.ComposeTestCheckFunc(
					testAccCheckBucketExistsWithProvider(resourceName, acctest.RegionProviderFunc(region, &providers)),
					testAccCheckBucketExistsWithProvider("aws_s3_bucket.destination", acctest.RegionProviderFunc(alternateRegion, &providers)),
					testAccCheckBucketExistsWithProvider("aws_s3_bucket.destination2", acctest.RegionProviderFunc(alternateRegion, &providers)),
					testAccCheckBucketExistsWithProvider("aws_s3_bucket.destination3", acctest.RegionProviderFunc(alternateRegion, &providers)),
					resource.TestCheckResourceAttr(resourceName, "replication_configuration.#", "1"),
					resource.TestCheckResourceAttr(resourceName, "replication_configuration.0.rules.#", "3"),
					resource.TestCheckTypeSetElemNestedAttrs(resourceName, "replication_configuration.0.rules.*", map[string]string{
						"id":                          "rule1",
						"priority":                    "1",
						"status":                      "Enabled",
						"filter.#":                    "1",
						"filter.0.prefix":             "",
						"destination.#":               "1",
						"destination.0.storage_class": "STANDARD",
					}),
					resource.TestCheckTypeSetElemNestedAttrs(resourceName, "replication_configuration.0.rules.*", map[string]string{
						"id":                          "rule2",
						"priority":                    "2",
						"status":                      "Enabled",
						"filter.#":                    "1",
						"filter.0.prefix":             "",
						"destination.#":               "1",
						"destination.0.storage_class": "STANDARD_IA",
					}),
					resource.TestCheckTypeSetElemNestedAttrs(resourceName, "replication_configuration.0.rules.*", map[string]string{
						"id":                          "rule3",
						"priority":                    "3",
						"status":                      "Disabled",
						"filter.#":                    "1",
						"filter.0.prefix":             "",
						"destination.#":               "1",
						"destination.0.storage_class": "ONEZONE_IA",
					}),
				),
			},
			{
				Config:                  testAccBucketReplicationWithMultipleDestinationsEmptyFilterConfig(rInt),
				ResourceName:            resourceName,
				ImportState:             true,
				ImportStateVerify:       true,
				ImportStateVerifyIgnore: []string{"force_destroy", "acl"},
			},
		},
	})
}

func TestAccS3Bucket_Replication_multipleDestinationsNonEmptyFilter(t *testing.T) {
	rInt := sdkacctest.RandInt()
	alternateRegion := acctest.AlternateRegion()
	region := acctest.Region()
	resourceName := "aws_s3_bucket.bucket"

	// record the initialized providers so that we can use them to check for the instances in each region
	var providers []*schema.Provider

	resource.ParallelTest(t, resource.TestCase{
		PreCheck: func() {
			acctest.PreCheck(t)
			acctest.PreCheckMultipleRegion(t, 2)
		},
		ErrorCheck:        acctest.ErrorCheck(t, s3.EndpointsID),
		ProviderFactories: acctest.FactoriesAlternate(&providers),
		CheckDestroy:      acctest.CheckWithProviders(testAccCheckBucketDestroyWithProvider, &providers),
		Steps: []resource.TestStep{
			{
				Config: testAccBucketReplicationWithMultipleDestinationsNonEmptyFilterConfig(rInt),
				Check: resource.ComposeTestCheckFunc(
					testAccCheckBucketExistsWithProvider(resourceName, acctest.RegionProviderFunc(region, &providers)),
					testAccCheckBucketExistsWithProvider("aws_s3_bucket.destination", acctest.RegionProviderFunc(alternateRegion, &providers)),
					testAccCheckBucketExistsWithProvider("aws_s3_bucket.destination2", acctest.RegionProviderFunc(alternateRegion, &providers)),
					testAccCheckBucketExistsWithProvider("aws_s3_bucket.destination3", acctest.RegionProviderFunc(alternateRegion, &providers)),
					resource.TestCheckResourceAttr(resourceName, "replication_configuration.#", "1"),
					resource.TestCheckResourceAttr(resourceName, "replication_configuration.0.rules.#", "3"),
					resource.TestCheckTypeSetElemNestedAttrs(resourceName, "replication_configuration.0.rules.*", map[string]string{
						"id":                          "rule1",
						"priority":                    "1",
						"status":                      "Enabled",
						"filter.#":                    "1",
						"filter.0.prefix":             "prefix1",
						"destination.#":               "1",
						"destination.0.storage_class": "STANDARD",
					}),
					resource.TestCheckTypeSetElemNestedAttrs(resourceName, "replication_configuration.0.rules.*", map[string]string{
						"id":                          "rule2",
						"priority":                    "2",
						"status":                      "Enabled",
						"filter.#":                    "1",
						"filter.0.tags.%":             "1",
						"filter.0.tags.Key2":          "Value2",
						"destination.#":               "1",
						"destination.0.storage_class": "STANDARD_IA",
					}),
					resource.TestCheckTypeSetElemNestedAttrs(resourceName, "replication_configuration.0.rules.*", map[string]string{
						"id":                          "rule3",
						"priority":                    "3",
						"status":                      "Disabled",
						"filter.#":                    "1",
						"filter.0.prefix":             "prefix3",
						"filter.0.tags.%":             "1",
						"filter.0.tags.Key3":          "Value3",
						"destination.#":               "1",
						"destination.0.storage_class": "ONEZONE_IA",
					}),
				),
			},
			{
				Config:                  testAccBucketReplicationWithMultipleDestinationsNonEmptyFilterConfig(rInt),
				ResourceName:            resourceName,
				ImportState:             true,
				ImportStateVerify:       true,
				ImportStateVerifyIgnore: []string{"force_destroy", "acl"},
			},
		},
	})
}

func TestAccS3Bucket_Replication_twoDestination(t *testing.T) {
	// This tests 2 destinations since GovCloud and possibly other non-standard partitions allow a max of 2
	rInt := sdkacctest.RandInt()
	alternateRegion := acctest.AlternateRegion()
	region := acctest.Region()
	resourceName := "aws_s3_bucket.bucket"

	// record the initialized providers so that we can use them to check for the instances in each region
	var providers []*schema.Provider

	resource.ParallelTest(t, resource.TestCase{
		PreCheck: func() {
			acctest.PreCheck(t)
			acctest.PreCheckMultipleRegion(t, 2)
		},
		ErrorCheck:        acctest.ErrorCheck(t, s3.EndpointsID),
		ProviderFactories: acctest.FactoriesAlternate(&providers),
		CheckDestroy:      acctest.CheckWithProviders(testAccCheckBucketDestroyWithProvider, &providers),
		Steps: []resource.TestStep{
			{
				Config: testAccBucketReplicationWithMultipleDestinationsTwoDestinationConfig(rInt),
				Check: resource.ComposeTestCheckFunc(
					testAccCheckBucketExistsWithProvider(resourceName, acctest.RegionProviderFunc(region, &providers)),
					testAccCheckBucketExistsWithProvider("aws_s3_bucket.destination", acctest.RegionProviderFunc(alternateRegion, &providers)),
					testAccCheckBucketExistsWithProvider("aws_s3_bucket.destination2", acctest.RegionProviderFunc(alternateRegion, &providers)),
					resource.TestCheckResourceAttr(resourceName, "replication_configuration.#", "1"),
					resource.TestCheckResourceAttr(resourceName, "replication_configuration.0.rules.#", "2"),
					resource.TestCheckTypeSetElemNestedAttrs(resourceName, "replication_configuration.0.rules.*", map[string]string{
						"id":                          "rule1",
						"priority":                    "1",
						"status":                      "Enabled",
						"filter.#":                    "1",
						"filter.0.prefix":             "prefix1",
						"destination.#":               "1",
						"destination.0.storage_class": "STANDARD",
					}),
					resource.TestCheckTypeSetElemNestedAttrs(resourceName, "replication_configuration.0.rules.*", map[string]string{
						"id":                          "rule2",
						"priority":                    "2",
						"status":                      "Enabled",
						"filter.#":                    "1",
						"filter.0.tags.%":             "1",
						"filter.0.tags.Key2":          "Value2",
						"destination.#":               "1",
						"destination.0.storage_class": "STANDARD_IA",
					}),
				),
			},
			{
				Config:                  testAccBucketReplicationWithMultipleDestinationsTwoDestinationConfig(rInt),
				ResourceName:            resourceName,
				ImportState:             true,
				ImportStateVerify:       true,
				ImportStateVerifyIgnore: []string{"force_destroy", "acl"},
			},
		},
	})
}

func TestAccS3Bucket_Replication_ruleDestinationAccessControlTranslation(t *testing.T) {
	rInt := sdkacctest.RandInt()
	region := acctest.Region()
	partition := acctest.Partition()
	iamRoleResourceName := "aws_iam_role.role"
	resourceName := "aws_s3_bucket.bucket"

	// record the initialized providers so that we can use them to check for the instances in each region
	var providers []*schema.Provider

	resource.ParallelTest(t, resource.TestCase{
		PreCheck: func() {
			acctest.PreCheck(t)
			acctest.PreCheckMultipleRegion(t, 2)
		},
		ErrorCheck:        acctest.ErrorCheck(t, s3.EndpointsID),
		ProviderFactories: acctest.FactoriesAlternate(&providers),
		CheckDestroy:      acctest.CheckWithProviders(testAccCheckBucketDestroyWithProvider, &providers),
		Steps: []resource.TestStep{
			{
				Config: testAccBucketReplicationWithAccessControlTranslationConfig(rInt),
				Check: resource.ComposeTestCheckFunc(
					testAccCheckBucketExistsWithProvider(resourceName, acctest.RegionProviderFunc(region, &providers)),
					resource.TestCheckResourceAttr(resourceName, "replication_configuration.#", "1"),
					resource.TestCheckResourceAttrPair(resourceName, "replication_configuration.0.role", iamRoleResourceName, "arn"),
					resource.TestCheckResourceAttr(resourceName, "replication_configuration.0.rules.#", "1"),
					testAccCheckBucketReplicationRules(
						resourceName,
						[]*s3.ReplicationRule{
							{
								ID: aws.String("foobar"),
								Destination: &s3.Destination{
									Account:      aws.String("${data.aws_caller_identity.current.account_id}"),
									Bucket:       aws.String(fmt.Sprintf("arn:%s:s3:::tf-test-bucket-destination-%d", partition, rInt)),
									StorageClass: aws.String(s3.ObjectStorageClassStandard),
									AccessControlTranslation: &s3.AccessControlTranslation{
										Owner: aws.String("Destination"),
									},
								},
								Prefix: aws.String("foo"),
								Status: aws.String(s3.ReplicationRuleStatusEnabled),
							},
						},
					),
				),
			},
			{
				Config:                  testAccBucketReplicationWithAccessControlTranslationConfig(rInt),
				ResourceName:            resourceName,
				ImportState:             true,
				ImportStateVerify:       true,
				ImportStateVerifyIgnore: []string{"force_destroy", "acl", "versioning"},
			},
			{
				Config: testAccBucketReplicationWithSseKMSEncryptedObjectsAndAccessControlTranslationConfig(rInt),
				Check: resource.ComposeTestCheckFunc(
					testAccCheckBucketExistsWithProvider(resourceName, acctest.RegionProviderFunc(region, &providers)),
					resource.TestCheckResourceAttr(resourceName, "replication_configuration.#", "1"),
					resource.TestCheckResourceAttrPair(resourceName, "replication_configuration.0.role", iamRoleResourceName, "arn"),
					resource.TestCheckResourceAttr(resourceName, "replication_configuration.0.rules.#", "1"),
					testAccCheckBucketReplicationRules(
						resourceName,
						[]*s3.ReplicationRule{
							{
								ID: aws.String("foobar"),
								Destination: &s3.Destination{
									Account:      aws.String("${data.aws_caller_identity.current.account_id}"),
									Bucket:       aws.String(fmt.Sprintf("arn:%s:s3:::tf-test-bucket-destination-%d", partition, rInt)),
									StorageClass: aws.String(s3.ObjectStorageClassStandard),
									EncryptionConfiguration: &s3.EncryptionConfiguration{
										ReplicaKmsKeyID: aws.String("${aws_kms_key.replica.arn}"),
									},
									AccessControlTranslation: &s3.AccessControlTranslation{
										Owner: aws.String("Destination"),
									},
								},
								Prefix: aws.String("foo"),
								Status: aws.String(s3.ReplicationRuleStatusEnabled),
								SourceSelectionCriteria: &s3.SourceSelectionCriteria{
									SseKmsEncryptedObjects: &s3.SseKmsEncryptedObjects{
										Status: aws.String(s3.SseKmsEncryptedObjectsStatusEnabled),
									},
								},
							},
						},
					),
				),
			},
		},
	})
}

// Reference: https://github.com/hashicorp/terraform-provider-aws/issues/12480
func TestAccS3Bucket_Replication_ruleDestinationAddAccessControlTranslation(t *testing.T) {
	rInt := sdkacctest.RandInt()
	region := acctest.Region()
	partition := acctest.Partition()
	iamRoleResourceName := "aws_iam_role.role"
	resourceName := "aws_s3_bucket.bucket"

	// record the initialized providers so that we can use them to check for the instances in each region
	var providers []*schema.Provider

	resource.ParallelTest(t, resource.TestCase{
		PreCheck: func() {
			acctest.PreCheck(t)
			acctest.PreCheckMultipleRegion(t, 2)
		},
		ErrorCheck:        acctest.ErrorCheck(t, s3.EndpointsID),
		ProviderFactories: acctest.FactoriesAlternate(&providers),
		CheckDestroy:      acctest.CheckWithProviders(testAccCheckBucketDestroyWithProvider, &providers),
		Steps: []resource.TestStep{
			{
				Config: testAccBucketReplicationConfigurationRulesDestinationConfig(rInt),
				Check: resource.ComposeTestCheckFunc(
					testAccCheckBucketExistsWithProvider(resourceName, acctest.RegionProviderFunc(region, &providers)),
					resource.TestCheckResourceAttr(resourceName, "replication_configuration.#", "1"),
					resource.TestCheckResourceAttrPair(resourceName, "replication_configuration.0.role", iamRoleResourceName, "arn"),
					resource.TestCheckResourceAttr(resourceName, "replication_configuration.0.rules.#", "1"),
					testAccCheckBucketReplicationRules(
						resourceName,
						[]*s3.ReplicationRule{
							{
								ID: aws.String("foobar"),
								Destination: &s3.Destination{
									Account:      aws.String("${data.aws_caller_identity.current.account_id}"),
									Bucket:       aws.String(fmt.Sprintf("arn:%s:s3:::tf-test-bucket-destination-%d", partition, rInt)),
									StorageClass: aws.String(s3.ObjectStorageClassStandard),
								},
								Prefix: aws.String("foo"),
								Status: aws.String(s3.ReplicationRuleStatusEnabled),
							},
						},
					),
				),
			},
			{
				Config:                  testAccBucketReplicationWithAccessControlTranslationConfig(rInt),
				ResourceName:            resourceName,
				ImportState:             true,
				ImportStateVerify:       true,
				ImportStateVerifyIgnore: []string{"force_destroy", "acl", "versioning"},
			},
			{
				Config: testAccBucketReplicationWithAccessControlTranslationConfig(rInt),
				Check: resource.ComposeTestCheckFunc(
					testAccCheckBucketExistsWithProvider(resourceName, acctest.RegionProviderFunc(region, &providers)),
					resource.TestCheckResourceAttr(resourceName, "replication_configuration.#", "1"),
					resource.TestCheckResourceAttrPair(resourceName, "replication_configuration.0.role", iamRoleResourceName, "arn"),
					resource.TestCheckResourceAttr(resourceName, "replication_configuration.0.rules.#", "1"),
					testAccCheckBucketReplicationRules(
						resourceName,
						[]*s3.ReplicationRule{
							{
								ID: aws.String("foobar"),
								Destination: &s3.Destination{
									Account:      aws.String("${data.aws_caller_identity.current.account_id}"),
									Bucket:       aws.String(fmt.Sprintf("arn:%s:s3:::tf-test-bucket-destination-%d", partition, rInt)),
									StorageClass: aws.String(s3.ObjectStorageClassStandard),
									AccessControlTranslation: &s3.AccessControlTranslation{
										Owner: aws.String("Destination"),
									},
								},
								Prefix: aws.String("foo"),
								Status: aws.String(s3.ReplicationRuleStatusEnabled),
							},
						},
					),
				),
			},
		},
	})
}

// StorageClass issue: https://github.com/hashicorp/terraform/issues/10909
func TestAccS3Bucket_Replication_withoutStorageClass(t *testing.T) {
	rInt := sdkacctest.RandInt()
	alternateRegion := acctest.AlternateRegion()
	region := acctest.Region()
	resourceName := "aws_s3_bucket.bucket"

	// record the initialized providers so that we can use them to check for the instances in each region
	var providers []*schema.Provider

	resource.ParallelTest(t, resource.TestCase{
		PreCheck: func() {
			acctest.PreCheck(t)
			acctest.PreCheckMultipleRegion(t, 2)
		},
		ErrorCheck:        acctest.ErrorCheck(t, s3.EndpointsID),
		ProviderFactories: acctest.FactoriesAlternate(&providers),
		CheckDestroy:      acctest.CheckWithProviders(testAccCheckBucketDestroyWithProvider, &providers),
		Steps: []resource.TestStep{
			{
				Config: testAccBucketReplicationWithoutStorageClassConfig(rInt),
				Check: resource.ComposeTestCheckFunc(
					testAccCheckBucketExistsWithProvider(resourceName, acctest.RegionProviderFunc(region, &providers)),
					testAccCheckBucketExistsWithProvider("aws_s3_bucket.destination", acctest.RegionProviderFunc(alternateRegion, &providers)),
				),
			},
			{
				Config:                  testAccBucketReplicationWithoutStorageClassConfig(rInt),
				ResourceName:            resourceName,
				ImportState:             true,
				ImportStateVerify:       true,
				ImportStateVerifyIgnore: []string{"force_destroy", "acl"},
			},
		},
	})
}

func TestAccS3Bucket_Replication_expectVersioningValidationError(t *testing.T) {
	rInt := sdkacctest.RandInt()

	// record the initialized providers so that we can use them to check for the instances in each region
	var providers []*schema.Provider

	resource.ParallelTest(t, resource.TestCase{
		PreCheck: func() {
			acctest.PreCheck(t)
			acctest.PreCheckMultipleRegion(t, 2)
		},
		ErrorCheck:        acctest.ErrorCheck(t, s3.EndpointsID),
		ProviderFactories: acctest.FactoriesAlternate(&providers),
		CheckDestroy:      acctest.CheckWithProviders(testAccCheckBucketDestroyWithProvider, &providers),
		Steps: []resource.TestStep{
			{
				Config:      testAccBucketReplicationNoVersioningConfig(rInt),
				ExpectError: regexp.MustCompile(`versioning must be enabled to allow S3 bucket replication`),
			},
		},
	})
}

// Prefix issue: https://github.com/hashicorp/terraform-provider-aws/issues/6340
func TestAccS3Bucket_Replication_withoutPrefix(t *testing.T) {
	rInt := sdkacctest.RandInt()
	alternateRegion := acctest.AlternateRegion()
	region := acctest.Region()
	resourceName := "aws_s3_bucket.bucket"

	// record the initialized providers so that we can use them to check for the instances in each region
	var providers []*schema.Provider

	resource.ParallelTest(t, resource.TestCase{
		PreCheck: func() {
			acctest.PreCheck(t)
			acctest.PreCheckMultipleRegion(t, 2)
		},
		ErrorCheck:        acctest.ErrorCheck(t, s3.EndpointsID),
		ProviderFactories: acctest.FactoriesAlternate(&providers),
		CheckDestroy:      acctest.CheckWithProviders(testAccCheckBucketDestroyWithProvider, &providers),
		Steps: []resource.TestStep{
			{
				Config: testAccBucketReplicationWithoutPrefixConfig(rInt),
				Check: resource.ComposeTestCheckFunc(
					testAccCheckBucketExistsWithProvider(resourceName, acctest.RegionProviderFunc(region, &providers)),
					testAccCheckBucketExistsWithProvider("aws_s3_bucket.destination", acctest.RegionProviderFunc(alternateRegion, &providers)),
				),
			},
			{
				Config:                  testAccBucketReplicationWithoutPrefixConfig(rInt),
				ResourceName:            resourceName,
				ImportState:             true,
				ImportStateVerify:       true,
				ImportStateVerifyIgnore: []string{"force_destroy", "acl"},
			},
		},
	})
}

func TestAccS3Bucket_Replication_schemaV2(t *testing.T) {
	rInt := sdkacctest.RandInt()
	alternateRegion := acctest.AlternateRegion()
	region := acctest.Region()
	partition := acctest.Partition()
	iamRoleResourceName := "aws_iam_role.role"
	resourceName := "aws_s3_bucket.bucket"

	// record the initialized providers so that we can use them to check for the instances in each region
	var providers []*schema.Provider

	resource.ParallelTest(t, resource.TestCase{
		PreCheck: func() {
			acctest.PreCheck(t)
			acctest.PreCheckMultipleRegion(t, 2)
		},
		ErrorCheck:        acctest.ErrorCheck(t, s3.EndpointsID),
		ProviderFactories: acctest.FactoriesAlternate(&providers),
		CheckDestroy:      acctest.CheckWithProviders(testAccCheckBucketDestroyWithProvider, &providers),
		Steps: []resource.TestStep{
			{
				Config: testAccBucketReplicationWithV2ConfigurationDeleteMarkerReplicationDisabledConfig(rInt),
				Check: resource.ComposeTestCheckFunc(
					testAccCheckBucketExistsWithProvider(resourceName, acctest.RegionProviderFunc(region, &providers)),
					resource.TestCheckResourceAttr(resourceName, "replication_configuration.#", "1"),
					resource.TestCheckResourceAttrPair(resourceName, "replication_configuration.0.role", iamRoleResourceName, "arn"),
					resource.TestCheckResourceAttr(resourceName, "replication_configuration.0.rules.#", "1"),
					testAccCheckBucketExistsWithProvider("aws_s3_bucket.destination", acctest.RegionProviderFunc(alternateRegion, &providers)),
					testAccCheckBucketReplicationRules(
						resourceName,
						[]*s3.ReplicationRule{
							{
								ID: aws.String("foobar"),
								Destination: &s3.Destination{
									Bucket:       aws.String(fmt.Sprintf("arn:%s:s3:::tf-test-bucket-destination-%d", partition, rInt)),
									StorageClass: aws.String(s3.ObjectStorageClassStandard),
								},
								Status: aws.String(s3.ReplicationRuleStatusEnabled),
								Filter: &s3.ReplicationRuleFilter{
									Prefix: aws.String("foo"),
								},
								Priority: aws.Int64(0),
								DeleteMarkerReplication: &s3.DeleteMarkerReplication{
									Status: aws.String(s3.DeleteMarkerReplicationStatusDisabled),
								},
							},
						},
					),
				),
			},
			{
				Config: testAccBucketReplicationWithV2ConfigurationNoTagsConfig(rInt),
				Check: resource.ComposeTestCheckFunc(
					testAccCheckBucketExistsWithProvider(resourceName, acctest.RegionProviderFunc(region, &providers)),
					resource.TestCheckResourceAttr(resourceName, "replication_configuration.#", "1"),
					resource.TestCheckResourceAttrPair(resourceName, "replication_configuration.0.role", iamRoleResourceName, "arn"),
					resource.TestCheckResourceAttr(resourceName, "replication_configuration.0.rules.#", "1"),
					testAccCheckBucketExistsWithProvider("aws_s3_bucket.destination", acctest.RegionProviderFunc(alternateRegion, &providers)),
					testAccCheckBucketReplicationRules(
						resourceName,
						[]*s3.ReplicationRule{
							{
								ID: aws.String("foobar"),
								Destination: &s3.Destination{
									Bucket:       aws.String(fmt.Sprintf("arn:%s:s3:::tf-test-bucket-destination-%d", partition, rInt)),
									StorageClass: aws.String(s3.ObjectStorageClassStandard),
								},
								Status: aws.String(s3.ReplicationRuleStatusEnabled),
								Filter: &s3.ReplicationRuleFilter{
									Prefix: aws.String("foo"),
								},
								Priority: aws.Int64(0),
								DeleteMarkerReplication: &s3.DeleteMarkerReplication{
									Status: aws.String(s3.DeleteMarkerReplicationStatusEnabled),
								},
							},
						},
					),
				),
			},
			{
				Config:                  testAccBucketReplicationWithV2ConfigurationNoTagsConfig(rInt),
				ResourceName:            resourceName,
				ImportState:             true,
				ImportStateVerify:       true,
				ImportStateVerifyIgnore: []string{"force_destroy", "acl"},
			},
			{
				Config: testAccBucketReplicationWithV2ConfigurationOnlyOneTagConfig(rInt),
				Check: resource.ComposeTestCheckFunc(
					testAccCheckBucketExistsWithProvider(resourceName, acctest.RegionProviderFunc(region, &providers)),
					resource.TestCheckResourceAttr(resourceName, "replication_configuration.#", "1"),
					resource.TestCheckResourceAttrPair(resourceName, "replication_configuration.0.role", iamRoleResourceName, "arn"),
					resource.TestCheckResourceAttr(resourceName, "replication_configuration.0.rules.#", "1"),
					testAccCheckBucketExistsWithProvider("aws_s3_bucket.destination", acctest.RegionProviderFunc(alternateRegion, &providers)),
					testAccCheckBucketReplicationRules(
						resourceName,
						[]*s3.ReplicationRule{
							{
								ID: aws.String("foobar"),
								Destination: &s3.Destination{
									Bucket:       aws.String(fmt.Sprintf("arn:%s:s3:::tf-test-bucket-destination-%d", partition, rInt)),
									StorageClass: aws.String(s3.ObjectStorageClassStandard),
								},
								Status: aws.String(s3.ReplicationRuleStatusEnabled),
								Filter: &s3.ReplicationRuleFilter{
									And: &s3.ReplicationRuleAndOperator{
										Prefix: aws.String(""),
										Tags: []*s3.Tag{
											{
												Key:   aws.String("ReplicateMe"),
												Value: aws.String("Yes"),
											},
										},
									},
								},
								Priority: aws.Int64(42),
								DeleteMarkerReplication: &s3.DeleteMarkerReplication{
									Status: aws.String(s3.DeleteMarkerReplicationStatusDisabled),
								},
							},
						},
					),
				),
			},
			{
				Config: testAccBucketReplicationWithV2ConfigurationPrefixAndTagsConfig(rInt),
				Check: resource.ComposeTestCheckFunc(
					testAccCheckBucketExistsWithProvider(resourceName, acctest.RegionProviderFunc(region, &providers)),
					resource.TestCheckResourceAttr(resourceName, "replication_configuration.#", "1"),
					resource.TestCheckResourceAttrPair(resourceName, "replication_configuration.0.role", iamRoleResourceName, "arn"),
					resource.TestCheckResourceAttr(resourceName, "replication_configuration.0.rules.#", "1"),
					testAccCheckBucketExistsWithProvider("aws_s3_bucket.destination", acctest.RegionProviderFunc(alternateRegion, &providers)),
					testAccCheckBucketReplicationRules(
						resourceName,
						[]*s3.ReplicationRule{
							{
								ID: aws.String("foobar"),
								Destination: &s3.Destination{
									Bucket:       aws.String(fmt.Sprintf("arn:%s:s3:::tf-test-bucket-destination-%d", partition, rInt)),
									StorageClass: aws.String(s3.ObjectStorageClassStandard),
								},
								Status: aws.String(s3.ReplicationRuleStatusEnabled),
								Filter: &s3.ReplicationRuleFilter{
									And: &s3.ReplicationRuleAndOperator{
										Prefix: aws.String("foo"),
										Tags: []*s3.Tag{
											{
												Key:   aws.String("ReplicateMe"),
												Value: aws.String("Yes"),
											},
											{
												Key:   aws.String("AnotherTag"),
												Value: aws.String("OK"),
											},
										},
									},
								},
								Priority: aws.Int64(41),
								DeleteMarkerReplication: &s3.DeleteMarkerReplication{
									Status: aws.String(s3.DeleteMarkerReplicationStatusDisabled),
								},
							},
						},
					),
				),
			},
			{
				Config: testAccBucketReplicationWithV2ConfigurationMultipleTagsConfig(rInt),
				Check: resource.ComposeTestCheckFunc(
					testAccCheckBucketExistsWithProvider(resourceName, acctest.RegionProviderFunc(region, &providers)),
					resource.TestCheckResourceAttr(resourceName, "replication_configuration.#", "1"),
					resource.TestCheckResourceAttrPair(resourceName, "replication_configuration.0.role", iamRoleResourceName, "arn"),
					resource.TestCheckResourceAttr(resourceName, "replication_configuration.0.rules.#", "1"),
					testAccCheckBucketExistsWithProvider("aws_s3_bucket.destination", acctest.RegionProviderFunc(alternateRegion, &providers)),
					testAccCheckBucketReplicationRules(
						resourceName,
						[]*s3.ReplicationRule{
							{
								ID: aws.String("foobar"),
								Destination: &s3.Destination{
									Bucket:       aws.String(fmt.Sprintf("arn:%s:s3:::tf-test-bucket-destination-%d", partition, rInt)),
									StorageClass: aws.String(s3.ObjectStorageClassStandard),
								},
								Status: aws.String(s3.ReplicationRuleStatusEnabled),
								Filter: &s3.ReplicationRuleFilter{
									And: &s3.ReplicationRuleAndOperator{
										Prefix: aws.String(""),
										Tags: []*s3.Tag{
											{
												Key:   aws.String("ReplicateMe"),
												Value: aws.String("Yes"),
											},
											{
												Key:   aws.String("AnotherTag"),
												Value: aws.String("OK"),
											},
											{
												Key:   aws.String("Foo"),
												Value: aws.String("Bar"),
											},
										},
									},
								},
								Priority: aws.Int64(0),
								DeleteMarkerReplication: &s3.DeleteMarkerReplication{
									Status: aws.String(s3.DeleteMarkerReplicationStatusDisabled),
								},
							},
						},
					),
				),
			},
		},
	})
}

func TestAccS3Bucket_Replication_schemaV2SameRegion(t *testing.T) {
	resourceName := "aws_s3_bucket.bucket"
	rName := sdkacctest.RandomWithPrefix(acctest.ResourcePrefix)
	destinationResourceName := "aws_s3_bucket.destination"
	rNameDestination := sdkacctest.RandomWithPrefix(acctest.ResourcePrefix)

	resource.ParallelTest(t, resource.TestCase{
		PreCheck:     func() { acctest.PreCheck(t) },
		ErrorCheck:   acctest.ErrorCheck(t, s3.EndpointsID),
		Providers:    acctest.Providers,
		CheckDestroy: testAccCheckBucketDestroy,
		Steps: []resource.TestStep{
			{
				Config: testAccBucketSameRegionReplicationWithV2ConfigurationNoTagsConfig(rName, rNameDestination),
				Check: resource.ComposeTestCheckFunc(
					testAccCheckBucketExists(resourceName),
					resource.TestCheckResourceAttr(resourceName, "replication_configuration.#", "1"),
					acctest.CheckResourceAttrGlobalARN(resourceName, "replication_configuration.0.role", "iam", fmt.Sprintf("role/%s", rName)),
					resource.TestCheckResourceAttr(resourceName, "replication_configuration.0.rules.#", "1"),
					testAccCheckBucketExists(destinationResourceName),
					testAccCheckBucketReplicationRules(
						resourceName,
						[]*s3.ReplicationRule{
							{
								ID: aws.String("testid"),
								Destination: &s3.Destination{
									Bucket:       aws.String(fmt.Sprintf("arn:%s:s3:::%s", acctest.Partition(), rNameDestination)),
									StorageClass: aws.String(s3.ObjectStorageClassStandard),
								},
								Status: aws.String(s3.ReplicationRuleStatusEnabled),
								Filter: &s3.ReplicationRuleFilter{
									Prefix: aws.String("testprefix"),
								},
								Priority: aws.Int64(0),
								DeleteMarkerReplication: &s3.DeleteMarkerReplication{
									Status: aws.String(s3.DeleteMarkerReplicationStatusEnabled),
								},
							},
						},
					),
				),
			},
			{
				Config:            testAccBucketSameRegionReplicationWithV2ConfigurationNoTagsConfig(rName, rNameDestination),
				ResourceName:      resourceName,
				ImportState:       true,
				ImportStateVerify: true,
				ImportStateVerifyIgnore: []string{
					"force_destroy", "acl"},
			},
		},
	})
}

func TestAccS3Bucket_Replication_RTC_valid(t *testing.T) {
	rInt := sdkacctest.RandInt()
	alternateRegion := acctest.AlternateRegion()
	region := acctest.Region()
	partition := acctest.Partition()
	iamRoleResourceName := "aws_iam_role.role"
	resourceName := "aws_s3_bucket.bucket"

	// record the initialized providers so that we can use them to check for the instances in each region
	var providers []*schema.Provider

	resource.ParallelTest(t, resource.TestCase{
		PreCheck: func() {
			acctest.PreCheck(t)
			acctest.PreCheckMultipleRegion(t, 2)
		},
		ErrorCheck:        acctest.ErrorCheck(t, s3.EndpointsID),
		ProviderFactories: acctest.FactoriesAlternate(&providers),
		CheckDestroy:      acctest.CheckWithProviders(testAccCheckBucketDestroyWithProvider, &providers),
		Steps: []resource.TestStep{
			{
				Config: testAccBucketReplicationWithReplicationConfigurationWithRTCConfig(rInt, 15),
				Check: resource.ComposeTestCheckFunc(
					testAccCheckBucketExistsWithProvider(resourceName, acctest.RegionProviderFunc(region, &providers)),
					resource.TestCheckResourceAttr(resourceName, "replication_configuration.#", "1"),
					resource.TestCheckResourceAttrPair(resourceName, "replication_configuration.0.role", iamRoleResourceName, "arn"),
					resource.TestCheckResourceAttr(resourceName, "replication_configuration.0.rules.#", "1"),
					testAccCheckBucketExistsWithProvider("aws_s3_bucket.destination", acctest.RegionProviderFunc(alternateRegion, &providers)),
					testAccCheckBucketReplicationRules(
						resourceName,
						[]*s3.ReplicationRule{
							{
								ID: aws.String("rtc"),
								DeleteMarkerReplication: &s3.DeleteMarkerReplication{
									Status: aws.String(s3.DeleteMarkerReplicationStatusDisabled),
								},
								Destination: &s3.Destination{
									Bucket:       aws.String(fmt.Sprintf("arn:%s:s3:::tf-test-bucket-destination-%d", partition, rInt)),
									StorageClass: aws.String(s3.StorageClassStandard),
									Metrics: &s3.Metrics{
										EventThreshold: &s3.ReplicationTimeValue{
											Minutes: aws.Int64(15),
										},
										Status: aws.String(s3.MetricsStatusEnabled),
									},
									ReplicationTime: &s3.ReplicationTime{
										Time: &s3.ReplicationTimeValue{
											Minutes: aws.Int64(15),
										},
										Status: aws.String(s3.ReplicationTimeStatusEnabled),
									},
								},
								Filter: &s3.ReplicationRuleFilter{
									Prefix: aws.String(""),
								},
								Status:   aws.String(s3.ReplicationRuleStatusEnabled),
								Priority: aws.Int64(0),
							},
						},
					),
				),
			},
			{
				Config: testAccBucketReplicationWithReplicationConfigurationWithRTCNoMinutesConfig(rInt),
				Check: resource.ComposeTestCheckFunc(
					testAccCheckBucketExistsWithProvider(resourceName, acctest.RegionProviderFunc(region, &providers)),
					resource.TestCheckResourceAttr(resourceName, "replication_configuration.#", "1"),
					resource.TestCheckResourceAttrPair(resourceName, "replication_configuration.0.role", iamRoleResourceName, "arn"),
					resource.TestCheckResourceAttr(resourceName, "replication_configuration.0.rules.#", "1"),
					testAccCheckBucketExistsWithProvider("aws_s3_bucket.destination", acctest.RegionProviderFunc(alternateRegion, &providers)),
					testAccCheckBucketReplicationRules(
						resourceName,
						[]*s3.ReplicationRule{
							{
								ID: aws.String("rtc-no-minutes"),
								DeleteMarkerReplication: &s3.DeleteMarkerReplication{
									Status: aws.String(s3.DeleteMarkerReplicationStatusDisabled),
								},
								Destination: &s3.Destination{
									Bucket:       aws.String(fmt.Sprintf("arn:%s:s3:::tf-test-bucket-destination-%d", partition, rInt)),
									StorageClass: aws.String(s3.StorageClassStandard),
									Metrics: &s3.Metrics{
										EventThreshold: &s3.ReplicationTimeValue{
											Minutes: aws.Int64(15),
										},
										Status: aws.String(s3.MetricsStatusEnabled),
									},
									ReplicationTime: &s3.ReplicationTime{
										Time: &s3.ReplicationTimeValue{
											Minutes: aws.Int64(15),
										},
										Status: aws.String(s3.ReplicationTimeStatusEnabled),
									},
								},
								Filter: &s3.ReplicationRuleFilter{
									Prefix: aws.String(""),
								},
								Status:   aws.String(s3.ReplicationRuleStatusEnabled),
								Priority: aws.Int64(0),
							},
						},
					),
				),
			},
			{
				Config: testAccBucketReplicationWithReplicationConfigurationWithRTCNoStatusConfig(rInt),
				Check: resource.ComposeTestCheckFunc(
					testAccCheckBucketExistsWithProvider(resourceName, acctest.RegionProviderFunc(region, &providers)),
					resource.TestCheckResourceAttr(resourceName, "replication_configuration.#", "1"),
					resource.TestCheckResourceAttrPair(resourceName, "replication_configuration.0.role", iamRoleResourceName, "arn"),
					resource.TestCheckResourceAttr(resourceName, "replication_configuration.0.rules.#", "1"),
					testAccCheckBucketExistsWithProvider("aws_s3_bucket.destination", acctest.RegionProviderFunc(alternateRegion, &providers)),
					testAccCheckBucketReplicationRules(
						resourceName,
						[]*s3.ReplicationRule{
							{
								ID: aws.String("rtc-no-status"),
								DeleteMarkerReplication: &s3.DeleteMarkerReplication{
									Status: aws.String(s3.DeleteMarkerReplicationStatusDisabled),
								},
								Destination: &s3.Destination{
									Bucket:       aws.String(fmt.Sprintf("arn:%s:s3:::tf-test-bucket-destination-%d", partition, rInt)),
									StorageClass: aws.String(s3.StorageClassStandard),
									Metrics: &s3.Metrics{
										EventThreshold: &s3.ReplicationTimeValue{
											Minutes: aws.Int64(15),
										},
										Status: aws.String(s3.MetricsStatusEnabled),
									},
									ReplicationTime: &s3.ReplicationTime{
										Time: &s3.ReplicationTimeValue{
											Minutes: aws.Int64(15),
										},
										Status: aws.String(s3.ReplicationTimeStatusEnabled),
									},
								},
								Filter: &s3.ReplicationRuleFilter{
									Prefix: aws.String("foo"),
								},
								Priority: aws.Int64(0),
								Status:   aws.String(s3.ReplicationRuleStatusEnabled),
							},
						},
					),
				),
			},
			{
				Config: testAccBucketReplicationWithReplicationConfigurationWithRTCNoConfigConfig(rInt),
				Check: resource.ComposeTestCheckFunc(
					testAccCheckBucketExistsWithProvider(resourceName, acctest.RegionProviderFunc(region, &providers)),
					resource.TestCheckResourceAttr(resourceName, "replication_configuration.#", "1"),
					resource.TestCheckResourceAttrPair(resourceName, "replication_configuration.0.role", iamRoleResourceName, "arn"),
					resource.TestCheckResourceAttr(resourceName, "replication_configuration.0.rules.#", "1"),
					resource.TestCheckResourceAttr(resourceName, "replication_configuration.0.rules.0.destination.#", "1"),
					resource.TestCheckResourceAttr(resourceName, "replication_configuration.0.rules.0.destination.0.replication_time.#", "1"),
					resource.TestCheckResourceAttr(resourceName, "replication_configuration.0.rules.0.destination.0.metrics.#", "1"),
					testAccCheckBucketExistsWithProvider("aws_s3_bucket.destination", acctest.RegionProviderFunc(alternateRegion, &providers)),
					testAccCheckBucketReplicationRules(
						resourceName,
						[]*s3.ReplicationRule{
							{
								ID: aws.String("rtc-no-config"),
								DeleteMarkerReplication: &s3.DeleteMarkerReplication{
									Status: aws.String(s3.DeleteMarkerReplicationStatusDisabled),
								},
								Destination: &s3.Destination{
									Bucket:       aws.String(fmt.Sprintf("arn:%s:s3:::tf-test-bucket-destination-%d", partition, rInt)),
									StorageClass: aws.String(s3.StorageClassStandard),
									Metrics: &s3.Metrics{
										EventThreshold: &s3.ReplicationTimeValue{
											Minutes: aws.Int64(15),
										},
										Status: aws.String(s3.MetricsStatusEnabled),
									},
									ReplicationTime: &s3.ReplicationTime{
										Time: &s3.ReplicationTimeValue{
											Minutes: aws.Int64(15),
										},
										Status: aws.String(s3.ReplicationTimeStatusEnabled),
									},
								},
								Filter: &s3.ReplicationRuleFilter{
									Prefix: aws.String("foo"),
								},
								Priority: aws.Int64(0),
								Status:   aws.String(s3.ReplicationRuleStatusEnabled),
							},
						},
					),
				),
			},
		},
	})
}

func TestAccS3Bucket_Manage_objectLock(t *testing.T) {
	bucketName := sdkacctest.RandomWithPrefix("tf-test-bucket")
	resourceName := "aws_s3_bucket.test"

	resource.ParallelTest(t, resource.TestCase{
		PreCheck:     func() { acctest.PreCheck(t) },
		ErrorCheck:   acctest.ErrorCheck(t, s3.EndpointsID),
		Providers:    acctest.Providers,
		CheckDestroy: testAccCheckBucketDestroy,
		Steps: []resource.TestStep{
			{
				Config: testAccObjectLockEnabledNoDefaultRetention(bucketName),
				Check: resource.ComposeTestCheckFunc(
					testAccCheckBucketExists(resourceName),
					resource.TestCheckResourceAttr(resourceName, "object_lock_enabled", "true"),
					resource.TestCheckResourceAttr(resourceName, "object_lock_configuration.#", "1"),
					resource.TestCheckResourceAttr(resourceName, "object_lock_configuration.0.object_lock_enabled", s3.ObjectLockEnabledEnabled),
					resource.TestCheckResourceAttr(resourceName, "object_lock_configuration.0.rule.#", "0"),
				),
			},
			{
				ResourceName:            resourceName,
				ImportState:             true,
				ImportStateVerify:       true,
				ImportStateVerifyIgnore: []string{"force_destroy", "acl"},
			},
		},
	})
}

func TestAccS3Bucket_Manage_objectLock_deprecatedEnabled(t *testing.T) {
	bucketName := sdkacctest.RandomWithPrefix("tf-test-bucket")
	resourceName := "aws_s3_bucket.test"

	resource.ParallelTest(t, resource.TestCase{
		PreCheck:     func() { acctest.PreCheck(t) },
		ErrorCheck:   acctest.ErrorCheck(t, s3.EndpointsID),
		Providers:    acctest.Providers,
		CheckDestroy: testAccCheckBucketDestroy,
		Steps: []resource.TestStep{
			{
				Config: testAccObjectLockEnabledNoDefaultRetention_deprecatedEnabled(bucketName),
				Check: resource.ComposeTestCheckFunc(
					testAccCheckBucketExists(resourceName),
					resource.TestCheckResourceAttr(resourceName, "object_lock_enabled", "true"),
					resource.TestCheckResourceAttr(resourceName, "object_lock_configuration.#", "1"),
					resource.TestCheckResourceAttr(resourceName, "object_lock_configuration.0.object_lock_enabled", s3.ObjectLockEnabledEnabled),
					resource.TestCheckResourceAttr(resourceName, "object_lock_configuration.0.rule.#", "0"),
				),
			},
			{
				ResourceName:            resourceName,
				ImportState:             true,
				ImportStateVerify:       true,
				ImportStateVerifyIgnore: []string{"force_destroy", "acl"},
			},
		},
	})
}

func TestAccS3Bucket_Manage_objectLock_migrate(t *testing.T) {
	bucketName := sdkacctest.RandomWithPrefix("tf-test-bucket")
	resourceName := "aws_s3_bucket.test"

	resource.ParallelTest(t, resource.TestCase{
		PreCheck:     func() { acctest.PreCheck(t) },
		ErrorCheck:   acctest.ErrorCheck(t, s3.EndpointsID),
		Providers:    acctest.Providers,
		CheckDestroy: testAccCheckBucketDestroy,
		Steps: []resource.TestStep{
			{
				Config: testAccObjectLockEnabledNoDefaultRetention_deprecatedEnabled(bucketName),
				Check: resource.ComposeTestCheckFunc(
					testAccCheckBucketExists(resourceName),
					resource.TestCheckResourceAttr(resourceName, "object_lock_enabled", "true"),
					resource.TestCheckResourceAttr(resourceName, "object_lock_configuration.#", "1"),
					resource.TestCheckResourceAttr(resourceName, "object_lock_configuration.0.object_lock_enabled", s3.ObjectLockEnabledEnabled),
				),
			},
			{
				Config:   testAccObjectLockEnabledNoDefaultRetention(bucketName),
				PlanOnly: true,
			},
		},
	})
}

// Needs support for aws_s3_bucket_acl and aws_s3_bucket_versioning
// func TestAccS3Bucket_Manage_objectLockWithVersioning(t *testing.T) {
// 	bucketName := sdkacctest.RandomWithPrefix("tf-test-bucket")
// 	resourceName := "aws_s3_bucket.test"

// 	resource.ParallelTest(t, resource.TestCase{
// 		PreCheck:     func() { acctest.PreCheck(t) },
// 		ErrorCheck:   acctest.ErrorCheck(t, s3.EndpointsID),
// 		Providers:    acctest.Providers,
// 		CheckDestroy: testAccCheckBucketDestroy,
// 		Steps: []resource.TestStep{
// 			{
// 				Config: testAccBucketConfig_objectLockEnabledWithVersioning(bucketName),
// 				Check: resource.ComposeTestCheckFunc(
// 					testAccCheckBucketExists(resourceName),
// 					resource.TestCheckResourceAttr(resourceName, "object_lock_enabled", "true"),
// 					resource.TestCheckResourceAttr(resourceName, "object_lock_configuration.#", "1"),
// 					resource.TestCheckResourceAttr(resourceName, "object_lock_configuration.0.object_lock_enabled", s3.ObjectLockEnabledEnabled),
// 				),
// 			},
// 			{
// 				ResourceName:            resourceName,
// 				ImportState:             true,
// 				ImportStateVerify:       true,
// 				ImportStateVerifyIgnore: []string{"force_destroy"},
// 			},
// 		},
// 	})
// }

// func TestAccS3Bucket_Manage_objectLockWithVersioning_deprecatedEnabled(t *testing.T) {
// 	bucketName := sdkacctest.RandomWithPrefix("tf-test-bucket")
// 	resourceName := "aws_s3_bucket.test"

// 	resource.ParallelTest(t, resource.TestCase{
// 		PreCheck:     func() { acctest.PreCheck(t) },
// 		ErrorCheck:   acctest.ErrorCheck(t, s3.EndpointsID),
// 		Providers:    acctest.Providers,
// 		CheckDestroy: testAccCheckBucketDestroy,
// 		Steps: []resource.TestStep{
// 			{
// 				Config: testAccBucketConfig_objectLockEnabledWithVersioning_deprecatedEnabled(bucketName),
// 				Check: resource.ComposeTestCheckFunc(
// 					testAccCheckBucketExists(resourceName),
// 					resource.TestCheckResourceAttr(resourceName, "object_lock_enabled", "true"),
// 					resource.TestCheckResourceAttr(resourceName, "object_lock_configuration.#", "1"),
// 					resource.TestCheckResourceAttr(resourceName, "object_lock_configuration.0.object_lock_enabled", s3.ObjectLockEnabledEnabled),
// 				),
// 			},
// 			{
// 				ResourceName:            resourceName,
// 				ImportState:             true,
// 				ImportStateVerify:       true,
// 				ImportStateVerifyIgnore: []string{"force_destroy"},
// 			},
// 		},
// 	})
// }

func TestAccS3Bucket_Basic_forceDestroy(t *testing.T) {
	resourceName := "aws_s3_bucket.bucket"
	bucketName := sdkacctest.RandomWithPrefix("tf-test-bucket")

	resource.ParallelTest(t, resource.TestCase{
		PreCheck:     func() { acctest.PreCheck(t) },
		ErrorCheck:   acctest.ErrorCheck(t, s3.EndpointsID),
		Providers:    acctest.Providers,
		CheckDestroy: testAccCheckBucketDestroy,
		Steps: []resource.TestStep{
			{
				Config: testAccBucketConfig_forceDestroy(bucketName),
				Check: resource.ComposeTestCheckFunc(
					testAccCheckBucketExists(resourceName),
					testAccCheckBucketAddObjects(resourceName, "data.txt", "prefix/more_data.txt"),
				),
			},
		},
	})
}

// By default, the AWS Go SDK cleans up URIs by removing extra slashes
// when the service API requests use the URI as part of making a request.
// While the aws_s3_bucket_object resource automatically cleans the key
// to not contain these extra slashes, out-of-band handling and other AWS
// services may create keys with extra slashes (empty "directory" prefixes).
func TestAccS3Bucket_Basic_forceDestroyWithEmptyPrefixes(t *testing.T) {
	resourceName := "aws_s3_bucket.bucket"
	bucketName := sdkacctest.RandomWithPrefix("tf-test-bucket")

	resource.ParallelTest(t, resource.TestCase{
		PreCheck:     func() { acctest.PreCheck(t) },
		ErrorCheck:   acctest.ErrorCheck(t, s3.EndpointsID),
		Providers:    acctest.Providers,
		CheckDestroy: testAccCheckBucketDestroy,
		Steps: []resource.TestStep{
			{
				Config: testAccBucketConfig_forceDestroy(bucketName),
				Check: resource.ComposeTestCheckFunc(
					testAccCheckBucketExists(resourceName),
					testAccCheckBucketAddObjects(resourceName, "data.txt", "/extraleadingslash.txt"),
				),
			},
		},
	})
}

func TestAccS3Bucket_Basic_forceDestroyWithObjectLockEnabled(t *testing.T) {
	resourceName := "aws_s3_bucket.bucket"
	bucketName := sdkacctest.RandomWithPrefix("tf-test-bucket")

	resource.ParallelTest(t, resource.TestCase{
		PreCheck:     func() { acctest.PreCheck(t) },
		ErrorCheck:   acctest.ErrorCheck(t, s3.EndpointsID),
		Providers:    acctest.Providers,
		CheckDestroy: testAccCheckBucketDestroy,
		Steps: []resource.TestStep{
			{
				Config: testAccBucketConfig_forceDestroyWithObjectLockEnabled(bucketName),
				Check: resource.ComposeTestCheckFunc(
					testAccCheckBucketExists(resourceName),
					testAccCheckBucketAddObjectsWithLegalHold(resourceName, "data.txt", "prefix/more_data.txt"),
				),
			},
		},
	})
}

func TestBucketName(t *testing.T) {
	validDnsNames := []string{
		"foobar",
		"foo.bar",
		"foo.bar.baz",
		"1234",
		"foo-bar",
		strings.Repeat("x", 63),
	}

	for _, v := range validDnsNames {
		if err := tfs3.ValidBucketName(v, endpoints.UsWest2RegionID); err != nil {
			t.Fatalf("%q should be a valid S3 bucket name", v)
		}
	}

	invalidDnsNames := []string{
		"foo..bar",
		"Foo.Bar",
		"192.168.0.1",
		"127.0.0.1",
		".foo",
		"bar.",
		"foo_bar",
		strings.Repeat("x", 64),
	}

	for _, v := range invalidDnsNames {
		if err := tfs3.ValidBucketName(v, endpoints.UsWest2RegionID); err == nil {
			t.Fatalf("%q should not be a valid S3 bucket name", v)
		}
	}

	validEastNames := []string{
		"foobar",
		"foo_bar",
		"127.0.0.1",
		"foo..bar",
		"foo_bar_baz",
		"foo.bar.baz",
		"Foo.Bar",
		strings.Repeat("x", 255),
	}

	for _, v := range validEastNames {
		if err := tfs3.ValidBucketName(v, endpoints.UsEast1RegionID); err != nil {
			t.Fatalf("%q should be a valid S3 bucket name", v)
		}
	}

	invalidEastNames := []string{
		"foo;bar",
		strings.Repeat("x", 256),
	}

	for _, v := range invalidEastNames {
		if err := tfs3.ValidBucketName(v, endpoints.UsEast1RegionID); err == nil {
			t.Fatalf("%q should not be a valid S3 bucket name", v)
		}
	}
}

func TestBucketRegionalDomainName(t *testing.T) {
	const bucket = "bucket-name"

	var testCases = []struct {
		ExpectedErrCount int
		ExpectedOutput   string
		Region           string
	}{
		{
			Region:           "",
			ExpectedErrCount: 0,
			ExpectedOutput:   bucket + ".s3.amazonaws.com",
		},
		{
			Region:           "custom",
			ExpectedErrCount: 0,
			ExpectedOutput:   bucket + ".s3.custom.amazonaws.com",
		},
		{
			Region:           endpoints.UsEast1RegionID,
			ExpectedErrCount: 0,
			ExpectedOutput:   bucket + ".s3.amazonaws.com",
		},
		{
			Region:           endpoints.UsWest2RegionID,
			ExpectedErrCount: 0,
			ExpectedOutput:   bucket + fmt.Sprintf(".s3.%s.%s", endpoints.UsWest2RegionID, acctest.PartitionDNSSuffix()),
		},
		{
			Region:           endpoints.UsGovWest1RegionID,
			ExpectedErrCount: 0,
			ExpectedOutput:   bucket + fmt.Sprintf(".s3.%s.%s", endpoints.UsGovWest1RegionID, acctest.PartitionDNSSuffix()),
		},
		{
			Region:           endpoints.CnNorth1RegionID,
			ExpectedErrCount: 0,
			ExpectedOutput:   bucket + fmt.Sprintf(".s3.%s.amazonaws.com.cn", endpoints.CnNorth1RegionID),
		},
	}

	for _, tc := range testCases {
		output, err := tfs3.BucketRegionalDomainName(bucket, tc.Region)
		if tc.ExpectedErrCount == 0 && err != nil {
			t.Fatalf("expected %q not to trigger an error, received: %s", tc.Region, err)
		}
		if tc.ExpectedErrCount > 0 && err == nil {
			t.Fatalf("expected %q to trigger an error", tc.Region)
		}
		if output != tc.ExpectedOutput {
			t.Fatalf("expected %q, received %q", tc.ExpectedOutput, output)
		}
	}
}

func TestWebsiteEndpoint(t *testing.T) {
	// https://docs.aws.amazon.com/AmazonS3/latest/dev/WebsiteEndpoints.html
	testCases := []struct {
		TestingClient      *conns.AWSClient
		LocationConstraint string
		Expected           string
	}{
		{
			TestingClient: &conns.AWSClient{
				DNSSuffix: "amazonaws.com",
				Region:    endpoints.UsEast1RegionID,
			},
			LocationConstraint: "",
			Expected:           fmt.Sprintf("bucket-name.s3-website-%s.%s", endpoints.UsEast1RegionID, acctest.PartitionDNSSuffix()),
		},
		{
			TestingClient: &conns.AWSClient{
				DNSSuffix: "amazonaws.com",
				Region:    endpoints.UsWest2RegionID,
			},
			LocationConstraint: endpoints.UsWest2RegionID,
			Expected:           fmt.Sprintf("bucket-name.s3-website-%s.%s", endpoints.UsWest2RegionID, acctest.PartitionDNSSuffix()),
		},
		{
			TestingClient: &conns.AWSClient{
				DNSSuffix: "amazonaws.com",
				Region:    endpoints.UsWest1RegionID,
			},
			LocationConstraint: endpoints.UsWest1RegionID,
			Expected:           fmt.Sprintf("bucket-name.s3-website-%s.%s", endpoints.UsWest1RegionID, acctest.PartitionDNSSuffix()),
		},
		{
			TestingClient: &conns.AWSClient{
				DNSSuffix: "amazonaws.com",
				Region:    endpoints.EuWest1RegionID,
			},
			LocationConstraint: endpoints.EuWest1RegionID,
			Expected:           fmt.Sprintf("bucket-name.s3-website-%s.%s", endpoints.EuWest1RegionID, acctest.PartitionDNSSuffix()),
		},
		{
			TestingClient: &conns.AWSClient{
				DNSSuffix: "amazonaws.com",
				Region:    endpoints.EuWest3RegionID,
			},
			LocationConstraint: endpoints.EuWest3RegionID,
			Expected:           fmt.Sprintf("bucket-name.s3-website.%s.%s", endpoints.EuWest3RegionID, acctest.PartitionDNSSuffix()),
		},
		{
			TestingClient: &conns.AWSClient{
				DNSSuffix: "amazonaws.com",
				Region:    endpoints.EuCentral1RegionID,
			},
			LocationConstraint: endpoints.EuCentral1RegionID,
			Expected:           fmt.Sprintf("bucket-name.s3-website.%s.%s", endpoints.EuCentral1RegionID, acctest.PartitionDNSSuffix()),
		},
		{
			TestingClient: &conns.AWSClient{
				DNSSuffix: "amazonaws.com",
				Region:    endpoints.ApSouth1RegionID,
			},
			LocationConstraint: endpoints.ApSouth1RegionID,
			Expected:           fmt.Sprintf("bucket-name.s3-website.%s.%s", endpoints.ApSouth1RegionID, acctest.PartitionDNSSuffix()),
		},
		{
			TestingClient: &conns.AWSClient{
				DNSSuffix: "amazonaws.com",
				Region:    endpoints.ApSoutheast1RegionID,
			},
			LocationConstraint: endpoints.ApSoutheast1RegionID,
			Expected:           fmt.Sprintf("bucket-name.s3-website-%s.%s", endpoints.ApSoutheast1RegionID, acctest.PartitionDNSSuffix()),
		},
		{
			TestingClient: &conns.AWSClient{
				DNSSuffix: "amazonaws.com",
				Region:    endpoints.ApNortheast1RegionID,
			},
			LocationConstraint: endpoints.ApNortheast1RegionID,
			Expected:           fmt.Sprintf("bucket-name.s3-website-%s.%s", endpoints.ApNortheast1RegionID, acctest.PartitionDNSSuffix()),
		},
		{
			TestingClient: &conns.AWSClient{
				DNSSuffix: "amazonaws.com",
				Region:    endpoints.ApSoutheast2RegionID,
			},
			LocationConstraint: endpoints.ApSoutheast2RegionID,
			Expected:           fmt.Sprintf("bucket-name.s3-website-%s.%s", endpoints.ApSoutheast2RegionID, acctest.PartitionDNSSuffix()),
		},
		{
			TestingClient: &conns.AWSClient{
				DNSSuffix: "amazonaws.com",
				Region:    endpoints.ApNortheast2RegionID,
			},
			LocationConstraint: endpoints.ApNortheast2RegionID,
			Expected:           fmt.Sprintf("bucket-name.s3-website.%s.%s", endpoints.ApNortheast2RegionID, acctest.PartitionDNSSuffix()),
		},
		{
			TestingClient: &conns.AWSClient{
				DNSSuffix: "amazonaws.com",
				Region:    endpoints.SaEast1RegionID,
			},
			LocationConstraint: endpoints.SaEast1RegionID,
			Expected:           fmt.Sprintf("bucket-name.s3-website-%s.%s", endpoints.SaEast1RegionID, acctest.PartitionDNSSuffix()),
		},
		{
			TestingClient: &conns.AWSClient{
				DNSSuffix: "amazonaws.com",
				Region:    endpoints.UsGovEast1RegionID,
			},
			LocationConstraint: endpoints.UsGovEast1RegionID,
			Expected:           fmt.Sprintf("bucket-name.s3-website.%s.%s", endpoints.UsGovEast1RegionID, acctest.PartitionDNSSuffix()),
		},
		{
			TestingClient: &conns.AWSClient{
				DNSSuffix: "amazonaws.com",
				Region:    endpoints.UsGovWest1RegionID,
			},
			LocationConstraint: endpoints.UsGovWest1RegionID,
			Expected:           fmt.Sprintf("bucket-name.s3-website-%s.%s", endpoints.UsGovWest1RegionID, acctest.PartitionDNSSuffix()),
		},
		{
			TestingClient: &conns.AWSClient{
				DNSSuffix: "c2s.ic.gov",
				Region:    endpoints.UsIsoEast1RegionID,
			},
			LocationConstraint: endpoints.UsIsoEast1RegionID,
			Expected:           fmt.Sprintf("bucket-name.s3-website.%s.c2s.ic.gov", endpoints.UsIsoEast1RegionID),
		},
		{
			TestingClient: &conns.AWSClient{
				DNSSuffix: "sc2s.sgov.gov",
				Region:    endpoints.UsIsobEast1RegionID,
			},
			LocationConstraint: endpoints.UsIsobEast1RegionID,
			Expected:           fmt.Sprintf("bucket-name.s3-website.%s.sc2s.sgov.gov", endpoints.UsIsobEast1RegionID),
		},
		{
			TestingClient: &conns.AWSClient{
				DNSSuffix: "amazonaws.com.cn",
				Region:    endpoints.CnNorthwest1RegionID,
			},
			LocationConstraint: endpoints.CnNorthwest1RegionID,
			Expected:           fmt.Sprintf("bucket-name.s3-website.%s.amazonaws.com.cn", endpoints.CnNorthwest1RegionID),
		},
		{
			TestingClient: &conns.AWSClient{
				DNSSuffix: "amazonaws.com.cn",
				Region:    endpoints.CnNorth1RegionID,
			},
			LocationConstraint: endpoints.CnNorth1RegionID,
			Expected:           fmt.Sprintf("bucket-name.s3-website.%s.amazonaws.com.cn", endpoints.CnNorth1RegionID),
		},
	}

	for _, testCase := range testCases {
		got := tfs3.WebsiteEndpoint(testCase.TestingClient, "bucket-name", testCase.LocationConstraint)
		if got.Endpoint != testCase.Expected {
			t.Errorf("WebsiteEndpointUrl(\"bucket-name\", %q) => %q, want %q", testCase.LocationConstraint, got.Endpoint, testCase.Expected)
		}
	}
}

func testAccCheckBucketDestroy(s *terraform.State) error {
	return testAccCheckBucketDestroyWithProvider(s, acctest.Provider)
}

func testAccCheckBucketDestroyWithProvider(s *terraform.State, provider *schema.Provider) error {
	conn := provider.Meta().(*conns.AWSClient).S3Conn

	for _, rs := range s.RootModule().Resources {
		if rs.Type != "aws_s3_bucket" {
			continue
		}

		input := &s3.HeadBucketInput{
			Bucket: aws.String(rs.Primary.ID),
		}

		// Retry for S3 eventual consistency
		err := resource.Retry(1*time.Minute, func() *resource.RetryError {
			_, err := conn.HeadBucket(input)

			if tfawserr.ErrMessageContains(err, s3.ErrCodeNoSuchBucket, "") || tfawserr.ErrMessageContains(err, "NotFound", "") {
				return nil
			}

			if err != nil {
				return resource.NonRetryableError(err)
			}

			return resource.RetryableError(fmt.Errorf("AWS S3 Bucket still exists: %s", rs.Primary.ID))
		})

		if tfresource.TimedOut(err) {
			_, err = conn.HeadBucket(input)
		}

		if err != nil {
			return err
		}
	}
	return nil
}

func testAccCheckBucketExists(n string) resource.TestCheckFunc {
	return testAccCheckBucketExistsWithProvider(n, func() *schema.Provider { return acctest.Provider })
}

func testAccCheckBucketExistsWithProvider(n string, providerF func() *schema.Provider) resource.TestCheckFunc {
	return func(s *terraform.State) error {
		rs, ok := s.RootModule().Resources[n]
		if !ok {
			return fmt.Errorf("Not found: %s", n)
		}

		if rs.Primary.ID == "" {
			return fmt.Errorf("No ID is set")
		}

		provider := providerF()

		conn := provider.Meta().(*conns.AWSClient).S3Conn
		_, err := conn.HeadBucket(&s3.HeadBucketInput{
			Bucket: aws.String(rs.Primary.ID),
		})

		if err != nil {
			if tfawserr.ErrMessageContains(err, s3.ErrCodeNoSuchBucket, "") {
				return fmt.Errorf("S3 bucket not found")
			}
			return err
		}
		return nil

	}
}

func testAccCheckDestroyBucket(n string) resource.TestCheckFunc {
	return func(s *terraform.State) error {
		rs, ok := s.RootModule().Resources[n]
		if !ok {
			return fmt.Errorf("Not found: %s", n)
		}

		if rs.Primary.ID == "" {
			return fmt.Errorf("No S3 Bucket ID is set")
		}

		conn := acctest.Provider.Meta().(*conns.AWSClient).S3Conn
		_, err := conn.DeleteBucket(&s3.DeleteBucketInput{
			Bucket: aws.String(rs.Primary.ID),
		})

		if err != nil {
			return fmt.Errorf("Error destroying Bucket (%s) in testAccCheckDestroyBucket: %s", rs.Primary.ID, err)
		}
		return nil
	}
}

func testAccCheckBucketAddObjects(n string, keys ...string) resource.TestCheckFunc {
	return func(s *terraform.State) error {
		rs := s.RootModule().Resources[n]
		conn := acctest.Provider.Meta().(*conns.AWSClient).S3ConnURICleaningDisabled

		for _, key := range keys {
			_, err := conn.PutObject(&s3.PutObjectInput{
				Bucket: aws.String(rs.Primary.ID),
				Key:    aws.String(key),
			})

			if err != nil {
				return fmt.Errorf("PutObject error: %s", err)
			}
		}

		return nil
	}
}

func testAccCheckBucketAddObjectsWithLegalHold(n string, keys ...string) resource.TestCheckFunc {
	return func(s *terraform.State) error {
		rs := s.RootModule().Resources[n]
		conn := acctest.Provider.Meta().(*conns.AWSClient).S3Conn

		for _, key := range keys {
			_, err := conn.PutObject(&s3.PutObjectInput{
				Bucket:                    aws.String(rs.Primary.ID),
				Key:                       aws.String(key),
				ObjectLockLegalHoldStatus: aws.String(s3.ObjectLockLegalHoldStatusOn),
			})

			if err != nil {
				return fmt.Errorf("PutObject error: %s", err)
			}
		}

		return nil
	}
}

// Create an S3 bucket via a CF stack so that it has system tags.
func testAccCheckBucketCreateViaCloudFormation(n string, stackID *string) resource.TestCheckFunc {
	return func(s *terraform.State) error {
		conn := acctest.Provider.Meta().(*conns.AWSClient).CloudFormationConn
		stackName := sdkacctest.RandomWithPrefix("tf-acc-test-s3tags")
		templateBody := fmt.Sprintf(`{
  "Resources": {
    "TfTestBucket": {
      "Type": "AWS::S3::Bucket",
      "Properties": {
        "BucketName": "%s"
      }
    }
  }
}`, n)

		requestToken := resource.UniqueId()
		req := &cloudformation.CreateStackInput{
			StackName:          aws.String(stackName),
			TemplateBody:       aws.String(templateBody),
			ClientRequestToken: aws.String(requestToken),
		}

		log.Printf("[DEBUG] Creating CloudFormation stack: %s", req)
		resp, err := conn.CreateStack(req)
		if err != nil {
			return fmt.Errorf("error creating CloudFormation stack: %w", err)
		}

		stack, err := tfcloudformation.WaitStackCreated(conn, aws.StringValue(resp.StackId), requestToken, 10*time.Minute)
		if err != nil {
			return fmt.Errorf("Error waiting for CloudFormation stack creation: %w", err)
		}
		status := aws.StringValue(stack.StackStatus)
		if status != cloudformation.StackStatusCreateComplete {
			return fmt.Errorf("Invalid CloudFormation stack creation status: %s", status)
		}

		*stackID = aws.StringValue(resp.StackId)
		return nil
	}
}

func testAccCheckBucketTagKeys(n string, keys ...string) resource.TestCheckFunc {
	return func(s *terraform.State) error {
		rs := s.RootModule().Resources[n]
		conn := acctest.Provider.Meta().(*conns.AWSClient).S3Conn

		got, err := tfs3.BucketListTags(conn, rs.Primary.Attributes["bucket"])
		if err != nil {
			return err
		}

		for _, want := range keys {
			ok := false
			for _, key := range got.Keys() {
				if want == key {
					ok = true
					break
				}
			}
			if !ok {
				return fmt.Errorf("Key %s not found in bucket's tag set", want)
			}
		}

		return nil
	}
}

func testAccCheckBucketPolicy(n string, policy string) resource.TestCheckFunc {
	return func(s *terraform.State) error {
		rs := s.RootModule().Resources[n]
		conn := acctest.Provider.Meta().(*conns.AWSClient).S3Conn

		out, err := conn.GetBucketPolicy(&s3.GetBucketPolicyInput{
			Bucket: aws.String(rs.Primary.ID),
		})

		if policy == "" {
			if awsErr, ok := err.(awserr.Error); ok && awsErr.Code() == "NoSuchBucketPolicy" {
				// expected
				return nil
			}
			if err == nil {
				return fmt.Errorf("Expected no policy, got: %#v", *out.Policy)
			} else {
				return fmt.Errorf("GetBucketPolicy error: %v, expected %s", err, policy)
			}
		}
		if err != nil {
			return fmt.Errorf("GetBucketPolicy error: %v, expected %s", err, policy)
		}

		if v := out.Policy; v == nil {
			if policy != "" {
				return fmt.Errorf("bad policy, found nil, expected: %s", policy)
			}
		} else {
			expected := make(map[string]interface{})
			if err := json.Unmarshal([]byte(policy), &expected); err != nil {
				return err
			}
			actual := make(map[string]interface{})
			if err := json.Unmarshal([]byte(*v), &actual); err != nil {
				return err
			}

			if !reflect.DeepEqual(expected, actual) {
				return fmt.Errorf("bad policy, expected: %#v, got %#v", expected, actual)
			}
		}

		return nil
	}
}

func testAccCheckBucketWebsite(n string, indexDoc string, errorDoc string, redirectProtocol string, redirectTo string) resource.TestCheckFunc {
	return func(s *terraform.State) error {
		rs := s.RootModule().Resources[n]
		conn := acctest.Provider.Meta().(*conns.AWSClient).S3Conn

		out, err := conn.GetBucketWebsite(&s3.GetBucketWebsiteInput{
			Bucket: aws.String(rs.Primary.ID),
		})

		if err != nil {
			if indexDoc == "" {
				// If we want to assert that the website is not there, than
				// this error is expected
				return nil
			} else {
				return fmt.Errorf("S3BucketWebsite error: %v", err)
			}
		}

		if v := out.IndexDocument; v == nil {
			if indexDoc != "" {
				return fmt.Errorf("bad index doc, found nil, expected: %s", indexDoc)
			}
		} else {
			if *v.Suffix != indexDoc {
				return fmt.Errorf("bad index doc, expected: %s, got %#v", indexDoc, out.IndexDocument)
			}
		}

		if v := out.ErrorDocument; v == nil {
			if errorDoc != "" {
				return fmt.Errorf("bad error doc, found nil, expected: %s", errorDoc)
			}
		} else {
			if *v.Key != errorDoc {
				return fmt.Errorf("bad error doc, expected: %s, got %#v", errorDoc, out.ErrorDocument)
			}
		}

		if v := out.RedirectAllRequestsTo; v == nil {
			if redirectTo != "" {
				return fmt.Errorf("bad redirect to, found nil, expected: %s", redirectTo)
			}
		} else {
			if *v.HostName != redirectTo {
				return fmt.Errorf("bad redirect to, expected: %s, got %#v", redirectTo, out.RedirectAllRequestsTo)
			}
			if redirectProtocol != "" && v.Protocol != nil && *v.Protocol != redirectProtocol {
				return fmt.Errorf("bad redirect protocol to, expected: %s, got %#v", redirectProtocol, out.RedirectAllRequestsTo)
			}
		}

		return nil
	}
}

func testAccCheckBucketWebsiteRoutingRules(n string, routingRules []*s3.RoutingRule) resource.TestCheckFunc {
	return func(s *terraform.State) error {
		rs := s.RootModule().Resources[n]
		conn := acctest.Provider.Meta().(*conns.AWSClient).S3Conn

		out, err := conn.GetBucketWebsite(&s3.GetBucketWebsiteInput{
			Bucket: aws.String(rs.Primary.ID),
		})

		if err != nil {
			if routingRules == nil {
				return nil
			}
			return fmt.Errorf("GetBucketWebsite error: %v", err)
		}

		if !reflect.DeepEqual(out.RoutingRules, routingRules) {
			return fmt.Errorf("bad routing rule, expected: %v, got %v", routingRules, out.RoutingRules)
		}

		return nil
	}
}

func testAccCheckBucketCors(n string, corsRules []*s3.CORSRule) resource.TestCheckFunc {
	return func(s *terraform.State) error {
		rs := s.RootModule().Resources[n]
		conn := acctest.Provider.Meta().(*conns.AWSClient).S3Conn

		out, err := conn.GetBucketCors(&s3.GetBucketCorsInput{
			Bucket: aws.String(rs.Primary.ID),
		})

		if err != nil {
			if awsErr, ok := err.(awserr.Error); ok && awsErr.Code() != "NoSuchCORSConfiguration" {
				return fmt.Errorf("GetBucketCors error: %v", err)
			}
		}

		if !reflect.DeepEqual(out.CORSRules, corsRules) {
			return fmt.Errorf("bad error cors rule, expected: %v, got %v", corsRules, out.CORSRules)
		}

		return nil
	}
}

func testAccCheckRequestPayer(n, expectedPayer string) resource.TestCheckFunc {
	return func(s *terraform.State) error {
		rs := s.RootModule().Resources[n]
		conn := acctest.Provider.Meta().(*conns.AWSClient).S3Conn

		out, err := conn.GetBucketRequestPayment(&s3.GetBucketRequestPaymentInput{
			Bucket: aws.String(rs.Primary.ID),
		})

		if err != nil {
			return fmt.Errorf("GetBucketRequestPayment error: %v", err)
		}

		if *out.Payer != expectedPayer {
			return fmt.Errorf("bad error request payer type, expected: %v, got %v",
				expectedPayer, out.Payer)
		}

		return nil
	}
}

func testAccCheckBucketLogging(n, b, p string) resource.TestCheckFunc {
	return func(s *terraform.State) error {
		rs := s.RootModule().Resources[n]
		conn := acctest.Provider.Meta().(*conns.AWSClient).S3Conn

		out, err := conn.GetBucketLogging(&s3.GetBucketLoggingInput{
			Bucket: aws.String(rs.Primary.ID),
		})

		if err != nil {
			return fmt.Errorf("GetBucketLogging error: %v", err)
		}

		if out.LoggingEnabled == nil {
			return fmt.Errorf("logging not enabled for bucket: %s", rs.Primary.ID)
		}

		tb := s.RootModule().Resources[b]

		if v := out.LoggingEnabled.TargetBucket; v == nil {
			if tb.Primary.ID != "" {
				return fmt.Errorf("bad target bucket, found nil, expected: %s", tb.Primary.ID)
			}
		} else {
			if *v != tb.Primary.ID {
				return fmt.Errorf("bad target bucket, expected: %s, got %s", tb.Primary.ID, *v)
			}
		}

		if v := out.LoggingEnabled.TargetPrefix; v == nil {
			if p != "" {
				return fmt.Errorf("bad target prefix, found nil, expected: %s", p)
			}
		} else {
			if *v != p {
				return fmt.Errorf("bad target prefix, expected: %s, got %s", p, *v)
			}
		}

		return nil
	}
}

func testAccCheckBucketReplicationRules(n string, rules []*s3.ReplicationRule) resource.TestCheckFunc {
	return func(s *terraform.State) error {
		rs := s.RootModule().Resources[n]
		for _, rule := range rules {
			if dest := rule.Destination; dest != nil {
				if account := dest.Account; account != nil && strings.HasPrefix(aws.StringValue(dest.Account), "${") {
					resourceReference := strings.Replace(aws.StringValue(dest.Account), "${", "", 1)
					resourceReference = strings.Replace(resourceReference, "}", "", 1)
					resourceReferenceParts := strings.Split(resourceReference, ".")
					resourceAttribute := resourceReferenceParts[len(resourceReferenceParts)-1]
					resourceName := strings.Join(resourceReferenceParts[:len(resourceReferenceParts)-1], ".")
					value := s.RootModule().Resources[resourceName].Primary.Attributes[resourceAttribute]
					dest.Account = aws.String(value)
				}
				if ec := dest.EncryptionConfiguration; ec != nil {
					if ec.ReplicaKmsKeyID != nil {
						key_arn := s.RootModule().Resources["aws_kms_key.replica"].Primary.Attributes["arn"]
						ec.ReplicaKmsKeyID = aws.String(strings.Replace(*ec.ReplicaKmsKeyID, "${aws_kms_key.replica.arn}", key_arn, -1))
					}
				}
			}
			// Sort filter tags by key.
			if filter := rule.Filter; filter != nil {
				if and := filter.And; and != nil {
					if tags := and.Tags; tags != nil {
						sort.Slice(tags, func(i, j int) bool { return *tags[i].Key < *tags[j].Key })
					}
				}
			}
		}

		conn := acctest.Provider.Meta().(*conns.AWSClient).S3Conn
		out, err := conn.GetBucketReplication(&s3.GetBucketReplicationInput{
			Bucket: aws.String(rs.Primary.ID),
		})
		if err != nil {
			if tfawserr.ErrMessageContains(err, s3.ErrCodeNoSuchBucket, "") {
				return fmt.Errorf("S3 bucket not found")
			}
			if rules == nil {
				return nil
			}
			return fmt.Errorf("GetReplicationConfiguration error: %v", err)
		}

		for _, rule := range out.ReplicationConfiguration.Rules {
			// Sort filter tags by key.
			if filter := rule.Filter; filter != nil {
				if and := filter.And; and != nil {
					if tags := and.Tags; tags != nil {
						sort.Slice(tags, func(i, j int) bool { return *tags[i].Key < *tags[j].Key })
					}
				}
			}
		}
		if !reflect.DeepEqual(out.ReplicationConfiguration.Rules, rules) {
			return fmt.Errorf("bad replication rules, expected: %v, got %v", rules, out.ReplicationConfiguration.Rules)
		}

		return nil
	}
}

func testAccCheckS3BucketDomainName(resourceName string, attributeName string, bucketName string) resource.TestCheckFunc {
	return func(s *terraform.State) error {
		expectedValue := acctest.Provider.Meta().(*conns.AWSClient).PartitionHostname(fmt.Sprintf("%s.s3", bucketName))

		return resource.TestCheckResourceAttr(resourceName, attributeName, expectedValue)(s)
	}
}

func testAccBucketRegionalDomainName(bucket, region string) string {
	regionalEndpoint, err := tfs3.BucketRegionalDomainName(bucket, region)
	if err != nil {
		return fmt.Sprintf("Regional endpoint not found for bucket %s", bucket)
	}
	return regionalEndpoint
}

func testAccCheckS3BucketWebsiteEndpoint(resourceName string, attributeName string, bucketName string, region string) resource.TestCheckFunc {
	return func(s *terraform.State) error {
		website := tfs3.WebsiteEndpoint(acctest.Provider.Meta().(*conns.AWSClient), bucketName, region)
		expectedValue := website.Endpoint

		return resource.TestCheckResourceAttr(resourceName, attributeName, expectedValue)(s)
	}
}

func testAccCheckBucketUpdateTags(n string, oldTags, newTags map[string]string) resource.TestCheckFunc {
	return func(s *terraform.State) error {
		rs := s.RootModule().Resources[n]
		conn := acctest.Provider.Meta().(*conns.AWSClient).S3Conn

		return tfs3.BucketUpdateTags(conn, rs.Primary.Attributes["bucket"], oldTags, newTags)
	}
}

func testAccCheckBucketCheckTags(n string, expectedTags map[string]string) resource.TestCheckFunc {
	return func(s *terraform.State) error {
		rs := s.RootModule().Resources[n]
		conn := acctest.Provider.Meta().(*conns.AWSClient).S3Conn

		got, err := tfs3.BucketListTags(conn, rs.Primary.Attributes["bucket"])
		if err != nil {
			return err
		}

		want := tftags.New(expectedTags)
		if !reflect.DeepEqual(want, got) {
			return fmt.Errorf("Incorrect tags, want: %v got: %v", want, got)
		}

		return nil
	}
}

func testAccBucketPolicy(bucketName, partition string) string {
	return fmt.Sprintf(`{
  "Version": "2012-10-17",
  "Statement": [
    {
      "Sid": "",
      "Effect": "Allow",
      "Principal": {
        "AWS": "*"
      },
      "Action": "s3:GetObject",
      "Resource": "arn:%[1]s:s3:::%[2]s/*"
    }
  ]
}`, partition, bucketName)
}

func testAccBucketConfig_Basic(bucketName string) string {
	return fmt.Sprintf(`
resource "aws_s3_bucket" "bucket" {
  bucket = %[1]q
}
`, bucketName)
}

func testAccBucketConfig_withNoTags(bucketName string) string {
	return fmt.Sprintf(`
resource "aws_s3_bucket" "bucket" {
  bucket        = %[1]q
  acl           = "private"
  force_destroy = false
}
`, bucketName)
}

func testAccBucketConfig_withTags(bucketName string) string {
	return fmt.Sprintf(`
resource "aws_s3_bucket" "bucket" {
  bucket        = %[1]q
  acl           = "private"
  force_destroy = false

  tags = {
    Key1 = "AAA"
    Key2 = "BBB"
    Key3 = "CCC"
  }
}
`, bucketName)
}

func testAccBucketConfig_withUpdatedTags(bucketName string) string {
	return fmt.Sprintf(`
resource "aws_s3_bucket" "bucket" {
  bucket        = %[1]q
  acl           = "private"
  force_destroy = false

  tags = {
    Key2 = "BBB"
    Key3 = "XXX"
    Key4 = "DDD"
    Key5 = "EEE"
  }
}
`, bucketName)
}

func testAccMultiBucketWithTagsConfig(randInt int) string {
	return fmt.Sprintf(`
resource "aws_s3_bucket" "bucket1" {
  bucket        = "tf-test-bucket-1-%[1]d"
  acl           = "private"
  force_destroy = true

  tags = {
    Name        = "tf-test-bucket-1-%[1]d"
    Environment = "%[1]d"
  }
}

resource "aws_s3_bucket" "bucket2" {
  bucket        = "tf-test-bucket-2-%[1]d"
  acl           = "private"
  force_destroy = true

  tags = {
    Name        = "tf-test-bucket-2-%[1]d"
    Environment = "%[1]d"
  }
}

resource "aws_s3_bucket" "bucket3" {
  bucket        = "tf-test-bucket-3-%[1]d"
  acl           = "private"
  force_destroy = true

  tags = {
    Name        = "tf-test-bucket-3-%[1]d"
    Environment = "%[1]d"
  }
}

resource "aws_s3_bucket" "bucket4" {
  bucket        = "tf-test-bucket-4-%[1]d"
  acl           = "private"
  force_destroy = true

  tags = {
    Name        = "tf-test-bucket-4-%[1]d"
    Environment = "%[1]d"
  }
}

resource "aws_s3_bucket" "bucket5" {
  bucket        = "tf-test-bucket-5-%[1]d"
  acl           = "private"
  force_destroy = true

  tags = {
    Name        = "tf-test-bucket-5-%[1]d"
    Environment = "%[1]d"
  }
}

resource "aws_s3_bucket" "bucket6" {
  bucket        = "tf-test-bucket-6-%[1]d"
  acl           = "private"
  force_destroy = true

  tags = {
    Name        = "tf-test-bucket-6-%[1]d"
    Environment = "%[1]d"
  }
}
`, randInt)
}

func testAccBucketWebsiteConfig(bucketName string) string {
	return fmt.Sprintf(`
resource "aws_s3_bucket" "bucket" {
  bucket = %[1]q
  acl    = "public-read"

  website {
    index_document = "index.html"
  }
}
`, bucketName)
}

func testAccBucketWebsiteWithErrorConfig(bucketName string) string {
	return fmt.Sprintf(`
resource "aws_s3_bucket" "bucket" {
  bucket = %[1]q
  acl    = "public-read"

  website {
    index_document = "index.html"
    error_document = "error.html"
  }
}
`, bucketName)
}

func testAccBucketWebsiteWithRedirectConfig(bucketName string) string {
	return fmt.Sprintf(`
resource "aws_s3_bucket" "bucket" {
  bucket = %[1]q
  acl    = "public-read"

  website {
    redirect_all_requests_to = "hashicorp.com?my=query"
  }
}
`, bucketName)
}

func testAccBucketWebsiteWithHTTPSRedirectConfig(bucketName string) string {
	return fmt.Sprintf(`
resource "aws_s3_bucket" "bucket" {
  bucket = %[1]q
  acl    = "public-read"

  website {
    redirect_all_requests_to = "https://hashicorp.com?my=query"
  }
}
`, bucketName)
}

func testAccBucketWebsiteWithRoutingRulesConfig(bucketName string) string {
	return fmt.Sprintf(`
resource "aws_s3_bucket" "bucket" {
  bucket = %[1]q
  acl    = "public-read"

  website {
    index_document = "index.html"
    error_document = "error.html"

    routing_rules = <<EOF
[
  {
    "Condition": {
      "KeyPrefixEquals": "docs/"
    },
    "Redirect": {
      "ReplaceKeyPrefixWith": "documents/"
    }
  }
]
EOF

  }
}
`, bucketName)
}

func testAccBucketWithAccelerationConfig(bucketName string) string {
	return fmt.Sprintf(`
resource "aws_s3_bucket" "test" {
  bucket              = %[1]q
  acceleration_status = "Enabled"
}
`, bucketName)
}

func testAccBucketWithoutAccelerationConfig(bucketName string) string {
	return fmt.Sprintf(`
resource "aws_s3_bucket" "test" {
  bucket              = %[1]q
  acceleration_status = "Suspended"
}
`, bucketName)
}

func testAccBucketRequestPayerBucketOwnerConfig(bucketName string) string {
	return fmt.Sprintf(`
resource "aws_s3_bucket" "test" {
  bucket        = %[1]q
  request_payer = "BucketOwner"
}
`, bucketName)
}

func testAccBucketRequestPayerRequesterConfig(bucketName string) string {
	return fmt.Sprintf(`
resource "aws_s3_bucket" "test" {
  bucket        = %[1]q
  request_payer = "Requester"
}
`, bucketName)
}

func testAccBucketWithPolicyConfig(bucketName, partition string) string {
	return fmt.Sprintf(`
resource "aws_s3_bucket" "bucket" {
  bucket = %[1]q
  acl    = "public-read"
  policy = %[2]s
}
`, bucketName, strconv.Quote(testAccBucketPolicy(bucketName, partition)))
}

func testAccBucketDestroyedConfig(bucketName string) string {
	return fmt.Sprintf(`
resource "aws_s3_bucket" "bucket" {
  bucket = %[1]q
  acl    = "public-read"
}
`, bucketName)
}

func testAccBucketEnableDefaultEncryption(bucketName string) string {
	return fmt.Sprintf(`
resource "aws_kms_key" "arbitrary" {
  description             = "KMS Key for Bucket %[1]s"
  deletion_window_in_days = 10
}

resource "aws_s3_bucket" "arbitrary" {
  bucket = %[1]q

  server_side_encryption_configuration {
    rule {
      apply_server_side_encryption_by_default {
        kms_master_key_id = aws_kms_key.arbitrary.arn
        sse_algorithm     = "aws:kms"
      }
    }
  }
}
`, bucketName)
}

func testAccBucketKeyEnabled(bucketName string) string {
	return fmt.Sprintf(`
resource "aws_kms_key" "arbitrary" {
  description             = "KMS Key for Bucket %[1]s"
  deletion_window_in_days = 7
}

resource "aws_s3_bucket" "arbitrary" {
  bucket = %[1]q

  server_side_encryption_configuration {
    rule {
      apply_server_side_encryption_by_default {
        kms_master_key_id = aws_kms_key.arbitrary.arn
        sse_algorithm     = "aws:kms"
      }
      bucket_key_enabled = true
    }
  }
}
`, bucketName)
}

func testAccBucketEnableDefaultEncryptionWithAES256(bucketName string) string {
	return fmt.Sprintf(`
resource "aws_s3_bucket" "arbitrary" {
  bucket = %[1]q

  server_side_encryption_configuration {
    rule {
      apply_server_side_encryption_by_default {
        sse_algorithm = "AES256"
      }
    }
  }
}
`, bucketName)
}

func testAccBucketEnableDefaultEncryptionWithDefaultKey(bucketName string) string {
	return fmt.Sprintf(`
resource "aws_s3_bucket" "test" {
  bucket = %[1]q

  server_side_encryption_configuration {
    rule {
      apply_server_side_encryption_by_default {
        sse_algorithm = "aws:kms"
      }
    }
  }
}
`, bucketName)
}

func testAccBucketDisableDefaultEncryption(bucketName string) string {
	return fmt.Sprintf(`
resource "aws_s3_bucket" "test" {
  bucket = %[1]q
}
`, bucketName)
}

func testAccBucketWithEmptyPolicyConfig(bucketName string) string {
	return fmt.Sprintf(`
resource "aws_s3_bucket" "bucket" {
  bucket = %[1]q
  acl    = "public-read"
  policy = ""
}
`, bucketName)
}

func testAccBucketWithVersioningConfig(bucketName string, enabled bool) string {
	return fmt.Sprintf(`
resource "aws_s3_bucket" "bucket" {
  bucket = %[1]q

  versioning {
    enabled = %[2]t
  }
}
`, bucketName, enabled)
}

func testAccBucketWithVersioningMfaDeleteConfig(bucketName string, mfaDelete bool) string {
	return fmt.Sprintf(`
resource "aws_s3_bucket" "bucket" {
  bucket = %[1]q

  versioning {
    mfa_delete = %[2]t
  }
}
`, bucketName, mfaDelete)
}

func testAccBucketWithVersioningVersioningAndMfaDeleteConfig(bucketName string, enabled, mfaDelete bool) string {
	return fmt.Sprintf(`
resource "aws_s3_bucket" "bucket" {
  bucket = %[1]q

  versioning {
    enabled    = %[2]t
    mfa_delete = %[3]t
  }
}
`, bucketName, enabled, mfaDelete)
}

func testAccBucketWithCORSConfig(bucketName string) string {
	return fmt.Sprintf(`
resource "aws_s3_bucket" "bucket" {
  bucket = %[1]q

  cors_rule {
    allowed_headers = ["*"]
    allowed_methods = ["PUT", "POST"]
    allowed_origins = ["https://www.example.com"]
    expose_headers  = ["x-amz-server-side-encryption", "ETag"]
    max_age_seconds = 3000
  }
}
`, bucketName)
}

func testAccBucketWithCORSSingleMethodAndEmptyOriginConfig(bucketName string) string {
	return fmt.Sprintf(`
resource "aws_s3_bucket" "bucket" {
  bucket = %[1]q

  cors_rule {
    allowed_methods = ["GET"]
    allowed_origins = [""]
  }
}
`, bucketName)
}

func testAccBucketWithCORSEmptyOriginConfig(bucketName string) string {
	return fmt.Sprintf(`
resource "aws_s3_bucket" "bucket" {
  bucket = %[1]q

  cors_rule {
    allowed_headers = ["*"]
    allowed_methods = ["PUT", "POST"]
    allowed_origins = [""]
    expose_headers  = ["x-amz-server-side-encryption", "ETag"]
    max_age_seconds = 3000
  }
}
`, bucketName)
}

func testAccBucketWithACLConfig(bucketName string) string {
	return fmt.Sprintf(`
resource "aws_s3_bucket" "bucket" {
  bucket = %[1]q
  acl    = "public-read"
}
`, bucketName)
}

func testAccBucketWithACLUpdateConfig(bucketName string) string {
	return fmt.Sprintf(`
resource "aws_s3_bucket" "bucket" {
  bucket = %[1]q
  acl    = "private"
}
`, bucketName)
}

func testAccBucketWithGrantsConfig(bucketName string) string {
	return fmt.Sprintf(`
data "aws_canonical_user_id" "current" {}

resource "aws_s3_bucket" "bucket" {
  bucket = %[1]q

  grant {
    id          = data.aws_canonical_user_id.current.id
    type        = "CanonicalUser"
    permissions = ["FULL_CONTROL", "WRITE"]
  }
}
`, bucketName)
}

func testAccBucketWithGrantsUpdateConfig(bucketName string) string {
	return fmt.Sprintf(`
data "aws_canonical_user_id" "current" {}

resource "aws_s3_bucket" "bucket" {
  bucket = %[1]q

  grant {
    id          = data.aws_canonical_user_id.current.id
    type        = "CanonicalUser"
    permissions = ["READ"]
  }

  grant {
    type        = "Group"
    permissions = ["READ_ACP"]
    uri         = "http://acs.amazonaws.com/groups/s3/LogDelivery"
  }
}
`, bucketName)
}

func testAccBucketWithLoggingConfig(bucketName string) string {
	return fmt.Sprintf(`
resource "aws_s3_bucket" "log_bucket" {
  bucket = "%[1]s-log"
  acl    = "log-delivery-write"
}

resource "aws_s3_bucket" "bucket" {
  bucket = %[1]q
  acl    = "private"

  logging {
    target_bucket = aws_s3_bucket.log_bucket.id
    target_prefix = "log/"
  }
}
`, bucketName)
}

func testAccBucketWithLifecycleConfig(bucketName string) string {
	return fmt.Sprintf(`
resource "aws_s3_bucket" "bucket" {
  bucket = %[1]q
  acl    = "private"

  lifecycle_rule {
    id      = "id1"
    prefix  = "path1/"
    enabled = true

    expiration {
      days = 365
    }

    transition {
      days          = 30
      storage_class = "STANDARD_IA"
    }

    transition {
      days          = 60
      storage_class = "INTELLIGENT_TIERING"
    }

    transition {
      days          = 90
      storage_class = "ONEZONE_IA"
    }

    transition {
      days          = 120
      storage_class = "GLACIER"
    }

    transition {
      days          = 210
      storage_class = "DEEP_ARCHIVE"
    }
  }

  lifecycle_rule {
    id      = "id2"
    prefix  = "path2/"
    enabled = true

    expiration {
      date = "2016-01-12"
    }
  }

  lifecycle_rule {
    id      = "id3"
    prefix  = "path3/"
    enabled = true

    transition {
      days          = 0
      storage_class = "GLACIER"
    }
  }

  lifecycle_rule {
    id      = "id4"
    prefix  = "path4/"
    enabled = true

    tags = {
      "tagKey"    = "tagValue"
      "terraform" = "hashicorp"
    }

    expiration {
      date = "2016-01-12"
    }
  }

  lifecycle_rule {
    id      = "id5"
    enabled = true

    tags = {
      "tagKey"    = "tagValue"
      "terraform" = "hashicorp"
    }

    transition {
      days          = 0
      storage_class = "GLACIER"
    }
  }

  lifecycle_rule {
    id      = "id6"
    enabled = true

    tags = {
      "tagKey" = "tagValue"
    }

    transition {
      days          = 0
      storage_class = "GLACIER"
    }
  }
}
`, bucketName)
}

func testAccBucketWithLifecycleExpireMarkerConfig(bucketName string) string {
	return fmt.Sprintf(`
resource "aws_s3_bucket" "bucket" {
  bucket = %[1]q
  acl    = "private"

  lifecycle_rule {
    id      = "id1"
    prefix  = "path1/"
    enabled = true

    expiration {
      expired_object_delete_marker = "true"
    }
  }
}
`, bucketName)
}

func testAccBucketWithVersioningLifecycleConfig(bucketName string) string {
	return fmt.Sprintf(`
resource "aws_s3_bucket" "bucket" {
  bucket = %[1]q
  acl    = "private"

  versioning {
    enabled = false
  }

  lifecycle_rule {
    id      = "id1"
    prefix  = "path1/"
    enabled = true

    noncurrent_version_expiration {
      days = 365
    }

    noncurrent_version_transition {
      days          = 30
      storage_class = "STANDARD_IA"
    }

    noncurrent_version_transition {
      days          = 60
      storage_class = "GLACIER"
    }
  }

  lifecycle_rule {
    id      = "id2"
    prefix  = "path2/"
    enabled = false

    noncurrent_version_expiration {
      days = 365
    }
  }

  lifecycle_rule {
    id      = "id3"
    prefix  = "path3/"
    enabled = true

    noncurrent_version_transition {
      days          = 0
      storage_class = "GLACIER"
    }
  }
}
`, bucketName)
}

func testAccBucketLifecycleRuleExpirationEmptyConfigurationBlockConfig(rName string) string {
	return fmt.Sprintf(`
resource "aws_s3_bucket" "bucket" {
  bucket = %[1]q

  lifecycle_rule {
    enabled = true
    id      = "id1"

    expiration {}
  }
}
`, rName)
}

func testAccBucketLifecycleRuleAbortIncompleteMultipartUploadDaysConfig(rName string) string {
	return fmt.Sprintf(`
resource "aws_s3_bucket" "bucket" {
  bucket = %[1]q

  lifecycle_rule {
    abort_incomplete_multipart_upload_days = 7
    enabled                                = true
    id                                     = "id1"
  }
}
`, rName)
}

func testAccBucketReplicationBasicConfig(randInt int) string {
	return acctest.ConfigAlternateRegionProvider() + fmt.Sprintf(`
data "aws_partition" "current" {}

resource "aws_iam_role" "role" {
  name = "tf-iam-role-replication-%[1]d"

  assume_role_policy = <<POLICY
{
  "Version": "2012-10-17",
  "Statement": [
    {
      "Action": "sts:AssumeRole",
      "Principal": {
        "Service": "s3.${data.aws_partition.current.dns_suffix}"
      },
      "Effect": "Allow",
      "Sid": ""
    }
  ]
}
POLICY
}

resource "aws_s3_bucket" "destination" {
  provider = "awsalternate"
  bucket   = "tf-test-bucket-destination-%[1]d"

  versioning {
    enabled = true
  }
}
`, randInt)
}

func testAccBucketReplicationConfig(randInt int) string {
	return testAccBucketReplicationBasicConfig(randInt) + fmt.Sprintf(`
resource "aws_s3_bucket" "bucket" {
  bucket = "tf-test-bucket-%[1]d"
  acl    = "private"

  versioning {
    enabled = true
  }
}
`, randInt)
}

func testAccBucketReplicationWithConfigurationConfig(randInt int, storageClass string) string {
	return testAccBucketReplicationBasicConfig(randInt) + fmt.Sprintf(`
resource "aws_s3_bucket" "bucket" {
  bucket = "tf-test-bucket-%[1]d"
  acl    = "private"

  versioning {
    enabled = true
  }

  replication_configuration {
    role = aws_iam_role.role.arn

    rules {
      id     = "foobar"
      prefix = "foo"
      status = "Enabled"

      destination {
        bucket        = aws_s3_bucket.destination.arn
        storage_class = "%[2]s"
      }
    }
  }
}
`, randInt, storageClass)
}

func testAccBucketReplicationWithReplicationConfigurationWithRTCConfig(randInt int, minutes int) string {
	return acctest.ConfigCompose(
		testAccBucketReplicationBasicConfig(randInt),
		fmt.Sprintf(`
resource "aws_s3_bucket" "bucket" {
  bucket = "tf-test-bucket-rtc-%[1]d"
  acl    = "private"
  versioning {
    enabled = true
  }
  replication_configuration {
    role = aws_iam_role.role.arn
    rules {
      id     = "rtc"
      status = "Enabled"
      filter {
        tags = {}
      }
      destination {
        bucket        = aws_s3_bucket.destination.arn
        storage_class = "STANDARD"
        metrics {
          status  = "Enabled"
          minutes = %[2]d
        }
        replication_time {
          status  = "Enabled"
          minutes = %[2]d
        }
      }
    }
  }
}
`, randInt, minutes))
}

func testAccBucketReplicationWithReplicationConfigurationWithRTCNoMinutesConfig(randInt int) string {
	return acctest.ConfigCompose(
		testAccBucketReplicationBasicConfig(randInt),
		fmt.Sprintf(`
resource "aws_s3_bucket" "bucket" {
  bucket = "tf-test-bucket-rtc-no-minutes-%[1]d"
  acl    = "private"
  versioning {
    enabled = true
  }
  replication_configuration {
    role = aws_iam_role.role.arn
    rules {
      id     = "rtc-no-minutes"
      status = "Enabled"
      filter {
        tags = {}
      }
      destination {
        bucket        = aws_s3_bucket.destination.arn
        storage_class = "STANDARD"
        metrics {}
        replication_time {
          status = "Enabled"
        }
      }
    }
  }
}
`, randInt))
}

func testAccBucketReplicationWithReplicationConfigurationWithRTCNoStatusConfig(randInt int) string {
	return acctest.ConfigCompose(
		testAccBucketReplicationBasicConfig(randInt),
		fmt.Sprintf(`
resource "aws_s3_bucket" "bucket" {
  bucket = "tf-test-bucket-rtc-no-minutes-%[1]d"
  acl    = "private"
  versioning {
    enabled = true
  }
  replication_configuration {
    role = aws_iam_role.role.arn
    rules {
      id     = "rtc-no-status"
      status = "Enabled"
      filter {
        prefix = "foo"
      }
      destination {
        bucket        = aws_s3_bucket.destination.arn
        storage_class = "STANDARD"
        metrics {}
        replication_time {
          minutes = 15
        }
      }
    }
  }
}
`, randInt))
}

func testAccBucketReplicationWithReplicationConfigurationWithRTCNoConfigConfig(randInt int) string {
	return acctest.ConfigCompose(
		testAccBucketReplicationBasicConfig(randInt),
		fmt.Sprintf(`
resource "aws_s3_bucket" "bucket" {
  bucket = "tf-test-bucket-rtc-no-config-%[1]d"
  acl    = "private"
  versioning {
    enabled = true
  }
  replication_configuration {
    role = aws_iam_role.role.arn
    rules {
      id     = "rtc-no-config"
      status = "Enabled"
      filter {
        prefix = "foo"
      }
      destination {
        bucket        = aws_s3_bucket.destination.arn
        storage_class = "STANDARD"
        metrics {}
        replication_time {}
      }
    }
  }
}
`, randInt))
}

func testAccBucketReplicationWithMultipleDestinationsEmptyFilterConfig(randInt int) string {
	return acctest.ConfigCompose(
		testAccBucketReplicationBasicConfig(randInt),
		fmt.Sprintf(`
resource "aws_s3_bucket" "destination2" {
  provider = "awsalternate"
  bucket   = "tf-test-bucket-destination2-%[1]d"

  versioning {
    enabled = true
  }
}

resource "aws_s3_bucket" "destination3" {
  provider = "awsalternate"
  bucket   = "tf-test-bucket-destination3-%[1]d"

  versioning {
    enabled = true
  }
}

resource "aws_s3_bucket" "bucket" {
  bucket = "tf-test-bucket-%[1]d"
  acl    = "private"

  versioning {
    enabled = true
  }

  replication_configuration {
    role = aws_iam_role.role.arn

    rules {
      id       = "rule1"
      priority = 1
      status   = "Enabled"

      filter {}

      destination {
        bucket        = aws_s3_bucket.destination.arn
        storage_class = "STANDARD"
      }
    }

    rules {
      id       = "rule2"
      priority = 2
      status   = "Enabled"

      filter {}

      destination {
        bucket        = aws_s3_bucket.destination2.arn
        storage_class = "STANDARD_IA"
      }
    }

    rules {
      id       = "rule3"
      priority = 3
      status   = "Disabled"

      filter {}

      destination {
        bucket        = aws_s3_bucket.destination3.arn
        storage_class = "ONEZONE_IA"
      }
    }
  }
}
`, randInt))
}

func testAccBucketReplicationWithMultipleDestinationsNonEmptyFilterConfig(randInt int) string {
	return acctest.ConfigCompose(
		testAccBucketReplicationBasicConfig(randInt),
		fmt.Sprintf(`
resource "aws_s3_bucket" "destination2" {
  provider = "awsalternate"
  bucket   = "tf-test-bucket-destination2-%[1]d"

  versioning {
    enabled = true
  }
}

resource "aws_s3_bucket" "destination3" {
  provider = "awsalternate"
  bucket   = "tf-test-bucket-destination3-%[1]d"

  versioning {
    enabled = true
  }
}

resource "aws_s3_bucket" "bucket" {
  bucket = "tf-test-bucket-%[1]d"
  acl    = "private"

  versioning {
    enabled = true
  }

  replication_configuration {
    role = aws_iam_role.role.arn

    rules {
      id       = "rule1"
      priority = 1
      status   = "Enabled"

      filter {
        prefix = "prefix1"
      }

      destination {
        bucket        = aws_s3_bucket.destination.arn
        storage_class = "STANDARD"
      }
    }

    rules {
      id       = "rule2"
      priority = 2
      status   = "Enabled"

      filter {
        tags = {
          Key2 = "Value2"
        }
      }

      destination {
        bucket        = aws_s3_bucket.destination2.arn
        storage_class = "STANDARD_IA"
      }
    }

    rules {
      id       = "rule3"
      priority = 3
      status   = "Disabled"

      filter {
        prefix = "prefix3"

        tags = {
          Key3 = "Value3"
        }
      }

      destination {
        bucket        = aws_s3_bucket.destination3.arn
        storage_class = "ONEZONE_IA"
      }
    }
  }
}
`, randInt))
}

func testAccBucketReplicationWithMultipleDestinationsTwoDestinationConfig(randInt int) string {
	return acctest.ConfigCompose(
		testAccBucketReplicationBasicConfig(randInt),
		fmt.Sprintf(`
resource "aws_s3_bucket" "destination2" {
  provider = "awsalternate"
  bucket   = "tf-test-bucket-destination2-%[1]d"

  versioning {
    enabled = true
  }
}

resource "aws_s3_bucket" "bucket" {
  bucket = "tf-test-bucket-%[1]d"
  acl    = "private"

  versioning {
    enabled = true
  }

  replication_configuration {
    role = aws_iam_role.role.arn

    rules {
      id       = "rule1"
      priority = 1
      status   = "Enabled"

      filter {
        prefix = "prefix1"
      }

      destination {
        bucket        = aws_s3_bucket.destination.arn
        storage_class = "STANDARD"
      }
    }

    rules {
      id       = "rule2"
      priority = 2
      status   = "Enabled"

      filter {
        tags = {
          Key2 = "Value2"
        }
      }

      destination {
        bucket        = aws_s3_bucket.destination2.arn
        storage_class = "STANDARD_IA"
      }
    }
  }
}
`, randInt))
}

func testAccBucketReplicationWithSseKMSEncryptedObjectsConfig(randInt int) string {
	return testAccBucketReplicationBasicConfig(randInt) + fmt.Sprintf(`
resource "aws_kms_key" "replica" {
  provider                = "awsalternate"
  description             = "TF Acceptance Test S3 repl KMS key"
  deletion_window_in_days = 7
}

resource "aws_s3_bucket" "bucket" {
  bucket = "tf-test-bucket-%[1]d"
  acl    = "private"

  versioning {
    enabled = true
  }

  replication_configuration {
    role = aws_iam_role.role.arn

    rules {
      id     = "foobar"
      prefix = "foo"
      status = "Enabled"

      destination {
        bucket             = aws_s3_bucket.destination.arn
        storage_class      = "STANDARD"
        replica_kms_key_id = aws_kms_key.replica.arn
      }

      source_selection_criteria {
        sse_kms_encrypted_objects {
          enabled = true
        }
      }
    }
  }
}
`, randInt)
}

func testAccBucketReplicationWithAccessControlTranslationConfig(randInt int) string {
	return testAccBucketReplicationBasicConfig(randInt) + fmt.Sprintf(`
data "aws_caller_identity" "current" {}

resource "aws_s3_bucket" "bucket" {
  bucket = "tf-test-bucket-%[1]d"
  acl    = "private"

  versioning {
    enabled = true
  }

  replication_configuration {
    role = aws_iam_role.role.arn

    rules {
      id     = "foobar"
      prefix = "foo"
      status = "Enabled"

      destination {
        account_id    = data.aws_caller_identity.current.account_id
        bucket        = aws_s3_bucket.destination.arn
        storage_class = "STANDARD"

        access_control_translation {
          owner = "Destination"
        }
      }
    }
  }
}
`, randInt)
}

func testAccBucketReplicationConfigurationRulesDestinationConfig(randInt int) string {
	return testAccBucketReplicationBasicConfig(randInt) + fmt.Sprintf(`
data "aws_caller_identity" "current" {}

resource "aws_s3_bucket" "bucket" {
  acl    = "private"
  bucket = "tf-test-bucket-%[1]d"

  replication_configuration {
    role = aws_iam_role.role.arn

    rules {
      id     = "foobar"
      prefix = "foo"
      status = "Enabled"

      destination {
        account_id    = data.aws_caller_identity.current.account_id
        bucket        = aws_s3_bucket.destination.arn
        storage_class = "STANDARD"
      }
    }
  }

  versioning {
    enabled = true
  }
}
`, randInt)
}

func testAccBucketReplicationWithSseKMSEncryptedObjectsAndAccessControlTranslationConfig(randInt int) string {
	return testAccBucketReplicationBasicConfig(randInt) + fmt.Sprintf(`
data "aws_caller_identity" "current" {}

resource "aws_kms_key" "replica" {
  provider                = "awsalternate"
  description             = "TF Acceptance Test S3 repl KMS key"
  deletion_window_in_days = 7
}

resource "aws_s3_bucket" "bucket" {
  bucket = "tf-test-bucket-%[1]d"
  acl    = "private"

  versioning {
    enabled = true
  }

  replication_configuration {
    role = aws_iam_role.role.arn

    rules {
      id     = "foobar"
      prefix = "foo"
      status = "Enabled"

      destination {
        account_id         = data.aws_caller_identity.current.account_id
        bucket             = aws_s3_bucket.destination.arn
        storage_class      = "STANDARD"
        replica_kms_key_id = aws_kms_key.replica.arn

        access_control_translation {
          owner = "Destination"
        }
      }

      source_selection_criteria {
        sse_kms_encrypted_objects {
          enabled = true
        }
      }
    }
  }
}
`, randInt)
}

func testAccBucketReplicationWithoutStorageClassConfig(randInt int) string {
	return testAccBucketReplicationBasicConfig(randInt) + fmt.Sprintf(`
resource "aws_s3_bucket" "bucket" {
  bucket = "tf-test-bucket-%[1]d"
  acl    = "private"

  versioning {
    enabled = true
  }

  replication_configuration {
    role = aws_iam_role.role.arn

    rules {
      id     = "foobar"
      prefix = "foo"
      status = "Enabled"

      destination {
        bucket = aws_s3_bucket.destination.arn
      }
    }
  }
}
`, randInt)
}

func testAccBucketReplicationWithoutPrefixConfig(randInt int) string {
	return testAccBucketReplicationBasicConfig(randInt) + fmt.Sprintf(`
resource "aws_s3_bucket" "bucket" {
  bucket = "tf-test-bucket-%[1]d"
  acl    = "private"

  versioning {
    enabled = true
  }

  replication_configuration {
    role = aws_iam_role.role.arn

    rules {
      id     = "foobar"
      status = "Enabled"

      destination {
        bucket        = aws_s3_bucket.destination.arn
        storage_class = "STANDARD"
      }
    }
  }
}
`, randInt)
}

func testAccBucketReplicationNoVersioningConfig(randInt int) string {
	return testAccBucketReplicationBasicConfig(randInt) + fmt.Sprintf(`
resource "aws_s3_bucket" "bucket" {
  bucket = "tf-test-bucket-%[1]d"
  acl    = "private"

  replication_configuration {
    role = aws_iam_role.role.arn

    rules {
      id     = "foobar"
      prefix = "foo"
      status = "Enabled"

      destination {
        bucket        = aws_s3_bucket.destination.arn
        storage_class = "STANDARD"
      }
    }
  }
}
`, randInt)
}

func testAccBucketSameRegionReplicationWithV2ConfigurationNoTagsConfig(rName, rNameDestination string) string {
	return acctest.ConfigCompose(testAccBucketReplicationConfig_iamPolicy(rName), fmt.Sprintf(`
resource "aws_s3_bucket" "bucket" {
  bucket = %[1]q
  acl    = "private"

  versioning {
    enabled = true
  }

  replication_configuration {
    role = aws_iam_role.test.arn

    rules {
      id     = "testid"
      status = "Enabled"

      filter {
        prefix = "testprefix"
      }

      delete_marker_replication_status = "Enabled"

      destination {
        bucket        = aws_s3_bucket.destination.arn
        storage_class = "STANDARD"
      }
    }
  }
}

resource "aws_s3_bucket" "destination" {
  bucket = %[2]q

  versioning {
    enabled = true
  }
}
`, rName, rNameDestination))
}

func testAccBucketReplicationWithV2ConfigurationDeleteMarkerReplicationDisabledConfig(randInt int) string {
	return testAccBucketReplicationBasicConfig(randInt) + fmt.Sprintf(`
resource "aws_s3_bucket" "bucket" {
  bucket = "tf-test-bucket-%[1]d"
  acl    = "private"

  versioning {
    enabled = true
  }

  replication_configuration {
    role = aws_iam_role.role.arn

    rules {
      id     = "foobar"
      status = "Enabled"

      filter {
        prefix = "foo"
      }

      destination {
        bucket        = aws_s3_bucket.destination.arn
        storage_class = "STANDARD"
      }
    }
  }
}
`, randInt)
}

func testAccBucketReplicationWithV2ConfigurationNoTagsConfig(randInt int) string {
	return testAccBucketReplicationBasicConfig(randInt) + fmt.Sprintf(`
resource "aws_s3_bucket" "bucket" {
  bucket = "tf-test-bucket-%[1]d"
  acl    = "private"

  versioning {
    enabled = true
  }

  replication_configuration {
    role = aws_iam_role.role.arn

    rules {
      id     = "foobar"
      status = "Enabled"

      filter {
        prefix = "foo"
      }

      delete_marker_replication_status = "Enabled"

      destination {
        bucket        = aws_s3_bucket.destination.arn
        storage_class = "STANDARD"
      }
    }
  }
}
`, randInt)
}

func testAccBucketReplicationWithV2ConfigurationOnlyOneTagConfig(randInt int) string {
	return testAccBucketReplicationBasicConfig(randInt) + fmt.Sprintf(`
resource "aws_s3_bucket" "bucket" {
  bucket = "tf-test-bucket-%[1]d"
  acl    = "private"

  versioning {
    enabled = true
  }

  replication_configuration {
    role = aws_iam_role.role.arn

    rules {
      id     = "foobar"
      status = "Enabled"

      priority = 42

      filter {
        tags = {
          ReplicateMe = "Yes"
        }
      }

      destination {
        bucket        = aws_s3_bucket.destination.arn
        storage_class = "STANDARD"
      }
    }
  }
}
`, randInt)
}

func testAccBucketReplicationWithV2ConfigurationPrefixAndTagsConfig(randInt int) string {
	return testAccBucketReplicationBasicConfig(randInt) + fmt.Sprintf(`
resource "aws_s3_bucket" "bucket" {
  bucket = "tf-test-bucket-%[1]d"
  acl    = "private"

  versioning {
    enabled = true
  }

  replication_configuration {
    role = aws_iam_role.role.arn

    rules {
      id     = "foobar"
      status = "Enabled"

      priority = 41

      filter {
        prefix = "foo"

        tags = {
          AnotherTag  = "OK"
          ReplicateMe = "Yes"
        }
      }

      destination {
        bucket        = aws_s3_bucket.destination.arn
        storage_class = "STANDARD"
      }
    }
  }
}
`, randInt)
}

func testAccBucketReplicationWithV2ConfigurationMultipleTagsConfig(randInt int) string {
	return testAccBucketReplicationBasicConfig(randInt) + fmt.Sprintf(`
resource "aws_s3_bucket" "bucket" {
  bucket = "tf-test-bucket-%[1]d"
  acl    = "private"

  versioning {
    enabled = true
  }

  replication_configuration {
    role = aws_iam_role.role.arn

    rules {
      id     = "foobar"
      status = "Enabled"

      filter {
        tags = {
          AnotherTag  = "OK"
          Foo         = "Bar"
          ReplicateMe = "Yes"
        }
      }

      destination {
        bucket        = aws_s3_bucket.destination.arn
        storage_class = "STANDARD"
      }
    }
  }
}
`, randInt)
}

func testAccObjectLockEnabledNoDefaultRetention(bucketName string) string {
	return fmt.Sprintf(`
resource "aws_s3_bucket" "test" {
  bucket = %[1]q

  object_lock_enabled = true
}
`, bucketName)
}

func testAccObjectLockEnabledNoDefaultRetention_deprecatedEnabled(bucketName string) string {
	return fmt.Sprintf(`
resource "aws_s3_bucket" "test" {
  bucket = %[1]q

  object_lock_configuration {
    object_lock_enabled = "Enabled"
  }
}
`, bucketName)
}

func testAccObjectLockEnabledWithDefaultRetention(bucketName string) string {
	return fmt.Sprintf(`
resource "aws_s3_bucket" "test" {
  bucket = %[1]q

  object_lock_configuration {
    object_lock_enabled = "Enabled"
    rule {
      default_retention {
        mode = "COMPLIANCE"
        days = 3
      }
    }
  }
}
`, bucketName)
}

// func testAccBucketConfig_objectLockEnabledWithVersioning(bucketName string) string {
// 	return fmt.Sprintf(`
// resource "aws_s3_bucket" "test" {
//   bucket        = %[1]q
//   force_destroy = true

//   object_lock_enabled = true
// }

// resource "aws_s3_bucket_acl" "test" {
//   bucket = aws_s3_bucket.test.id
//   acl    = "private"
// }

// resource "aws_s3_bucket_versioning" "test" {
//   bucket = aws_s3_bucket.test.id
//   versioning_configuration {
//     status = "Enabled"
//   }
// }
// `, bucketName)
// }

// func testAccBucketConfig_objectLockEnabledWithVersioning_deprecatedEnabled(bucketName string) string {
// 	return fmt.Sprintf(`
// resource "aws_s3_bucket" "test" {
//   bucket        = %[1]q
//   force_destroy = true

//   object_lock_configuration {
//     object_lock_enabled = "Enabled"
//   }
// }

// resource "aws_s3_bucket_acl" "test" {
//   bucket = aws_s3_bucket.test.id
//   acl    = "private"
// }

// resource "aws_s3_bucket_versioning" "test" {
//   bucket = aws_s3_bucket.test.id
//   versioning_configuration {
//     status = "Enabled"
//   }
// }
// `, bucketName)
// }

func testAccBucketConfig_forceDestroy(bucketName string) string {
	return fmt.Sprintf(`
resource "aws_s3_bucket" "bucket" {
  bucket        = "%s"
  acl           = "private"
  force_destroy = true
}
`, bucketName)
}

func testAccBucketConfig_forceDestroyWithObjectLockEnabled(bucketName string) string {
	return fmt.Sprintf(`
resource "aws_s3_bucket" "bucket" {
  bucket        = "%s"
  acl           = "private"
  force_destroy = true

  versioning {
    enabled = true
  }

  object_lock_enabled = true
}
`, bucketName)
}

func testAccBucketReplicationConfig_iamPolicy(rName string) string {
	return fmt.Sprintf(`
resource "aws_iam_role" "test" {
  name = %[1]q

  assume_role_policy = <<POLICY
{
  "Version": "2012-10-17",
  "Statement": [
    {
      "Action": "sts:AssumeRole",
      "Principal": {
        "Service": "s3.amazonaws.com"
      },
      "Effect": "Allow",
      "Sid": ""
    }
  ]
}
POLICY
}
`, rName)
}

const testAccBucketBucketEmptyStringConfig = `
resource "aws_s3_bucket" "test" {
  bucket = ""
}
`

const testAccBucketConfig_namePrefix = `
resource "aws_s3_bucket" "test" {
  bucket_prefix = "tf-test-"
}
`

const testAccBucketConfig_generatedName = `
resource "aws_s3_bucket" "test" {
  bucket_prefix = "tf-test-"
}
`<|MERGE_RESOLUTION|>--- conflicted
+++ resolved
@@ -69,13 +69,8 @@
 					resource.TestCheckResourceAttr(resourceName, "versioning.#", "1"),
 					resource.TestCheckResourceAttr(resourceName, "versioning.0.enabled", "false"),
 					resource.TestCheckResourceAttr(resourceName, "versioning.0.mfa_delete", "false"),
-<<<<<<< HEAD
-					resource.TestCheckResourceAttr(resourceName, "object_lock_enabled", "false"),
-					resource.TestCheckResourceAttr(resourceName, "object_lock_configuration.#", "0"),
-=======
 					resource.TestCheckResourceAttr(resourceName, "request_payer", "BucketOwner"),
 					testAccCheckRequestPayer(resourceName, "BucketOwner"),
->>>>>>> c7725f9f
 				),
 			},
 			{
