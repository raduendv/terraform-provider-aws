--- conflicted
+++ resolved
@@ -194,13 +194,8 @@
 			Addresses: []string{},
 			Id:        aws.String(d.Id()),
 			LockToken: aws.String(d.Get("lock_token").(string)),
-<<<<<<< HEAD
-			Name:      aws.String(d.Get("name").(string)),
+			Name:      aws.String(d.Get(names.AttrName).(string)),
 			Scope:     awstypes.Scope(d.Get("scope").(string)),
-=======
-			Name:      aws.String(d.Get(names.AttrName).(string)),
-			Scope:     aws.String(d.Get("scope").(string)),
->>>>>>> 78c94709
 		}
 
 		if v, ok := d.GetOk("addresses"); ok && v.(*schema.Set).Len() > 0 {
@@ -228,13 +223,8 @@
 	input := &wafv2.DeleteIPSetInput{
 		Id:        aws.String(d.Id()),
 		LockToken: aws.String(d.Get("lock_token").(string)),
-<<<<<<< HEAD
-		Name:      aws.String(d.Get("name").(string)),
+		Name:      aws.String(d.Get(names.AttrName).(string)),
 		Scope:     awstypes.Scope(d.Get("scope").(string)),
-=======
-		Name:      aws.String(d.Get(names.AttrName).(string)),
-		Scope:     aws.String(d.Get("scope").(string)),
->>>>>>> 78c94709
 	}
 
 	log.Printf("[INFO] Deleting WAFv2 IPSet: %s", d.Id())
