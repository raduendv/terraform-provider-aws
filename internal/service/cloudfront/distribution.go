// Copyright (c) HashiCorp, Inc.
// SPDX-License-Identifier: MPL-2.0

package cloudfront

import (
	"context"
	"fmt"
	"log"
	"time"

	"github.com/aws/aws-sdk-go-v2/aws"
	"github.com/aws/aws-sdk-go-v2/service/cloudfront"
	awstypes "github.com/aws/aws-sdk-go-v2/service/cloudfront/types"
	"github.com/hashicorp/terraform-plugin-sdk/v2/diag"
	"github.com/hashicorp/terraform-plugin-sdk/v2/helper/id"
	"github.com/hashicorp/terraform-plugin-sdk/v2/helper/retry"
	"github.com/hashicorp/terraform-plugin-sdk/v2/helper/schema"
	"github.com/hashicorp/terraform-plugin-sdk/v2/helper/validation"
	"github.com/hashicorp/terraform-provider-aws/internal/conns"
	"github.com/hashicorp/terraform-provider-aws/internal/enum"
	"github.com/hashicorp/terraform-provider-aws/internal/errs"
	"github.com/hashicorp/terraform-provider-aws/internal/errs/sdkdiag"
	"github.com/hashicorp/terraform-provider-aws/internal/flex"
	tftags "github.com/hashicorp/terraform-provider-aws/internal/tags"
	"github.com/hashicorp/terraform-provider-aws/internal/tfresource"
	"github.com/hashicorp/terraform-provider-aws/internal/verify"
	"github.com/hashicorp/terraform-provider-aws/names"
)

// @SDKResource("aws_cloudfront_distribution", name="Distribution")
// @Tags(identifierAttribute="arn")
func resourceDistribution() *schema.Resource {
	//lintignore:R011
	return &schema.Resource{
		CreateWithoutTimeout: resourceDistributionCreate,
		ReadWithoutTimeout:   resourceDistributionRead,
		UpdateWithoutTimeout: resourceDistributionUpdate,
		DeleteWithoutTimeout: resourceDistributionDelete,

		Importer: &schema.ResourceImporter{
			StateContext: func(ctx context.Context, d *schema.ResourceData, meta interface{}) ([]*schema.ResourceData, error) {
				// Set non API attributes to their Default settings in the schema
				d.Set("retain_on_delete", false)
				d.Set("wait_for_deployment", true)
				return []*schema.ResourceData{d}, nil
			},
		},

		MigrateState:  resourceDistributionMigrateState,
		SchemaVersion: 1,

		Schema: map[string]*schema.Schema{
			"arn": {
				Type:     schema.TypeString,
				Computed: true,
			},
			"aliases": {
				Type:     schema.TypeSet,
				Optional: true,
				Elem:     &schema.Schema{Type: schema.TypeString},
			},
			"caller_reference": {
				Type:     schema.TypeString,
				Computed: true,
			},
			"comment": {
				Type:         schema.TypeString,
				Optional:     true,
				ValidateFunc: validation.StringLenBetween(0, 128),
			},
			"continuous_deployment_policy_id": {
				Type:     schema.TypeString,
				Optional: true,
				Computed: true,
			},
			"custom_error_response": {
				Type:     schema.TypeSet,
				Optional: true,
				Elem: &schema.Resource{
					Schema: map[string]*schema.Schema{
						"error_caching_min_ttl": {
							Type:     schema.TypeInt,
							Optional: true,
						},
						"error_code": {
							Type:     schema.TypeInt,
							Required: true,
						},
						"response_code": {
							Type:     schema.TypeInt,
							Optional: true,
						},
						"response_page_path": {
							Type:     schema.TypeString,
							Optional: true,
						},
					},
				},
			},
			"default_cache_behavior": {
				Type:     schema.TypeList,
				Required: true,
				MaxItems: 1,
				Elem: &schema.Resource{
					Schema: map[string]*schema.Schema{
						"allowed_methods": {
							Type:     schema.TypeSet,
							Required: true,
							Elem:     &schema.Schema{Type: schema.TypeString},
						},
						"cache_policy_id": {
							Type:     schema.TypeString,
							Optional: true,
						},
						"cached_methods": {
							Type:     schema.TypeSet,
							Required: true,
							Elem:     &schema.Schema{Type: schema.TypeString},
						},
						"compress": {
							Type:     schema.TypeBool,
							Optional: true,
							Default:  false,
						},
						"default_ttl": {
							Type:     schema.TypeInt,
							Optional: true,
							Computed: true,
						},
						"field_level_encryption_id": {
							Type:     schema.TypeString,
							Optional: true,
						},
						"forwarded_values": {
							Type:     schema.TypeList,
							Optional: true,
							MaxItems: 1,
							Elem: &schema.Resource{
								Schema: map[string]*schema.Schema{
									"cookies": {
										Type:     schema.TypeList,
										Required: true,
										MaxItems: 1,
										Elem: &schema.Resource{
											Schema: map[string]*schema.Schema{
												"forward": {
													Type:             schema.TypeString,
													Required:         true,
													ValidateDiagFunc: enum.Validate[awstypes.ItemSelection](),
												},
												"whitelisted_names": {
													Type:     schema.TypeSet,
													Optional: true,
													Computed: true,
													Elem:     &schema.Schema{Type: schema.TypeString},
												},
											},
										},
									},
									"headers": {
										Type:     schema.TypeSet,
										Optional: true,
										Computed: true,
										Elem:     &schema.Schema{Type: schema.TypeString},
									},
									"query_string": {
										Type:     schema.TypeBool,
										Required: true,
									},
									"query_string_cache_keys": {
										Type:     schema.TypeList,
										Optional: true,
										Computed: true,
										Elem:     &schema.Schema{Type: schema.TypeString},
									},
								},
							},
						},
						"function_association": {
							Type:     schema.TypeSet,
							Optional: true,
							MaxItems: 2,
							Elem: &schema.Resource{
								Schema: map[string]*schema.Schema{
									"event_type": {
										Type:             schema.TypeString,
										Required:         true,
										ValidateDiagFunc: enum.Validate[awstypes.EventType](),
									},
									"function_arn": {
										Type:         schema.TypeString,
										Required:     true,
										ValidateFunc: verify.ValidARN,
									},
								},
							},
						},
						"lambda_function_association": {
							Type:     schema.TypeSet,
							Optional: true,
							MaxItems: 4,
							Elem: &schema.Resource{
								Schema: map[string]*schema.Schema{
									"event_type": {
										Type:             schema.TypeString,
										Required:         true,
										ValidateDiagFunc: enum.Validate[awstypes.EventType](),
									},
									"include_body": {
										Type:     schema.TypeBool,
										Optional: true,
										Default:  false,
									},
									"lambda_arn": {
										Type:         schema.TypeString,
										Required:     true,
										ValidateFunc: verify.ValidARN,
									},
								},
							},
						},
						"max_ttl": {
							Type:     schema.TypeInt,
							Optional: true,
							Computed: true,
						},
						"min_ttl": {
							Type:     schema.TypeInt,
							Optional: true,
							Default:  0,
						},
						"origin_request_policy_id": {
							Type:     schema.TypeString,
							Optional: true,
						},
						"realtime_log_config_arn": {
							Type:         schema.TypeString,
							Optional:     true,
							ValidateFunc: verify.ValidARN,
						},
						"response_headers_policy_id": {
							Type:     schema.TypeString,
							Optional: true,
						},
						"smooth_streaming": {
							Type:     schema.TypeBool,
							Optional: true,
						},
						"target_origin_id": {
							Type:     schema.TypeString,
							Required: true,
						},
						"trusted_key_groups": {
							Type:     schema.TypeList,
							Optional: true,
							Computed: true,
							Elem:     &schema.Schema{Type: schema.TypeString},
						},
						"trusted_signers": {
							Type:     schema.TypeList,
							Optional: true,
							Computed: true,
							Elem:     &schema.Schema{Type: schema.TypeString},
						},
						"viewer_protocol_policy": {
							Type:             schema.TypeString,
							Required:         true,
							ValidateDiagFunc: enum.Validate[awstypes.ViewerProtocolPolicy](),
						},
					},
				},
			},
			"default_root_object": {
				Type:     schema.TypeString,
				Optional: true,
			},
			"domain_name": {
				Type:     schema.TypeString,
				Computed: true,
			},
			"enabled": {
				Type:     schema.TypeBool,
				Required: true,
			},
			"etag": {
				Type:     schema.TypeString,
				Computed: true,
			},
			"hosted_zone_id": {
				Type:     schema.TypeString,
				Computed: true,
			},
			"http_version": {
				Type:             schema.TypeString,
				Optional:         true,
				Default:          awstypes.HttpVersionHttp2,
				ValidateDiagFunc: enum.Validate[awstypes.HttpVersion](),
			},
			"in_progress_validation_batches": {
				Type:     schema.TypeInt,
				Computed: true,
			},
			"is_ipv6_enabled": {
				Type:     schema.TypeBool,
				Optional: true,
				Default:  false,
			},
			"last_modified_time": {
				Type:     schema.TypeString,
				Computed: true,
			},
			"logging_config": {
				Type:     schema.TypeList,
				Optional: true,
				MaxItems: 1,
				Elem: &schema.Resource{
					Schema: map[string]*schema.Schema{
						"bucket": {
							Type:     schema.TypeString,
							Required: true,
						},
						"include_cookies": {
							Type:     schema.TypeBool,
							Optional: true,
							Default:  false,
						},
						"prefix": {
							Type:     schema.TypeString,
							Optional: true,
							Default:  "",
						},
					},
				},
			},
			"ordered_cache_behavior": {
				Type:     schema.TypeList,
				Optional: true,
				Elem: &schema.Resource{
					Schema: map[string]*schema.Schema{
						"allowed_methods": {
							Type:     schema.TypeSet,
							Required: true,
							Elem:     &schema.Schema{Type: schema.TypeString},
						},
						"cached_methods": {
							Type:     schema.TypeSet,
							Required: true,
							Elem:     &schema.Schema{Type: schema.TypeString},
						},
						"cache_policy_id": {
							Type:     schema.TypeString,
							Optional: true,
						},
						"compress": {
							Type:     schema.TypeBool,
							Optional: true,
							Default:  false,
						},
						"default_ttl": {
							Type:     schema.TypeInt,
							Optional: true,
							Computed: true,
						},
						"field_level_encryption_id": {
							Type:     schema.TypeString,
							Optional: true,
						},
						"forwarded_values": {
							Type:     schema.TypeList,
							Optional: true,
							MaxItems: 1,
							Elem: &schema.Resource{
								Schema: map[string]*schema.Schema{
									"cookies": {
										Type:     schema.TypeList,
										Required: true,
										MaxItems: 1,
										Elem: &schema.Resource{
											Schema: map[string]*schema.Schema{
												"forward": {
													Type:             schema.TypeString,
													Required:         true,
													ValidateDiagFunc: enum.Validate[awstypes.ItemSelection](),
												},
												"whitelisted_names": {
													Type:     schema.TypeSet,
													Optional: true,
													Elem:     &schema.Schema{Type: schema.TypeString},
												},
											},
										},
									},
									"headers": {
										Type:     schema.TypeSet,
										Optional: true,
										Computed: true,
										Elem:     &schema.Schema{Type: schema.TypeString},
									},
									"query_string": {
										Type:     schema.TypeBool,
										Required: true,
									},
									"query_string_cache_keys": {
										Type:     schema.TypeList,
										Optional: true,
										Computed: true,
										Elem:     &schema.Schema{Type: schema.TypeString},
									},
								},
							},
						},
						"function_association": {
							Type:     schema.TypeSet,
							Optional: true,
							MaxItems: 2,
							Elem: &schema.Resource{
								Schema: map[string]*schema.Schema{
									"event_type": {
										Type:             schema.TypeString,
										Required:         true,
										ValidateDiagFunc: enum.Validate[awstypes.EventType](),
									},
									"function_arn": {
										Type:         schema.TypeString,
										Required:     true,
										ValidateFunc: verify.ValidARN,
									},
								},
							},
						},
						"lambda_function_association": {
							Type:     schema.TypeSet,
							Optional: true,
							MaxItems: 4,
							Elem: &schema.Resource{
								Schema: map[string]*schema.Schema{
									"event_type": {
										Type:             schema.TypeString,
										Required:         true,
										ValidateDiagFunc: enum.Validate[awstypes.EventType](),
									},
									"include_body": {
										Type:     schema.TypeBool,
										Optional: true,
										Default:  false,
									},
									"lambda_arn": {
										Type:         schema.TypeString,
										Required:     true,
										ValidateFunc: verify.ValidARN,
									},
								},
							},
						},
						"max_ttl": {
							Type:     schema.TypeInt,
							Optional: true,
							Computed: true,
						},
						"min_ttl": {
							Type:     schema.TypeInt,
							Optional: true,
							Default:  0,
						},
						"origin_request_policy_id": {
							Type:     schema.TypeString,
							Optional: true,
						},
						"path_pattern": {
							Type:     schema.TypeString,
							Required: true,
						},
						"realtime_log_config_arn": {
							Type:         schema.TypeString,
							Optional:     true,
							ValidateFunc: verify.ValidARN,
						},
						"response_headers_policy_id": {
							Type:     schema.TypeString,
							Optional: true,
						},
						"smooth_streaming": {
							Type:     schema.TypeBool,
							Optional: true,
						},
						"target_origin_id": {
							Type:     schema.TypeString,
							Required: true,
						},
						"trusted_key_groups": {
							Type:     schema.TypeList,
							Optional: true,
							Elem:     &schema.Schema{Type: schema.TypeString},
						},
						"trusted_signers": {
							Type:     schema.TypeList,
							Optional: true,
							Elem:     &schema.Schema{Type: schema.TypeString},
						},
						"viewer_protocol_policy": {
							Type:             schema.TypeString,
							Required:         true,
							ValidateDiagFunc: enum.Validate[awstypes.ViewerProtocolPolicy](),
						},
					},
				},
			},
			"origin_group": {
				Type:     schema.TypeSet,
				Optional: true,
				Elem: &schema.Resource{
					Schema: map[string]*schema.Schema{
						"failover_criteria": {
							Type:     schema.TypeList,
							Required: true,
							MaxItems: 1,
							Elem: &schema.Resource{
								Schema: map[string]*schema.Schema{
									"status_codes": {
										Type:     schema.TypeSet,
										Required: true,
										Elem:     &schema.Schema{Type: schema.TypeInt},
									},
								},
							},
						},
						"member": {
							Type:     schema.TypeList,
							Required: true,
							MinItems: 2,
							MaxItems: 2,
							Elem: &schema.Resource{
								Schema: map[string]*schema.Schema{
									"origin_id": {
										Type:     schema.TypeString,
										Required: true,
									},
								},
							},
						},
						"origin_id": {
							Type:         schema.TypeString,
							Required:     true,
							ValidateFunc: validation.NoZeroValues,
						},
					},
				},
			},
			"origin": {
				Type:     schema.TypeSet,
				Required: true,
				Elem: &schema.Resource{
					Schema: map[string]*schema.Schema{
						"connection_attempts": {
							Type:         schema.TypeInt,
							Optional:     true,
							Default:      3,
							ValidateFunc: validation.IntBetween(1, 3),
						},
						"connection_timeout": {
							Type:         schema.TypeInt,
							Optional:     true,
							Default:      10,
							ValidateFunc: validation.IntBetween(1, 10),
						},
						"custom_header": {
							Type:     schema.TypeSet,
							Optional: true,
							Elem: &schema.Resource{
								Schema: map[string]*schema.Schema{
									"name": {
										Type:     schema.TypeString,
										Required: true,
									},
									"value": {
										Type:     schema.TypeString,
										Required: true,
									},
								},
							},
						},
						"custom_origin_config": {
							Type:     schema.TypeList,
							Optional: true,
							MaxItems: 1,
							Elem: &schema.Resource{
								Schema: map[string]*schema.Schema{
									"http_port": {
										Type:     schema.TypeInt,
										Required: true,
									},
									"https_port": {
										Type:     schema.TypeInt,
										Required: true,
									},
									"origin_keepalive_timeout": {
										Type:         schema.TypeInt,
										Optional:     true,
										Default:      5,
										ValidateFunc: validation.IntAtLeast(1),
									},
									"origin_read_timeout": {
										Type:         schema.TypeInt,
										Optional:     true,
										Default:      30,
										ValidateFunc: validation.IntAtLeast(1),
									},
									"origin_protocol_policy": {
										Type:             schema.TypeString,
										Required:         true,
										ValidateDiagFunc: enum.Validate[awstypes.OriginProtocolPolicy](),
									},
									"origin_ssl_protocols": {
										Type:     schema.TypeSet,
										Required: true,
										Elem: &schema.Schema{
											Type:             schema.TypeString,
											ValidateDiagFunc: enum.Validate[awstypes.SslProtocol](),
										},
									},
								},
							},
						},
						"domain_name": {
							Type:         schema.TypeString,
							Required:     true,
							ValidateFunc: validation.NoZeroValues,
						},
						"origin_access_control_id": {
							Type:         schema.TypeString,
							Optional:     true,
							ValidateFunc: validation.NoZeroValues,
						},
						"origin_id": {
							Type:         schema.TypeString,
							Required:     true,
							ValidateFunc: validation.NoZeroValues,
						},
						"origin_path": {
							Type:     schema.TypeString,
							Optional: true,
							Default:  "",
						},
						"origin_shield": {
							Type:     schema.TypeList,
							Optional: true,
							MaxItems: 1,
							Elem: &schema.Resource{
								Schema: map[string]*schema.Schema{
									"enabled": {
										Type:     schema.TypeBool,
										Required: true,
									},
									"origin_shield_region": {
										Type:         schema.TypeString,
										Optional:     true,
										ValidateFunc: verify.ValidRegionName,
									},
								},
							},
						},
						"s3_origin_config": {
							Type:     schema.TypeList,
							Optional: true,
							MaxItems: 1,
							Elem: &schema.Resource{
								Schema: map[string]*schema.Schema{
									"origin_access_identity": {
										Type:     schema.TypeString,
										Required: true,
									},
								},
							},
						},
					},
				},
			},
			"price_class": {
				Type:             schema.TypeString,
				Optional:         true,
				Default:          awstypes.PriceClassPriceClassAll,
				ValidateDiagFunc: enum.Validate[awstypes.PriceClass](),
			},
			"restrictions": {
				Type:     schema.TypeList,
				Required: true,
				MaxItems: 1,
				Elem: &schema.Resource{
					Schema: map[string]*schema.Schema{
						"geo_restriction": {
							Type:     schema.TypeList,
							Required: true,
							MaxItems: 1,
							Elem: &schema.Resource{
								Schema: map[string]*schema.Schema{
									"locations": {
										Type:     schema.TypeSet,
										Optional: true,
										Computed: true,
										Elem:     &schema.Schema{Type: schema.TypeString},
									},
									"restriction_type": {
										Type:             schema.TypeString,
										Required:         true,
										ValidateDiagFunc: enum.Validate[awstypes.GeoRestrictionType](),
									},
								},
							},
						},
					},
				},
			},
			// retain_on_delete is a non-API attribute that may help facilitate speedy
			// deletion of a resoruce. It's mainly here for testing purposes, so
			// enable at your own risk.
			"retain_on_delete": {
				Type:     schema.TypeBool,
				Optional: true,
				Default:  false,
			},
			"staging": {
				Type:     schema.TypeBool,
				Optional: true,
				Default:  false,
				ForceNew: true,
			},
			"status": {
				Type:     schema.TypeString,
				Computed: true,
			},
			names.AttrTags:    tftags.TagsSchema(),
			names.AttrTagsAll: tftags.TagsSchemaComputed(),
			"trusted_key_groups": {
				Type:     schema.TypeList,
				Computed: true,
				Elem: &schema.Resource{
					Schema: map[string]*schema.Schema{
						"enabled": {
							Type:     schema.TypeBool,
							Computed: true,
						},
						"items": {
							Type:     schema.TypeList,
							Computed: true,
							Elem: &schema.Resource{
								Schema: map[string]*schema.Schema{
									"key_group_id": {
										Type:     schema.TypeString,
										Computed: true,
									},
									"key_pair_ids": {
										Type:     schema.TypeSet,
										Computed: true,
										Elem:     &schema.Schema{Type: schema.TypeString},
									},
								},
							},
						},
					},
				},
			},
			// Terraform AWS Provider 3.0 name change:
			// enables TF Plugin SDK to ignore pre-existing attribute state
			// associated with previous naming i.e. active_trusted_signers
			"trusted_signers": {
				Type:     schema.TypeList,
				Computed: true,
				Elem: &schema.Resource{
					Schema: map[string]*schema.Schema{
						"enabled": {
							Type:     schema.TypeBool,
							Computed: true,
						},
						"items": {
							Type:     schema.TypeList,
							Computed: true,
							Elem: &schema.Resource{
								Schema: map[string]*schema.Schema{
									"aws_account_number": {
										Type:     schema.TypeString,
										Computed: true,
									},
									"key_pair_ids": {
										Type:     schema.TypeSet,
										Computed: true,
										Elem:     &schema.Schema{Type: schema.TypeString},
									},
								},
							},
						},
					},
				},
			},
			"viewer_certificate": {
				Type:     schema.TypeList,
				Required: true,
				MaxItems: 1,
				Elem: &schema.Resource{
					Schema: map[string]*schema.Schema{
						"acm_certificate_arn": {
							Type:         schema.TypeString,
							Optional:     true,
							ValidateFunc: verify.ValidARN,
						},
						"cloudfront_default_certificate": {
							Type:     schema.TypeBool,
							Optional: true,
						},
						"iam_certificate_id": {
							Type:     schema.TypeString,
							Optional: true,
						},
						"minimum_protocol_version": {
							Type:             schema.TypeString,
							Optional:         true,
							Default:          awstypes.MinimumProtocolVersionTLSv1,
							ValidateDiagFunc: enum.Validate[awstypes.MinimumProtocolVersion](),
						},
						"ssl_support_method": {
							Type:             schema.TypeString,
							Optional:         true,
							ValidateDiagFunc: enum.Validate[awstypes.SSLSupportMethod](),
						},
					},
				},
			},
			"wait_for_deployment": {
				Type:     schema.TypeBool,
				Optional: true,
				Default:  true,
			},
			"web_acl_id": {
				Type:     schema.TypeString,
				Optional: true,
			},
		},

		CustomizeDiff: verify.SetTagsDiff,
	}
}

func resourceDistributionCreate(ctx context.Context, d *schema.ResourceData, meta interface{}) diag.Diagnostics {
	var diags diag.Diagnostics
	conn := meta.(*conns.AWSClient).CloudFrontClient(ctx)

	input := &cloudfront.CreateDistributionWithTagsInput{
		DistributionConfigWithTags: &awstypes.DistributionConfigWithTags{
			DistributionConfig: expandDistributionConfig(d),
			Tags:               &awstypes.Tags{Items: []awstypes.Tag{}},
		},
	}

	if tags := getTagsIn(ctx); len(tags) > 0 {
		input.DistributionConfigWithTags.Tags.Items = tags
	}

	// ACM and IAM certificate eventual consistency.
	// InvalidViewerCertificate: The specified SSL certificate doesn't exist, isn't in us-east-1 region, isn't valid, or doesn't include a valid certificate chain.
	const (
		timeout = 1 * time.Minute
	)
	outputRaw, err := tfresource.RetryWhenIsA[*awstypes.InvalidViewerCertificate](ctx, timeout, func() (interface{}, error) {
		return conn.CreateDistributionWithTags(ctx, input)
	})

	if err != nil {
		return sdkdiag.AppendErrorf(diags, "creating CloudFront Distribution: %s", err)
	}

	d.SetId(aws.ToString(outputRaw.(*cloudfront.CreateDistributionWithTagsOutput).Distribution.Id))

	if d.Get("wait_for_deployment").(bool) {
		if _, err := waitDistributionDeployed(ctx, conn, d.Id()); err != nil {
			return sdkdiag.AppendErrorf(diags, "waiting for CloudFront Distribution (%s) deploy: %s", d.Id(), err)
		}
	}

	return append(diags, resourceDistributionRead(ctx, d, meta)...)
}

func resourceDistributionRead(ctx context.Context, d *schema.ResourceData, meta interface{}) diag.Diagnostics {
	var diags diag.Diagnostics
	conn := meta.(*conns.AWSClient).CloudFrontClient(ctx)

	output, err := findDistributionByID(ctx, conn, d.Id())

	if !d.IsNewResource() && tfresource.NotFound(err) {
		log.Printf("[WARN] CloudFront Distribution (%s) not found, removing from state", d.Id())
		d.SetId("")
		return diags
	}

	if err != nil {
		return sdkdiag.AppendErrorf(diags, "reading CloudFront Distribution (%s): %s", d.Id(), err)
	}

	distributionConfig := output.Distribution.DistributionConfig
	if distributionConfig.Aliases != nil {
		if err := d.Set("aliases", flattenAliases(distributionConfig.Aliases)); err != nil {
			return sdkdiag.AppendErrorf(diags, "setting aliases: %s", err)
		}
	}
	d.Set("arn", output.Distribution.ARN)
	d.Set("caller_reference", distributionConfig.CallerReference)
	if aws.ToString(distributionConfig.Comment) != "" {
		d.Set("comment", distributionConfig.Comment)
	}
	// Not having this set for staging distributions causes IllegalUpdate errors when making updates of any kind.
	// If this absolutely must not be optional/computed, the policy ID will need to be retrieved and set for each
	// API call for staging distributions.
	d.Set("continuous_deployment_policy_id", distributionConfig.ContinuousDeploymentPolicyId)
	if distributionConfig.CustomErrorResponses != nil {
		if err := d.Set("custom_error_response", flattenCustomErrorResponses(distributionConfig.CustomErrorResponses)); err != nil {
			return sdkdiag.AppendErrorf(diags, "setting custom_error_response: %s", err)
		}
	}
	if err := d.Set("default_cache_behavior", []interface{}{flattenDefaultCacheBehavior(distributionConfig.DefaultCacheBehavior)}); err != nil {
		return sdkdiag.AppendErrorf(diags, "setting default_cache_behavior: %s", err)
	}
	d.Set("default_root_object", distributionConfig.DefaultRootObject)
	d.Set("domain_name", output.Distribution.DomainName)
	d.Set("enabled", distributionConfig.Enabled)
	d.Set("etag", output.ETag)
	d.Set("http_version", distributionConfig.HttpVersion)
	d.Set("hosted_zone_id", meta.(*conns.AWSClient).CloudFrontDistributionHostedZoneID(ctx))
	d.Set("in_progress_validation_batches", output.Distribution.InProgressInvalidationBatches)
	d.Set("is_ipv6_enabled", distributionConfig.IsIPV6Enabled)
	d.Set("last_modified_time", aws.String(output.Distribution.LastModifiedTime.String()))
	if distributionConfig.Logging != nil && aws.ToBool(distributionConfig.Logging.Enabled) {
		if err := d.Set("logging_config", flattenLoggingConfig(distributionConfig.Logging)); err != nil {
			return sdkdiag.AppendErrorf(diags, "setting logging_config: %s", err)
		}
	} else {
		err = d.Set("logging_config", []interface{}{})
	}
	if distributionConfig.CacheBehaviors != nil {
		if err := d.Set("ordered_cache_behavior", flattenCacheBehaviors(distributionConfig.CacheBehaviors)); err != nil {
			return sdkdiag.AppendErrorf(diags, "setting ordered_cache_behavior: %s", err)
		}
	}
	if aws.ToInt32(distributionConfig.Origins.Quantity) > 0 {
		if err := d.Set("origin", flattenOrigins(distributionConfig.Origins)); err != nil {
			return sdkdiag.AppendErrorf(diags, "setting origin: %s", err)
		}
	}
	if aws.ToInt32(distributionConfig.OriginGroups.Quantity) > 0 {
		if err := d.Set("origin_group", flattenOriginGroups(distributionConfig.OriginGroups)); err != nil {
			return sdkdiag.AppendErrorf(diags, "setting origin_group: %s", err)
		}
	}
	d.Set("price_class", distributionConfig.PriceClass)
	if distributionConfig.Restrictions != nil {
		if err := d.Set("restrictions", flattenRestrictions(distributionConfig.Restrictions)); err != nil {
			return sdkdiag.AppendErrorf(diags, "setting restrictions: %s", err)
		}
	}
	d.Set("staging", distributionConfig.Staging)
	d.Set("status", output.Distribution.Status)
	if err := d.Set("trusted_key_groups", flattenActiveTrustedKeyGroups(output.Distribution.ActiveTrustedKeyGroups)); err != nil {
		return sdkdiag.AppendErrorf(diags, "setting trusted_key_groups: %s", err)
	}
	if err := d.Set("trusted_signers", flattenActiveTrustedSigners(output.Distribution.ActiveTrustedSigners)); err != nil {
		return sdkdiag.AppendErrorf(diags, "setting trusted_signers: %s", err)
	}
	if err := d.Set("viewer_certificate", flattenViewerCertificate(distributionConfig.ViewerCertificate)); err != nil {
		return sdkdiag.AppendErrorf(diags, "setting viewer_certificate: %s", err)
	}
	d.Set("web_acl_id", distributionConfig.WebACLId)

	return diags
}

func resourceDistributionUpdate(ctx context.Context, d *schema.ResourceData, meta interface{}) diag.Diagnostics {
	var diags diag.Diagnostics
	conn := meta.(*conns.AWSClient).CloudFrontClient(ctx)

	if d.HasChangesExcept("tags", "tags_all") {
		input := &cloudfront.UpdateDistributionInput{
			DistributionConfig: expandDistributionConfig(d),
			Id:                 aws.String(d.Id()),
			IfMatch:            aws.String(d.Get("etag").(string)),
		}

		// ACM and IAM certificate eventual consistency.
		// InvalidViewerCertificate: The specified SSL certificate doesn't exist, isn't in us-east-1 region, isn't valid, or doesn't include a valid certificate chain.
		const (
			timeout = 1 * time.Minute
		)
		_, err := tfresource.RetryWhenIsA[*awstypes.InvalidViewerCertificate](ctx, timeout, func() (interface{}, error) {
			return conn.UpdateDistribution(ctx, input)
		})

		// Refresh our ETag if it is out of date and attempt update again.
		if errs.IsA[*awstypes.PreconditionFailed](err) {
			etag, err := distroETag(ctx, conn, d.Id())

			if err != nil {
				return sdkdiag.AppendFromErr(diags, err)
			}

			input.IfMatch = aws.String(etag)

			_, err = conn.UpdateDistribution(ctx, input)
		}

		if err != nil {
			return sdkdiag.AppendErrorf(diags, "updating CloudFront Distribution (%s): %s", d.Id(), err)
		}

		if d.Get("wait_for_deployment").(bool) {
			if _, err := waitDistributionDeployed(ctx, conn, d.Id()); err != nil {
				return sdkdiag.AppendErrorf(diags, "waiting for CloudFront Distribution (%s) deploy: %s", d.Id(), err)
			}
		}
	}

	return append(diags, resourceDistributionRead(ctx, d, meta)...)
}

func resourceDistributionDelete(ctx context.Context, d *schema.ResourceData, meta interface{}) diag.Diagnostics {
	var diags diag.Diagnostics
	conn := meta.(*conns.AWSClient).CloudFrontClient(ctx)

	if d.Get("arn").(string) == "" {
		diags = append(diags, resourceDistributionRead(ctx, d, meta)...)
	}

	if v := d.Get("continuous_deployment_policy_id").(string); v != "" {
		if err := disableContinuousDeploymentPolicy(ctx, conn, v); err != nil {
			return sdkdiag.AppendFromErr(diags, err)
		}

		if _, err := waitDistributionDeployed(ctx, conn, d.Id()); err != nil && !tfresource.NotFound(err) {
			return sdkdiag.AppendErrorf(diags, "waiting for CloudFront Distribution (%s) deploy: %s", d.Id(), err)
		}
	}

	if err := disableDistribution(ctx, conn, d.Id()); err != nil {
		return sdkdiag.AppendFromErr(diags, err)
	}

	if d.Get("retain_on_delete").(bool) {
		log.Printf("[WARN] Removing CloudFront Distribution ID %q with `retain_on_delete` set. Please delete this distribution manually.", d.Id())
		return diags
	}

	err := deleteDistribution(ctx, conn, d.Id())

	if err == nil || tfresource.NotFound(err) || errs.IsA[*awstypes.NoSuchDistribution](err) {
		return diags
	}

	// Disable distribution if it is not yet disabled and attempt deletion again.
	// Here we update via the deployed configuration to ensure we are not submitting an out of date
	// configuration from the Terraform configuration, should other changes have occurred manually.
	if errs.IsA[*awstypes.DistributionNotDisabled](err) {
		if err := disableDistribution(ctx, conn, d.Id()); err != nil {
			return sdkdiag.AppendFromErr(diags, err)
		}

		const (
			timeout = 3 * time.Minute
		)
		_, err = tfresource.RetryWhenIsA[*awstypes.DistributionNotDisabled](ctx, timeout, func() (interface{}, error) {
			return nil, deleteDistribution(ctx, conn, d.Id())
		})
	}

	if errs.IsA[*awstypes.PreconditionFailed](err) || errs.IsA[*awstypes.InvalidIfMatchVersion](err) {
		const (
			timeout = 1 * time.Minute
		)
		_, err = tfresource.RetryWhenIsOneOf[*awstypes.PreconditionFailed, *awstypes.InvalidIfMatchVersion](ctx, timeout, func() (interface{}, error) {
			return nil, deleteDistribution(ctx, conn, d.Id())
		})
	}

<<<<<<< HEAD
=======
	if errs.IsA[*awstypes.NoSuchDistribution](err) { // nosemgrep:dgryski.semgrep-go.oddifsequence.odd-sequence-ifs
		return diags
	}

>>>>>>> eb4056bb
	if errs.IsA[*awstypes.DistributionNotDisabled](err) {
		if err := disableDistribution(ctx, conn, d.Id()); err != nil {
			return sdkdiag.AppendFromErr(diags, err)
		}

		err = deleteDistribution(ctx, conn, d.Id())
	}

	if err != nil {
		return sdkdiag.AppendFromErr(diags, err)
	}

	return diags
}

func deleteDistribution(ctx context.Context, conn *cloudfront.Client, id string) error {
	etag, err := distroETag(ctx, conn, id)

	if err != nil {
		return err
	}

	input := &cloudfront.DeleteDistributionInput{
		Id:      aws.String(id),
		IfMatch: aws.String(etag),
	}

	_, err = conn.DeleteDistribution(ctx, input)

	if err != nil {
		return fmt.Errorf("deleting CloudFront Distribution (%s): %w", id, err)
	}

	if _, err := waitDistributionDeleted(ctx, conn, id); err != nil {
		return fmt.Errorf("waiting for CloudFront Distribution (%s) delete: %w", id, err)
	}

	return nil
}

func distroETag(ctx context.Context, conn *cloudfront.Client, id string) (string, error) {
	output, err := findDistributionByID(ctx, conn, id)

	if err != nil {
		return "", fmt.Errorf("reading CloudFront Distribution (%s): %w", id, err)
	}

	return aws.ToString(output.ETag), nil
}

func disableDistribution(ctx context.Context, conn *cloudfront.Client, id string) error {
	output, err := findDistributionByID(ctx, conn, id)

	if err != nil {
		return fmt.Errorf("reading CloudFront Distribution (%s): %w", id, err)
	}

	if aws.ToString(output.Distribution.Status) == distributionStatusInProgress {
		output, err = waitDistributionDeployed(ctx, conn, id)

		if err != nil {
			return fmt.Errorf("waiting for CloudFront Distribution (%s) deploy: %w", id, err)
		}
	}

	if !aws.ToBool(output.Distribution.DistributionConfig.Enabled) {
		return nil
	}

	input := &cloudfront.UpdateDistributionInput{
		DistributionConfig: output.Distribution.DistributionConfig,
		Id:                 aws.String(id),
		IfMatch:            output.ETag,
	}
	input.DistributionConfig.Enabled = aws.Bool(false)

	_, err = conn.UpdateDistribution(ctx, input)

	if err != nil {
		return fmt.Errorf("updating CloudFront Distribution (%s): %w", id, err)
	}

	if _, err := waitDistributionDeployed(ctx, conn, id); err != nil {
		return fmt.Errorf("waiting for CloudFront Distribution (%s) deploy: %w", id, err)
	}

	return nil
}

func findDistributionByID(ctx context.Context, conn *cloudfront.Client, id string) (*cloudfront.GetDistributionOutput, error) {
	input := &cloudfront.GetDistributionInput{
		Id: aws.String(id),
	}

	output, err := conn.GetDistribution(ctx, input)

	if errs.IsA[*awstypes.NoSuchDistribution](err) {
		return nil, &retry.NotFoundError{
			LastError:   err,
			LastRequest: input,
		}
	}

	if err != nil {
		return nil, err
	}

	if output == nil || output.Distribution == nil || output.Distribution.DistributionConfig == nil {
		return nil, tfresource.NewEmptyResultError(input)
	}

	return output, nil
}

func statusDistribution(ctx context.Context, conn *cloudfront.Client, id string) retry.StateRefreshFunc {
	return func() (interface{}, string, error) {
		output, err := findDistributionByID(ctx, conn, id)

		if tfresource.NotFound(err) {
			return nil, "", nil
		}

		if err != nil {
			return nil, "", err
		}

		if output == nil {
			return nil, "", nil
		}

		return output.Distribution, aws.ToString(output.Distribution.Status), nil
	}
}

func waitDistributionDeployed(ctx context.Context, conn *cloudfront.Client, id string) (*cloudfront.GetDistributionOutput, error) {
	stateConf := &retry.StateChangeConf{
		Pending:    []string{distributionStatusInProgress},
		Target:     []string{distributionStatusDeployed},
		Refresh:    statusDistribution(ctx, conn, id),
		Timeout:    90 * time.Minute,
		MinTimeout: 15 * time.Second,
		Delay:      30 * time.Second,
	}

	outputRaw, err := stateConf.WaitForStateContext(ctx)

	if output, ok := outputRaw.(*cloudfront.GetDistributionOutput); ok {
		return output, err
	}

	return nil, err
}

func waitDistributionDeleted(ctx context.Context, conn *cloudfront.Client, id string) (*cloudfront.GetDistributionOutput, error) {
	stateConf := &retry.StateChangeConf{
		Pending:    []string{distributionStatusInProgress, distributionStatusDeployed},
		Target:     []string{},
		Refresh:    statusDistribution(ctx, conn, id),
		Timeout:    90 * time.Minute,
		MinTimeout: 15 * time.Second,
		Delay:      15 * time.Second,
	}

	outputRaw, err := stateConf.WaitForStateContext(ctx)

	if output, ok := outputRaw.(*cloudfront.GetDistributionOutput); ok {
		return output, err
	}

	return nil, err
}

func expandDistributionConfig(d *schema.ResourceData) *awstypes.DistributionConfig {
	apiObject := &awstypes.DistributionConfig{
		CacheBehaviors:               expandCacheBehaviors(d.Get("ordered_cache_behavior").([]interface{})),
		CallerReference:              aws.String(id.UniqueId()),
		Comment:                      aws.String(d.Get("comment").(string)),
		ContinuousDeploymentPolicyId: aws.String(d.Get("continuous_deployment_policy_id").(string)),
		CustomErrorResponses:         expandCustomErrorResponses(d.Get("custom_error_response").(*schema.Set).List()),
		DefaultCacheBehavior:         expandDefaultCacheBehavior(d.Get("default_cache_behavior").([]interface{})[0].(map[string]interface{})),
		DefaultRootObject:            aws.String(d.Get("default_root_object").(string)),
		Enabled:                      aws.Bool(d.Get("enabled").(bool)),
		IsIPV6Enabled:                aws.Bool(d.Get("is_ipv6_enabled").(bool)),
		HttpVersion:                  awstypes.HttpVersion(d.Get("http_version").(string)),
		Origins:                      expandOrigins(d.Get("origin").(*schema.Set).List()),
		PriceClass:                   awstypes.PriceClass(d.Get("price_class").(string)),
		Staging:                      aws.Bool(d.Get("staging").(bool)),
		WebACLId:                     aws.String(d.Get("web_acl_id").(string)),
	}

	if v, ok := d.GetOk("aliases"); ok {
		apiObject.Aliases = expandAliases(v.(*schema.Set).List())
	} else {
		apiObject.Aliases = expandAliases([]interface{}{})
	}

	if v, ok := d.GetOk("caller_reference"); ok {
		apiObject.CallerReference = aws.String(v.(string))
	}

	if v, ok := d.GetOk("logging_config"); ok && len(v.([]interface{})) > 0 && v.([]interface{})[0] != nil {
		apiObject.Logging = expandLoggingConfig(v.([]interface{})[0].(map[string]interface{}))
	} else {
		apiObject.Logging = expandLoggingConfig(nil)
	}

	if v, ok := d.GetOk("origin_group"); ok {
		apiObject.OriginGroups = expandOriginGroups(v.(*schema.Set).List())
	}

	if v, ok := d.GetOk("restrictions"); ok && len(v.([]interface{})) > 0 && v.([]interface{})[0] != nil {
		apiObject.Restrictions = expandRestrictions(v.([]interface{})[0].(map[string]interface{}))
	}

	if v, ok := d.GetOk("viewer_certificate"); ok && len(v.([]interface{})) > 0 && v.([]interface{})[0] != nil {
		apiObject.ViewerCertificate = expandViewerCertificate(v.([]interface{})[0].(map[string]interface{}))
	}

	return apiObject
}

func expandCacheBehavior(tfMap map[string]interface{}) *awstypes.CacheBehavior {
	if tfMap == nil {
		return nil
	}

	apiObject := &awstypes.CacheBehavior{
		CachePolicyId:           aws.String(tfMap["cache_policy_id"].(string)),
		Compress:                aws.Bool(tfMap["compress"].(bool)),
		FieldLevelEncryptionId:  aws.String(tfMap["field_level_encryption_id"].(string)),
		OriginRequestPolicyId:   aws.String(tfMap["origin_request_policy_id"].(string)),
		ResponseHeadersPolicyId: aws.String(tfMap["response_headers_policy_id"].(string)),
		TargetOriginId:          aws.String(tfMap["target_origin_id"].(string)),
		ViewerProtocolPolicy:    awstypes.ViewerProtocolPolicy(tfMap["viewer_protocol_policy"].(string)),
	}

	if v, ok := tfMap["allowed_methods"]; ok {
		apiObject.AllowedMethods = expandAllowedMethods(v.(*schema.Set).List())
	}

	if tfMap["cache_policy_id"].(string) == "" {
		apiObject.DefaultTTL = aws.Int64(int64(tfMap["default_ttl"].(int)))
		apiObject.MaxTTL = aws.Int64(int64(tfMap["max_ttl"].(int)))
		apiObject.MinTTL = aws.Int64(int64(tfMap["min_ttl"].(int)))
	}

	if v, ok := tfMap["cached_methods"]; ok {
		apiObject.AllowedMethods.CachedMethods = expandCachedMethods(v.(*schema.Set).List())
	}

	if v, ok := tfMap["forwarded_values"].([]interface{}); ok && len(v) > 0 && v[0] != nil {
		apiObject.ForwardedValues = expandForwardedValues(v[0].(map[string]interface{}))
	}

	if v, ok := tfMap["function_association"]; ok {
		apiObject.FunctionAssociations = expandFunctionAssociations(v.(*schema.Set).List())
	}

	if v, ok := tfMap["lambda_function_association"]; ok {
		apiObject.LambdaFunctionAssociations = expandLambdaFunctionAssociations(v.(*schema.Set).List())
	}

	if v, ok := tfMap["path_pattern"]; ok {
		apiObject.PathPattern = aws.String(v.(string))
	}

	if v, ok := tfMap["realtime_log_config_arn"]; ok && v.(string) != "" {
		apiObject.RealtimeLogConfigArn = aws.String(v.(string))
	}

	if v, ok := tfMap["smooth_streaming"]; ok {
		apiObject.SmoothStreaming = aws.Bool(v.(bool))
	}

	if v, ok := tfMap["trusted_key_groups"]; ok {
		apiObject.TrustedKeyGroups = expandTrustedKeyGroups(v.([]interface{}))
	} else {
		apiObject.TrustedKeyGroups = expandTrustedKeyGroups([]interface{}{})
	}

	if v, ok := tfMap["trusted_signers"]; ok {
		apiObject.TrustedSigners = expandTrustedSigners(v.([]interface{}))
	} else {
		apiObject.TrustedSigners = expandTrustedSigners([]interface{}{})
	}

	return apiObject
}

func expandCacheBehaviors(tfList []interface{}) *awstypes.CacheBehaviors {
	if len(tfList) == 0 {
		return nil
	}

	var items []awstypes.CacheBehavior

	for _, tfMapRaw := range tfList {
		tfMap, ok := tfMapRaw.(map[string]interface{})
		if !ok {
			continue
		}

		apiObject := expandCacheBehavior(tfMap)

		if apiObject == nil {
			continue
		}

		items = append(items, *apiObject)
	}

	return &awstypes.CacheBehaviors{
		Items:    items,
		Quantity: aws.Int32(int32(len(items))),
	}
}

func flattenCacheBehavior(apiObject *awstypes.CacheBehavior) map[string]interface{} {
	tfMap := make(map[string]interface{})

	tfMap["cache_policy_id"] = aws.ToString(apiObject.CachePolicyId)
	tfMap["compress"] = aws.ToBool(apiObject.Compress)
	tfMap["field_level_encryption_id"] = aws.ToString(apiObject.FieldLevelEncryptionId)
	tfMap["viewer_protocol_policy"] = apiObject.ViewerProtocolPolicy
	tfMap["target_origin_id"] = aws.ToString(apiObject.TargetOriginId)
	tfMap["min_ttl"] = aws.ToInt64(apiObject.MinTTL)
	tfMap["origin_request_policy_id"] = aws.ToString(apiObject.OriginRequestPolicyId)
	tfMap["realtime_log_config_arn"] = aws.ToString(apiObject.RealtimeLogConfigArn)
	tfMap["response_headers_policy_id"] = aws.ToString(apiObject.ResponseHeadersPolicyId)

	if apiObject.AllowedMethods != nil {
		tfMap["allowed_methods"] = flattenAllowedMethods(apiObject.AllowedMethods)
	}

	if apiObject.AllowedMethods.CachedMethods != nil {
		tfMap["cached_methods"] = flattenCachedMethods(apiObject.AllowedMethods.CachedMethods)
	}

	if apiObject.DefaultTTL != nil {
		tfMap["default_ttl"] = aws.ToInt64(apiObject.DefaultTTL)
	}

	if apiObject.ForwardedValues != nil {
		tfMap["forwarded_values"] = []interface{}{flattenForwardedValues(apiObject.ForwardedValues)}
	}

	if len(apiObject.FunctionAssociations.Items) > 0 {
		tfMap["function_association"] = flattenFunctionAssociations(apiObject.FunctionAssociations)
	}

	if len(apiObject.LambdaFunctionAssociations.Items) > 0 {
		tfMap["lambda_function_association"] = flattenLambdaFunctionAssociations(apiObject.LambdaFunctionAssociations)
	}

	if apiObject.MaxTTL != nil {
		tfMap["max_ttl"] = aws.ToInt64(apiObject.MaxTTL)
	}

	if apiObject.PathPattern != nil {
		tfMap["path_pattern"] = aws.ToString(apiObject.PathPattern)
	}

	if apiObject.SmoothStreaming != nil {
		tfMap["smooth_streaming"] = aws.ToBool(apiObject.SmoothStreaming)
	}

	if len(apiObject.TrustedKeyGroups.Items) > 0 {
		tfMap["trusted_key_groups"] = flattenTrustedKeyGroups(apiObject.TrustedKeyGroups)
	}

	if len(apiObject.TrustedSigners.Items) > 0 {
		tfMap["trusted_signers"] = flattenTrustedSigners(apiObject.TrustedSigners)
	}

	return tfMap
}

func flattenCacheBehaviors(apiObject *awstypes.CacheBehaviors) []interface{} {
	if apiObject == nil {
		return nil
	}

	tfList := []interface{}{}

	for _, v := range apiObject.Items {
		tfList = append(tfList, flattenCacheBehavior(&v))
	}

	return tfList
}

func expandDefaultCacheBehavior(tfMap map[string]interface{}) *awstypes.DefaultCacheBehavior {
	if tfMap == nil {
		return nil
	}

	apiObject := &awstypes.DefaultCacheBehavior{
		CachePolicyId:           aws.String(tfMap["cache_policy_id"].(string)),
		Compress:                aws.Bool(tfMap["compress"].(bool)),
		FieldLevelEncryptionId:  aws.String(tfMap["field_level_encryption_id"].(string)),
		OriginRequestPolicyId:   aws.String(tfMap["origin_request_policy_id"].(string)),
		ResponseHeadersPolicyId: aws.String(tfMap["response_headers_policy_id"].(string)),
		TargetOriginId:          aws.String(tfMap["target_origin_id"].(string)),
		ViewerProtocolPolicy:    awstypes.ViewerProtocolPolicy(tfMap["viewer_protocol_policy"].(string)),
	}

	if v, ok := tfMap["allowed_methods"]; ok {
		apiObject.AllowedMethods = expandAllowedMethods(v.(*schema.Set).List())
	}

	if tfMap["cache_policy_id"].(string) == "" {
		apiObject.MinTTL = aws.Int64(int64(tfMap["min_ttl"].(int)))
		apiObject.MaxTTL = aws.Int64(int64(tfMap["max_ttl"].(int)))
		apiObject.DefaultTTL = aws.Int64(int64(tfMap["default_ttl"].(int)))
	}

	if v, ok := tfMap["cached_methods"]; ok {
		apiObject.AllowedMethods.CachedMethods = expandCachedMethods(v.(*schema.Set).List())
	}

	if forwardedValuesFlat, ok := tfMap["forwarded_values"].([]interface{}); ok && len(forwardedValuesFlat) == 1 {
		apiObject.ForwardedValues = expandForwardedValues(tfMap["forwarded_values"].([]interface{})[0].(map[string]interface{}))
	}

	if v, ok := tfMap["function_association"]; ok {
		apiObject.FunctionAssociations = expandFunctionAssociations(v.(*schema.Set).List())
	}

	if v, ok := tfMap["lambda_function_association"]; ok {
		apiObject.LambdaFunctionAssociations = expandLambdaFunctionAssociations(v.(*schema.Set).List())
	}

	if v, ok := tfMap["realtime_log_config_arn"]; ok && v.(string) != "" {
		apiObject.RealtimeLogConfigArn = aws.String(v.(string))
	}

	if v, ok := tfMap["smooth_streaming"]; ok {
		apiObject.SmoothStreaming = aws.Bool(v.(bool))
	}

	if v, ok := tfMap["trusted_key_groups"]; ok {
		apiObject.TrustedKeyGroups = expandTrustedKeyGroups(v.([]interface{}))
	} else {
		apiObject.TrustedKeyGroups = expandTrustedKeyGroups([]interface{}{})
	}

	if v, ok := tfMap["trusted_signers"]; ok {
		apiObject.TrustedSigners = expandTrustedSigners(v.([]interface{}))
	} else {
		apiObject.TrustedSigners = expandTrustedSigners([]interface{}{})
	}

	return apiObject
}

func flattenDefaultCacheBehavior(apiObject *awstypes.DefaultCacheBehavior) map[string]interface{} {
	if apiObject == nil {
		return nil
	}

	tfMap := map[string]interface{}{
		"cache_policy_id":            aws.ToString(apiObject.CachePolicyId),
		"compress":                   aws.ToBool(apiObject.Compress),
		"field_level_encryption_id":  aws.ToString(apiObject.FieldLevelEncryptionId),
		"viewer_protocol_policy":     apiObject.ViewerProtocolPolicy,
		"target_origin_id":           aws.ToString(apiObject.TargetOriginId),
		"min_ttl":                    aws.ToInt64(apiObject.MinTTL),
		"origin_request_policy_id":   aws.ToString(apiObject.OriginRequestPolicyId),
		"realtime_log_config_arn":    aws.ToString(apiObject.RealtimeLogConfigArn),
		"response_headers_policy_id": aws.ToString(apiObject.ResponseHeadersPolicyId),
	}

	if apiObject.AllowedMethods != nil {
		tfMap["allowed_methods"] = flattenAllowedMethods(apiObject.AllowedMethods)
	}

	if apiObject.AllowedMethods.CachedMethods != nil {
		tfMap["cached_methods"] = flattenCachedMethods(apiObject.AllowedMethods.CachedMethods)
	}

	if apiObject.DefaultTTL != nil {
		tfMap["default_ttl"] = aws.ToInt64(apiObject.DefaultTTL)
	}

	if apiObject.ForwardedValues != nil {
		tfMap["forwarded_values"] = []interface{}{flattenForwardedValues(apiObject.ForwardedValues)}
	}

	if len(apiObject.FunctionAssociations.Items) > 0 {
		tfMap["function_association"] = flattenFunctionAssociations(apiObject.FunctionAssociations)
	}

	if len(apiObject.LambdaFunctionAssociations.Items) > 0 {
		tfMap["lambda_function_association"] = flattenLambdaFunctionAssociations(apiObject.LambdaFunctionAssociations)
	}

	if apiObject.MaxTTL != nil {
		tfMap["max_ttl"] = aws.ToInt64(apiObject.MaxTTL)
	}

	if apiObject.SmoothStreaming != nil {
		tfMap["smooth_streaming"] = aws.ToBool(apiObject.SmoothStreaming)
	}

	if len(apiObject.TrustedKeyGroups.Items) > 0 {
		tfMap["trusted_key_groups"] = flattenTrustedKeyGroups(apiObject.TrustedKeyGroups)
	}

	if len(apiObject.TrustedSigners.Items) > 0 {
		tfMap["trusted_signers"] = flattenTrustedSigners(apiObject.TrustedSigners)
	}

	return tfMap
}

func expandTrustedKeyGroups(tfList []interface{}) *awstypes.TrustedKeyGroups {
	apiObject := &awstypes.TrustedKeyGroups{}

	if len(tfList) > 0 {
		apiObject.Enabled = aws.Bool(true)
		apiObject.Items = flex.ExpandStringValueList(tfList)
		apiObject.Quantity = aws.Int32(int32(len(tfList)))
	} else {
		apiObject.Enabled = aws.Bool(false)
		apiObject.Quantity = aws.Int32(0)
	}

	return apiObject
}

func flattenTrustedKeyGroups(apiObject *awstypes.TrustedKeyGroups) []interface{} {
	if apiObject.Items != nil {
		return flex.FlattenStringValueList(apiObject.Items)
	}

	return []interface{}{}
}

func expandTrustedSigners(tfList []interface{}) *awstypes.TrustedSigners {
	apiObject := &awstypes.TrustedSigners{}

	if len(tfList) > 0 {
		apiObject.Enabled = aws.Bool(true)
		apiObject.Items = flex.ExpandStringValueList(tfList)
		apiObject.Quantity = aws.Int32(int32(len(tfList)))
	} else {
		apiObject.Enabled = aws.Bool(false)
		apiObject.Quantity = aws.Int32(0)
	}

	return apiObject
}

func flattenTrustedSigners(apiObject *awstypes.TrustedSigners) []interface{} {
	if apiObject.Items != nil {
		return flex.FlattenStringValueList(apiObject.Items)
	}

	return []interface{}{}
}

func expandLambdaFunctionAssociation(tfMap map[string]interface{}) *awstypes.LambdaFunctionAssociation {
	if tfMap == nil {
		return nil
	}

	apiObject := &awstypes.LambdaFunctionAssociation{}

	if v, ok := tfMap["event_type"]; ok {
		apiObject.EventType = awstypes.EventType(v.(string))
	}

	if v, ok := tfMap["include_body"]; ok {
		apiObject.IncludeBody = aws.Bool(v.(bool))
	}

	if v, ok := tfMap["lambda_arn"]; ok {
		apiObject.LambdaFunctionARN = aws.String(v.(string))
	}

	return apiObject
}

func expandLambdaFunctionAssociations(v interface{}) *awstypes.LambdaFunctionAssociations {
	if v == nil {
		return &awstypes.LambdaFunctionAssociations{
			Quantity: aws.Int32(0),
		}
	}

	tfList := v.([]interface{})

	var items []awstypes.LambdaFunctionAssociation

	for _, tfMapRaw := range tfList {
		tfMap, ok := tfMapRaw.(map[string]interface{})
		if !ok {
			continue
		}

		item := expandLambdaFunctionAssociation(tfMap)

		if item == nil {
			continue
		}

		items = append(items, *item)
	}

	return &awstypes.LambdaFunctionAssociations{
		Items:    items,
		Quantity: aws.Int32(int32(len(items))),
	}
}

func expandFunctionAssociation(tfMap map[string]interface{}) *awstypes.FunctionAssociation {
	if tfMap == nil {
		return nil
	}

	apiObject := &awstypes.FunctionAssociation{}

	if v, ok := tfMap["event_type"]; ok {
		apiObject.EventType = awstypes.EventType(v.(string))
	}

	if v, ok := tfMap["function_arn"]; ok {
		apiObject.FunctionARN = aws.String(v.(string))
	}

	return apiObject
}

func expandFunctionAssociations(v interface{}) *awstypes.FunctionAssociations {
	if v == nil {
		return &awstypes.FunctionAssociations{
			Quantity: aws.Int32(0),
		}
	}

	tfList := v.([]interface{})

	var items []awstypes.FunctionAssociation

	for _, tfMapRaw := range tfList {
		tfMap, ok := tfMapRaw.(map[string]interface{})
		if !ok {
			continue
		}

		item := expandFunctionAssociation(tfMap)

		if item == nil {
			continue
		}

		items = append(items, *item)
	}

	return &awstypes.FunctionAssociations{
		Items:    items,
		Quantity: aws.Int32(int32(len(items))),
	}
}

func flattenLambdaFunctionAssociation(apiObject *awstypes.LambdaFunctionAssociation) map[string]interface{} {
	tfMap := map[string]interface{}{}

	if apiObject != nil {
		tfMap["event_type"] = apiObject.EventType
		tfMap["include_body"] = aws.ToBool(apiObject.IncludeBody)
		tfMap["lambda_arn"] = aws.ToString(apiObject.LambdaFunctionARN)
	}

	return tfMap
}

func flattenLambdaFunctionAssociations(apiObject *awstypes.LambdaFunctionAssociations) []interface{} {
	if apiObject == nil {
		return nil
	}

	var tfList []interface{}

	for _, v := range apiObject.Items {
		tfList = append(tfList, flattenLambdaFunctionAssociation(&v))
	}

	return tfList
}

func flattenFunctionAssociation(apiObject *awstypes.FunctionAssociation) map[string]interface{} {
	tfMap := map[string]interface{}{}

	if apiObject != nil {
		tfMap["event_type"] = apiObject.EventType
		tfMap["function_arn"] = aws.ToString(apiObject.FunctionARN)
	}

	return tfMap
}

func flattenFunctionAssociations(apiObject *awstypes.FunctionAssociations) []interface{} {
	if apiObject == nil {
		return nil
	}

	var tfList []interface{}

	for _, v := range apiObject.Items {
		tfList = append(tfList, flattenFunctionAssociation(&v))
	}

	return tfList
}

func expandForwardedValues(tfMap map[string]interface{}) *awstypes.ForwardedValues {
	if len(tfMap) < 1 {
		return nil
	}

	apiObject := &awstypes.ForwardedValues{
		QueryString: aws.Bool(tfMap["query_string"].(bool)),
	}

	if v, ok := tfMap["cookies"]; ok && len(v.([]interface{})) > 0 && v.([]interface{})[0] != nil {
		apiObject.Cookies = expandCookiePreference(v.([]interface{})[0].(map[string]interface{}))
	}

	if v, ok := tfMap["headers"]; ok {
		apiObject.Headers = expandForwardedValuesHeaders(v.(*schema.Set).List())
	}

	if v, ok := tfMap["query_string_cache_keys"]; ok {
		apiObject.QueryStringCacheKeys = expandQueryStringCacheKeys(v.([]interface{}))
	}

	return apiObject
}

func flattenForwardedValues(apiObject *awstypes.ForwardedValues) map[string]interface{} {
	if apiObject == nil {
		return nil
	}

	tfMap := make(map[string]interface{})

	tfMap["query_string"] = aws.ToBool(apiObject.QueryString)

	if apiObject.Cookies != nil {
		tfMap["cookies"] = []interface{}{flattenCookiePreference(apiObject.Cookies)}
	}

	if apiObject.Headers != nil {
		tfMap["headers"] = flattenForwardedValuesHeaders(apiObject.Headers)
	}

	if apiObject.QueryStringCacheKeys != nil {
		tfMap["query_string_cache_keys"] = flattenQueryStringCacheKeys(apiObject.QueryStringCacheKeys)
	}

	return tfMap
}

func expandForwardedValuesHeaders(tfList []interface{}) *awstypes.Headers {
	return &awstypes.Headers{
		Items:    flex.ExpandStringValueList(tfList),
		Quantity: aws.Int32(int32(len(tfList))),
	}
}

func flattenForwardedValuesHeaders(apiObject *awstypes.Headers) []interface{} {
	if apiObject.Items != nil {
		return flex.FlattenStringValueList(apiObject.Items)
	}

	return []interface{}{}
}

func expandQueryStringCacheKeys(tfList []interface{}) *awstypes.QueryStringCacheKeys {
	return &awstypes.QueryStringCacheKeys{
		Items:    flex.ExpandStringValueList(tfList),
		Quantity: aws.Int32(int32(len(tfList))),
	}
}

func flattenQueryStringCacheKeys(apiObject *awstypes.QueryStringCacheKeys) []interface{} {
	if apiObject.Items != nil {
		return flex.FlattenStringValueList(apiObject.Items)
	}

	return []interface{}{}
}

func expandCookiePreference(tfMap map[string]interface{}) *awstypes.CookiePreference {
	apiObject := &awstypes.CookiePreference{
		Forward: awstypes.ItemSelection(tfMap["forward"].(string)),
	}

	if v, ok := tfMap["whitelisted_names"]; ok {
		apiObject.WhitelistedNames = expandCookiePreferenceCookieNames(v.(*schema.Set).List())
	}

	return apiObject
}

func flattenCookiePreference(apiObject *awstypes.CookiePreference) map[string]interface{} {
	if apiObject == nil {
		return nil
	}

	tfMap := make(map[string]interface{})

	tfMap["forward"] = apiObject.Forward

	if apiObject.WhitelistedNames != nil {
		tfMap["whitelisted_names"] = flattenCookiePreferenceCookieNames(apiObject.WhitelistedNames)
	}

	return tfMap
}

func expandCookiePreferenceCookieNames(tfList []interface{}) *awstypes.CookieNames {
	return &awstypes.CookieNames{
		Items:    flex.ExpandStringValueList(tfList),
		Quantity: aws.Int32(int32(len(tfList))),
	}
}

func flattenCookiePreferenceCookieNames(apiObject *awstypes.CookieNames) []interface{} {
	if apiObject.Items != nil {
		return flex.FlattenStringValueList(apiObject.Items)
	}

	return []interface{}{}
}

func expandAllowedMethods(tfList []interface{}) *awstypes.AllowedMethods {
	return &awstypes.AllowedMethods{
		Items:    flex.ExpandStringyValueList[awstypes.Method](tfList),
		Quantity: aws.Int32(int32(len(tfList))),
	}
}

func flattenAllowedMethods(apiObject *awstypes.AllowedMethods) []interface{} {
	if apiObject.Items != nil {
		return flex.FlattenStringyValueList(apiObject.Items)
	}

	return nil
}

func expandCachedMethods(tfList []interface{}) *awstypes.CachedMethods {
	return &awstypes.CachedMethods{
		Items:    flex.ExpandStringyValueList[awstypes.Method](tfList),
		Quantity: aws.Int32(int32(len(tfList))),
	}
}

func flattenCachedMethods(apiObject *awstypes.CachedMethods) []interface{} {
	if apiObject.Items != nil {
		return flex.FlattenStringyValueList(apiObject.Items)
	}

	return nil
}

func expandOrigins(tfList []interface{}) *awstypes.Origins {
	var items []awstypes.Origin

	for _, tfMapRaw := range tfList {
		tfMap, ok := tfMapRaw.(map[string]interface{})
		if !ok {
			continue
		}

		item := expandOrigin(tfMap)

		if item == nil {
			continue
		}

		items = append(items, *item)
	}

	return &awstypes.Origins{
		Items:    items,
		Quantity: aws.Int32(int32(len(items))),
	}
}

func flattenOrigins(apiObject *awstypes.Origins) []interface{} {
	if apiObject.Items == nil {
		return nil
	}

	tfList := []interface{}{}

	for _, v := range apiObject.Items {
		tfList = append(tfList, flattenOrigin(&v))
	}

	return tfList
}

func expandOrigin(tfMap map[string]interface{}) *awstypes.Origin {
	apiObject := &awstypes.Origin{
		DomainName: aws.String(tfMap["domain_name"].(string)),
		Id:         aws.String(tfMap["origin_id"].(string)),
	}

	if v, ok := tfMap["connection_attempts"]; ok {
		apiObject.ConnectionAttempts = aws.Int32(int32(v.(int)))
	}

	if v, ok := tfMap["connection_timeout"]; ok {
		apiObject.ConnectionTimeout = aws.Int32(int32(v.(int)))
	}

	if v, ok := tfMap["custom_header"]; ok {
		apiObject.CustomHeaders = expandCustomHeaders(v.(*schema.Set).List())
	}

	if v, ok := tfMap["custom_origin_config"]; ok {
		if v := v.([]interface{}); len(v) > 0 {
			apiObject.CustomOriginConfig = expandCustomOriginConfig(v[0].(map[string]interface{}))
		}
	}

	if v, ok := tfMap["origin_access_control_id"]; ok {
		apiObject.OriginAccessControlId = aws.String(v.(string))
	}

	if v, ok := tfMap["origin_path"]; ok {
		apiObject.OriginPath = aws.String(v.(string))
	}

	if v, ok := tfMap["origin_shield"]; ok {
		if v := v.([]interface{}); len(v) > 0 {
			apiObject.OriginShield = expandOriginShield(v[0].(map[string]interface{}))
		}
	}

	if v, ok := tfMap["s3_origin_config"]; ok {
		if v := v.([]interface{}); len(v) > 0 {
			apiObject.S3OriginConfig = expandS3OriginConfig(v[0].(map[string]interface{}))
		}
	}

	// if both custom and s3 origin are missing, add an empty s3 origin
	// One or the other must be specified, but the S3 origin can be "empty"
	if apiObject.S3OriginConfig == nil && apiObject.CustomOriginConfig == nil {
		apiObject.S3OriginConfig = &awstypes.S3OriginConfig{
			OriginAccessIdentity: aws.String(""),
		}
	}

	return apiObject
}

func flattenOrigin(apiObject *awstypes.Origin) map[string]interface{} {
	if apiObject == nil {
		return nil
	}

	tfMap := make(map[string]interface{})
	tfMap["domain_name"] = aws.ToString(apiObject.DomainName)
	tfMap["origin_id"] = aws.ToString(apiObject.Id)

	if apiObject.ConnectionAttempts != nil {
		tfMap["connection_attempts"] = aws.ToInt32(apiObject.ConnectionAttempts)
	}

	if apiObject.ConnectionTimeout != nil {
		tfMap["connection_timeout"] = aws.ToInt32(apiObject.ConnectionTimeout)
	}

	if apiObject.CustomHeaders != nil {
		tfMap["custom_header"] = flattenCustomHeaders(apiObject.CustomHeaders)
	}

	if apiObject.CustomOriginConfig != nil {
		tfMap["custom_origin_config"] = []interface{}{flattenCustomOriginConfig(apiObject.CustomOriginConfig)}
	}

	if apiObject.OriginAccessControlId != nil {
		tfMap["origin_access_control_id"] = aws.ToString(apiObject.OriginAccessControlId)
	}

	if apiObject.OriginPath != nil {
		tfMap["origin_path"] = aws.ToString(apiObject.OriginPath)
	}

	if apiObject.OriginShield != nil && aws.ToBool(apiObject.OriginShield.Enabled) {
		tfMap["origin_shield"] = []interface{}{flattenOriginShield(apiObject.OriginShield)}
	}

	if apiObject.S3OriginConfig != nil && aws.ToString(apiObject.S3OriginConfig.OriginAccessIdentity) != "" {
		tfMap["s3_origin_config"] = []interface{}{flattenS3OriginConfig(apiObject.S3OriginConfig)}
	}

	return tfMap
}

func expandOriginGroups(tfList []interface{}) *awstypes.OriginGroups {
	var items []awstypes.OriginGroup

	for _, tfMapRaw := range tfList {
		tfMap, ok := tfMapRaw.(map[string]interface{})
		if !ok {
			continue
		}

		item := expandOriginGroup(tfMap)

		if item == nil {
			continue
		}

		items = append(items, *item)
	}

	return &awstypes.OriginGroups{
		Items:    items,
		Quantity: aws.Int32(int32(len(items))),
	}
}

func flattenOriginGroups(apiObject *awstypes.OriginGroups) []interface{} {
	if apiObject.Items == nil {
		return nil
	}

	var tfList []interface{}

	for _, v := range apiObject.Items {
		tfList = append(tfList, flattenOriginGroup(&v))
	}

	return tfList
}

func expandOriginGroup(tfMap map[string]interface{}) *awstypes.OriginGroup {
	if tfMap == nil {
		return nil
	}

	apiObject := &awstypes.OriginGroup{
		FailoverCriteria: expandOriginGroupFailoverCriteria(tfMap["failover_criteria"].([]interface{})[0].(map[string]interface{})),
		Id:               aws.String(tfMap["origin_id"].(string)),
		Members:          expandMembers(tfMap["member"].([]interface{})),
	}

	return apiObject
}

func flattenOriginGroup(apiObject *awstypes.OriginGroup) map[string]interface{} {
	if apiObject == nil {
		return nil
	}

	tfMap := make(map[string]interface{})
	tfMap["origin_id"] = aws.ToString(apiObject.Id)

	if apiObject.FailoverCriteria != nil {
		tfMap["failover_criteria"] = flattenOriginGroupFailoverCriteria(apiObject.FailoverCriteria)
	}

	if apiObject.Members != nil {
		tfMap["member"] = flattenOriginGroupMembers(apiObject.Members)
	}

	return tfMap
}

func expandOriginGroupFailoverCriteria(tfMap map[string]interface{}) *awstypes.OriginGroupFailoverCriteria {
	apiObject := &awstypes.OriginGroupFailoverCriteria{}

	if v, ok := tfMap["status_codes"]; ok {
		codes := flex.ExpandInt32ValueList(v.(*schema.Set).List())

		apiObject.StatusCodes = &awstypes.StatusCodes{
			Items:    codes,
			Quantity: aws.Int32(int32(len(codes))),
		}
	}

	return apiObject
}

func flattenOriginGroupFailoverCriteria(apiObject *awstypes.OriginGroupFailoverCriteria) []interface{} {
	if apiObject == nil {
		return nil
	}

	tfMap := make(map[string]interface{})

	if v := apiObject.StatusCodes.Items; v != nil {
		tfMap["status_codes"] = flex.FlattenInt32ValueList(apiObject.StatusCodes.Items)
	}

	return []interface{}{tfMap}
}

func expandMembers(tfList []interface{}) *awstypes.OriginGroupMembers {
	var items []awstypes.OriginGroupMember

	for _, tfMapRaw := range tfList {
		tfMap, ok := tfMapRaw.(map[string]interface{})
		if !ok {
			continue
		}

		item := awstypes.OriginGroupMember{
			OriginId: aws.String(tfMap["origin_id"].(string)),
		}

		items = append(items, item)
	}

	return &awstypes.OriginGroupMembers{
		Items:    items,
		Quantity: aws.Int32(int32(len(items))),
	}
}

func flattenOriginGroupMembers(apiObject *awstypes.OriginGroupMembers) []interface{} {
	if apiObject.Items == nil {
		return nil
	}

	tfList := []interface{}{}

	for _, apiObject := range apiObject.Items {
		tfMap := map[string]interface{}{
			"origin_id": aws.ToString(apiObject.OriginId),
		}

		tfList = append(tfList, tfMap)
	}

	return tfList
}

func expandCustomHeaders(tfList []interface{}) *awstypes.CustomHeaders {
	var items []awstypes.OriginCustomHeader

	for _, tfMapRaw := range tfList {
		tfMap, ok := tfMapRaw.(map[string]interface{})
		if !ok {
			continue
		}

		item := expandOriginCustomHeader(tfMap)

		if item == nil {
			continue
		}

		items = append(items, *item)
	}

	return &awstypes.CustomHeaders{
		Items:    items,
		Quantity: aws.Int32(int32(len(items))),
	}
}

func flattenCustomHeaders(apiObject *awstypes.CustomHeaders) []interface{} {
	if apiObject.Items == nil {
		return nil
	}

	tfList := []interface{}{}

	for _, v := range apiObject.Items {
		tfList = append(tfList, flattenOriginCustomHeader(&v))
	}

	return tfList
}

func expandOriginCustomHeader(tfMap map[string]interface{}) *awstypes.OriginCustomHeader {
	if tfMap == nil {
		return nil
	}

	return &awstypes.OriginCustomHeader{
		HeaderName:  aws.String(tfMap["name"].(string)),
		HeaderValue: aws.String(tfMap["value"].(string)),
	}
}

func flattenOriginCustomHeader(apiObject *awstypes.OriginCustomHeader) map[string]interface{} {
	if apiObject == nil {
		return nil
	}

	return map[string]interface{}{
		"name":  aws.ToString(apiObject.HeaderName),
		"value": aws.ToString(apiObject.HeaderValue),
	}
}

func expandCustomOriginConfig(tfMap map[string]interface{}) *awstypes.CustomOriginConfig {
	if tfMap == nil {
		return nil
	}

	apiObject := &awstypes.CustomOriginConfig{
		HTTPPort:               aws.Int32(int32(tfMap["http_port"].(int))),
		HTTPSPort:              aws.Int32(int32(tfMap["https_port"].(int))),
		OriginKeepaliveTimeout: aws.Int32(int32(tfMap["origin_keepalive_timeout"].(int))),
		OriginProtocolPolicy:   awstypes.OriginProtocolPolicy(tfMap["origin_protocol_policy"].(string)),
		OriginReadTimeout:      aws.Int32(int32(tfMap["origin_read_timeout"].(int))),
		OriginSslProtocols:     expandCustomOriginConfigSSL(tfMap["origin_ssl_protocols"].(*schema.Set).List()),
	}

	return apiObject
}

func flattenCustomOriginConfig(apiObject *awstypes.CustomOriginConfig) map[string]interface{} {
	if apiObject == nil {
		return nil
	}

	tfMap := map[string]interface{}{
		"http_port":                aws.ToInt32(apiObject.HTTPPort),
		"https_port":               aws.ToInt32(apiObject.HTTPSPort),
		"origin_keepalive_timeout": aws.ToInt32(apiObject.OriginKeepaliveTimeout),
		"origin_protocol_policy":   apiObject.OriginProtocolPolicy,
		"origin_read_timeout":      aws.ToInt32(apiObject.OriginReadTimeout),
		"origin_ssl_protocols":     flattenCustomOriginConfigSSL(apiObject.OriginSslProtocols),
	}

	return tfMap
}

func expandCustomOriginConfigSSL(tfList []interface{}) *awstypes.OriginSslProtocols {
	if tfList == nil {
		return nil

	}

	return &awstypes.OriginSslProtocols{
		Items:    flex.ExpandStringyValueList[awstypes.SslProtocol](tfList),
		Quantity: aws.Int32(int32(len(tfList))),
	}
}

func flattenCustomOriginConfigSSL(apiObject *awstypes.OriginSslProtocols) []interface{} {
	if apiObject == nil {
		return nil
	}

	return flex.FlattenStringyValueList(apiObject.Items)
}

func expandS3OriginConfig(tfMap map[string]interface{}) *awstypes.S3OriginConfig {
	if tfMap == nil {
		return nil
	}

	return &awstypes.S3OriginConfig{
		OriginAccessIdentity: aws.String(tfMap["origin_access_identity"].(string)),
	}
}

func expandOriginShield(tfMap map[string]interface{}) *awstypes.OriginShield {
	if tfMap == nil {
		return nil
	}

	return &awstypes.OriginShield{
		Enabled:            aws.Bool(tfMap["enabled"].(bool)),
		OriginShieldRegion: aws.String(tfMap["origin_shield_region"].(string)),
	}
}

func flattenS3OriginConfig(apiObject *awstypes.S3OriginConfig) map[string]interface{} {
	if apiObject == nil {
		return nil
	}

	return map[string]interface{}{
		"origin_access_identity": aws.ToString(apiObject.OriginAccessIdentity),
	}
}

func flattenOriginShield(apiObject *awstypes.OriginShield) map[string]interface{} {
	if apiObject == nil {
		return nil
	}

	return map[string]interface{}{
		"enabled":              aws.ToBool(apiObject.Enabled),
		"origin_shield_region": aws.ToString(apiObject.OriginShieldRegion),
	}
}

func expandCustomErrorResponses(tfList []interface{}) *awstypes.CustomErrorResponses {
	var items []awstypes.CustomErrorResponse

	for _, tfMapRaw := range tfList {
		tfMap, ok := tfMapRaw.(map[string]interface{})
		if !ok {
			continue
		}

		item := expandCustomErrorResponse(tfMap)

		if item == nil {
			continue
		}

		items = append(items, *item)
	}

	return &awstypes.CustomErrorResponses{
		Items:    items,
		Quantity: aws.Int32(int32(len(items))),
	}
}

func flattenCustomErrorResponses(apiObject *awstypes.CustomErrorResponses) []interface{} {
	if apiObject == nil {
		return nil
	}

	tfList := []interface{}{}

	for _, v := range apiObject.Items {
		tfList = append(tfList, flattenCustomErrorResponse(&v))
	}

	return tfList
}

func expandCustomErrorResponse(tfMap map[string]interface{}) *awstypes.CustomErrorResponse {
	if tfMap == nil {
		return nil
	}

	apiObject := &awstypes.CustomErrorResponse{
		ErrorCode: aws.Int32(int32(tfMap["error_code"].(int))),
	}

	if v, ok := tfMap["error_caching_min_ttl"]; ok {
		apiObject.ErrorCachingMinTTL = aws.Int64(int64(v.(int)))
	}

	if v, ok := tfMap["response_code"]; ok && v.(int) != 0 {
		apiObject.ResponseCode = flex.IntValueToString(v.(int))
	} else {
		apiObject.ResponseCode = aws.String("")
	}

	if v, ok := tfMap["response_page_path"]; ok {
		apiObject.ResponsePagePath = aws.String(v.(string))
	}

	return apiObject
}

func flattenCustomErrorResponse(apiObject *awstypes.CustomErrorResponse) map[string]interface{} {
	if apiObject == nil {
		return nil
	}

	tfMap := make(map[string]interface{})
	tfMap["error_code"] = aws.ToInt32(apiObject.ErrorCode)

	if apiObject.ErrorCachingMinTTL != nil {
		tfMap["error_caching_min_ttl"] = aws.ToInt64(apiObject.ErrorCachingMinTTL)
	}

	if apiObject.ResponseCode != nil {
		tfMap["response_code"] = flex.StringToIntValue(apiObject.ResponseCode)
	}

	if apiObject.ResponsePagePath != nil {
		tfMap["response_page_path"] = aws.ToString(apiObject.ResponsePagePath)
	}

	return tfMap
}

func expandLoggingConfig(tfMap map[string]interface{}) *awstypes.LoggingConfig {
	apiObject := &awstypes.LoggingConfig{}

	if tfMap != nil {
		apiObject.Bucket = aws.String(tfMap["bucket"].(string))
		apiObject.Enabled = aws.Bool(true)
		apiObject.IncludeCookies = aws.Bool(tfMap["include_cookies"].(bool))
		apiObject.Prefix = aws.String(tfMap["prefix"].(string))
	} else {
		apiObject.Bucket = aws.String("")
		apiObject.Enabled = aws.Bool(false)
		apiObject.IncludeCookies = aws.Bool(false)
		apiObject.Prefix = aws.String("")
	}

	return apiObject
}

func flattenLoggingConfig(apiObject *awstypes.LoggingConfig) []interface{} {
	if apiObject == nil {
		return nil
	}

	tfMap := map[string]interface{}{
		"bucket":          aws.ToString(apiObject.Bucket),
		"include_cookies": aws.ToBool(apiObject.IncludeCookies),
		"prefix":          aws.ToString(apiObject.Prefix),
	}

	return []interface{}{tfMap}
}

func expandAliases(tfList []interface{}) *awstypes.Aliases {
	apiObject := &awstypes.Aliases{
		Quantity: aws.Int32(int32(len(tfList))),
	}

	if len(tfList) > 0 {
		apiObject.Items = flex.ExpandStringValueList(tfList)
	}

	return apiObject
}

func flattenAliases(apiObject *awstypes.Aliases) []interface{} {
	if apiObject == nil {
		return nil
	}

	if apiObject.Items != nil {
		return flex.FlattenStringValueList(apiObject.Items)
	}

	return []interface{}{}
}

func expandRestrictions(tfMap map[string]interface{}) *awstypes.Restrictions {
	if tfMap == nil {
		return nil
	}

	return &awstypes.Restrictions{
		GeoRestriction: expandGeoRestriction(tfMap["geo_restriction"].([]interface{})[0].(map[string]interface{})),
	}
}

func flattenRestrictions(apiObject *awstypes.Restrictions) []interface{} {
	if apiObject == nil {
		return nil
	}

	tfMap := map[string]interface{}{
		"geo_restriction": []interface{}{flattenGeoRestriction(apiObject.GeoRestriction)},
	}

	return []interface{}{tfMap}
}

func expandGeoRestriction(tfMap map[string]interface{}) *awstypes.GeoRestriction {
	if tfMap == nil {
		return nil
	}

	apiObject := &awstypes.GeoRestriction{
		Quantity:        aws.Int32(0),
		RestrictionType: awstypes.GeoRestrictionType(tfMap["restriction_type"].(string)),
	}

	if v, ok := tfMap["locations"]; ok {
		v := v.(*schema.Set)
		apiObject.Items = flex.ExpandStringValueSet(v)
		apiObject.Quantity = aws.Int32(int32(v.Len()))
	}

	return apiObject
}

func flattenGeoRestriction(apiObject *awstypes.GeoRestriction) map[string]interface{} {
	if apiObject == nil {
		return nil
	}

	tfMap := make(map[string]interface{})
	tfMap["restriction_type"] = apiObject.RestrictionType

	if apiObject.Items != nil {
		tfMap["locations"] = flex.FlattenStringValueSet(apiObject.Items)
	}

	return tfMap
}

func expandViewerCertificate(tfMap map[string]interface{}) *awstypes.ViewerCertificate {
	if tfMap == nil {
		return nil
	}

	apiObject := &awstypes.ViewerCertificate{}

	if v, ok := tfMap["iam_certificate_id"]; ok && v != "" {
		apiObject.IAMCertificateId = aws.String(v.(string))
		apiObject.SSLSupportMethod = awstypes.SSLSupportMethod(tfMap["ssl_support_method"].(string))
	} else if v, ok := tfMap["acm_certificate_arn"]; ok && v != "" {
		apiObject.ACMCertificateArn = aws.String(v.(string))
		apiObject.SSLSupportMethod = awstypes.SSLSupportMethod(tfMap["ssl_support_method"].(string))
	} else {
		apiObject.CloudFrontDefaultCertificate = aws.Bool(tfMap["cloudfront_default_certificate"].(bool))
	}

	if v, ok := tfMap["minimum_protocol_version"]; ok && v != "" {
		apiObject.MinimumProtocolVersion = awstypes.MinimumProtocolVersion(v.(string))
	}

	return apiObject
}

func flattenViewerCertificate(apiObject *awstypes.ViewerCertificate) []interface{} {
	if apiObject == nil {
		return nil
	}

	tfMap := make(map[string]interface{})

	if apiObject.IAMCertificateId != nil {
		tfMap["iam_certificate_id"] = aws.ToString(apiObject.IAMCertificateId)
		tfMap["ssl_support_method"] = apiObject.SSLSupportMethod
	}

	if apiObject.ACMCertificateArn != nil {
		tfMap["acm_certificate_arn"] = aws.ToString(apiObject.ACMCertificateArn)
		tfMap["ssl_support_method"] = apiObject.SSLSupportMethod
	}

	if apiObject.CloudFrontDefaultCertificate != nil {
		tfMap["cloudfront_default_certificate"] = aws.ToBool(apiObject.CloudFrontDefaultCertificate)
	}

	tfMap["minimum_protocol_version"] = apiObject.MinimumProtocolVersion

	return []interface{}{tfMap}
}

func flattenActiveTrustedKeyGroups(apiObject *awstypes.ActiveTrustedKeyGroups) []interface{} {
	if apiObject == nil {
		return []interface{}{}
	}

	tfMap := map[string]interface{}{
		"enabled": aws.ToBool(apiObject.Enabled),
		"items":   flattenKGKeyPairIDs(apiObject.Items),
	}

	return []interface{}{tfMap}
}

func flattenKGKeyPairIDs(apiObjects []awstypes.KGKeyPairIds) []interface{} {
	tfList := make([]interface{}, 0, len(apiObjects))

	for _, apiObject := range apiObjects {
		tfMap := map[string]interface{}{
			"key_group_id": aws.ToString(apiObject.KeyGroupId),
			"key_pair_ids": apiObject.KeyPairIds.Items,
		}

		tfList = append(tfList, tfMap)
	}

	return tfList
}

func flattenActiveTrustedSigners(apiObject *awstypes.ActiveTrustedSigners) []interface{} {
	if apiObject == nil {
		return []interface{}{}
	}

	tfMap := map[string]interface{}{
		"enabled": aws.ToBool(apiObject.Enabled),
		"items":   flattenSigners(apiObject.Items),
	}

	return []interface{}{tfMap}
}

func flattenSigners(apiObjects []awstypes.Signer) []interface{} {
	tfList := make([]interface{}, 0, len(apiObjects))

	for _, apiObject := range apiObjects {
		tfMap := map[string]interface{}{
			"aws_account_number": aws.ToString(apiObject.AwsAccountNumber),
			"key_pair_ids":       apiObject.KeyPairIds.Items,
		}

		tfList = append(tfList, tfMap)
	}

	return tfList
}<|MERGE_RESOLUTION|>--- conflicted
+++ resolved
@@ -1076,13 +1076,10 @@
 		})
 	}
 
-<<<<<<< HEAD
-=======
 	if errs.IsA[*awstypes.NoSuchDistribution](err) { // nosemgrep:dgryski.semgrep-go.oddifsequence.odd-sequence-ifs
 		return diags
 	}
 
->>>>>>> eb4056bb
 	if errs.IsA[*awstypes.DistributionNotDisabled](err) {
 		if err := disableDistribution(ctx, conn, d.Id()); err != nil {
 			return sdkdiag.AppendFromErr(diags, err)
