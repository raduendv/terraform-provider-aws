--- conflicted
+++ resolved
@@ -75,20 +75,14 @@
 			Factory:  resourceActivity,
 			TypeName: "aws_sfn_activity",
 			Name:     "Activity",
-<<<<<<< HEAD
-			Tags: &inttypes.ServicePackageResourceTags{
+			Tags: unique.Make(inttypes.ServicePackageResourceTags{
 				IdentifierAttribute: names.AttrID,
-			},
+			}),
 			Region: &inttypes.ServicePackageResourceRegion{
 				IsGlobal:                      false,
 				IsOverrideEnabled:             true,
 				IsValidateOverrideInPartition: true,
 			},
-=======
-			Tags: unique.Make(types.ServicePackageResourceTags{
-				IdentifierAttribute: names.AttrID,
-			}),
->>>>>>> 45438b17
 		},
 		{
 			Factory:  resourceAlias,
@@ -104,20 +98,14 @@
 			Factory:  resourceStateMachine,
 			TypeName: "aws_sfn_state_machine",
 			Name:     "State Machine",
-<<<<<<< HEAD
-			Tags: &inttypes.ServicePackageResourceTags{
+			Tags: unique.Make(inttypes.ServicePackageResourceTags{
 				IdentifierAttribute: names.AttrID,
-			},
+			}),
 			Region: &inttypes.ServicePackageResourceRegion{
 				IsGlobal:                      false,
 				IsOverrideEnabled:             true,
 				IsValidateOverrideInPartition: true,
 			},
-=======
-			Tags: unique.Make(types.ServicePackageResourceTags{
-				IdentifierAttribute: names.AttrID,
-			}),
->>>>>>> 45438b17
 		},
 	}
 }
