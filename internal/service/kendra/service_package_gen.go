--- conflicted
+++ resolved
@@ -85,20 +85,14 @@
 			Factory:  ResourceDataSource,
 			TypeName: "aws_kendra_data_source",
 			Name:     "Data Source",
-<<<<<<< HEAD
-			Tags: &inttypes.ServicePackageResourceTags{
-				IdentifierAttribute: names.AttrARN,
-			},
-			Region: &inttypes.ServicePackageResourceRegion{
-				IsGlobal:                      false,
-				IsOverrideEnabled:             true,
-				IsValidateOverrideInPartition: true,
-			},
-=======
-			Tags: unique.Make(types.ServicePackageResourceTags{
-				IdentifierAttribute: names.AttrARN,
-			}),
->>>>>>> 45438b17
+			Tags: unique.Make(inttypes.ServicePackageResourceTags{
+				IdentifierAttribute: names.AttrARN,
+			}),
+			Region: &inttypes.ServicePackageResourceRegion{
+				IsGlobal:                      false,
+				IsOverrideEnabled:             true,
+				IsValidateOverrideInPartition: true,
+			},
 		},
 		{
 			Factory:  ResourceExperience,
@@ -114,77 +108,53 @@
 			Factory:  ResourceFaq,
 			TypeName: "aws_kendra_faq",
 			Name:     "FAQ",
-<<<<<<< HEAD
-			Tags: &inttypes.ServicePackageResourceTags{
-				IdentifierAttribute: names.AttrARN,
-			},
-			Region: &inttypes.ServicePackageResourceRegion{
-				IsGlobal:                      false,
-				IsOverrideEnabled:             true,
-				IsValidateOverrideInPartition: true,
-			},
-=======
-			Tags: unique.Make(types.ServicePackageResourceTags{
-				IdentifierAttribute: names.AttrARN,
-			}),
->>>>>>> 45438b17
+			Tags: unique.Make(inttypes.ServicePackageResourceTags{
+				IdentifierAttribute: names.AttrARN,
+			}),
+			Region: &inttypes.ServicePackageResourceRegion{
+				IsGlobal:                      false,
+				IsOverrideEnabled:             true,
+				IsValidateOverrideInPartition: true,
+			},
 		},
 		{
 			Factory:  ResourceIndex,
 			TypeName: "aws_kendra_index",
 			Name:     "Index",
-<<<<<<< HEAD
-			Tags: &inttypes.ServicePackageResourceTags{
-				IdentifierAttribute: names.AttrARN,
-			},
-			Region: &inttypes.ServicePackageResourceRegion{
-				IsGlobal:                      false,
-				IsOverrideEnabled:             true,
-				IsValidateOverrideInPartition: true,
-			},
-=======
-			Tags: unique.Make(types.ServicePackageResourceTags{
-				IdentifierAttribute: names.AttrARN,
-			}),
->>>>>>> 45438b17
+			Tags: unique.Make(inttypes.ServicePackageResourceTags{
+				IdentifierAttribute: names.AttrARN,
+			}),
+			Region: &inttypes.ServicePackageResourceRegion{
+				IsGlobal:                      false,
+				IsOverrideEnabled:             true,
+				IsValidateOverrideInPartition: true,
+			},
 		},
 		{
 			Factory:  ResourceQuerySuggestionsBlockList,
 			TypeName: "aws_kendra_query_suggestions_block_list",
 			Name:     "Query Suggestions Block List",
-<<<<<<< HEAD
-			Tags: &inttypes.ServicePackageResourceTags{
-				IdentifierAttribute: names.AttrARN,
-			},
-			Region: &inttypes.ServicePackageResourceRegion{
-				IsGlobal:                      false,
-				IsOverrideEnabled:             true,
-				IsValidateOverrideInPartition: true,
-			},
-=======
-			Tags: unique.Make(types.ServicePackageResourceTags{
-				IdentifierAttribute: names.AttrARN,
-			}),
->>>>>>> 45438b17
+			Tags: unique.Make(inttypes.ServicePackageResourceTags{
+				IdentifierAttribute: names.AttrARN,
+			}),
+			Region: &inttypes.ServicePackageResourceRegion{
+				IsGlobal:                      false,
+				IsOverrideEnabled:             true,
+				IsValidateOverrideInPartition: true,
+			},
 		},
 		{
 			Factory:  ResourceThesaurus,
 			TypeName: "aws_kendra_thesaurus",
 			Name:     "Thesaurus",
-<<<<<<< HEAD
-			Tags: &inttypes.ServicePackageResourceTags{
-				IdentifierAttribute: names.AttrARN,
-			},
-			Region: &inttypes.ServicePackageResourceRegion{
-				IsGlobal:                      false,
-				IsOverrideEnabled:             true,
-				IsValidateOverrideInPartition: true,
-			},
-=======
-			Tags: unique.Make(types.ServicePackageResourceTags{
-				IdentifierAttribute: names.AttrARN,
-			}),
->>>>>>> 45438b17
+			Tags: unique.Make(inttypes.ServicePackageResourceTags{
+				IdentifierAttribute: names.AttrARN,
+			}),
+			Region: &inttypes.ServicePackageResourceRegion{
+				IsGlobal:                      false,
+				IsOverrideEnabled:             true,
+				IsValidateOverrideInPartition: true,
+			},
 		},
 	}
 }
