--- conflicted
+++ resolved
@@ -78,11 +78,8 @@
       - run: make TEST=./internal/service/apigateway modern-check
       - run: make TEST=./internal/service/apigatewayv2 modern-check
       - run: make TEST=./internal/service/appmesh modern-check
-<<<<<<< HEAD
+      - run: make TEST=./internal/service/batch modern-check
       - run: make TEST=./internal/service/cloudfront modern-check
-=======
-      - run: make TEST=./internal/service/batch modern-check
->>>>>>> 6a93aa73
       - run: make TEST=./internal/service/dms modern-check
       - run: make TEST=./internal/service/ec2 modern-check
       - run: make TEST=./internal/service/ecs modern-check
