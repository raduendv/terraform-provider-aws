--- conflicted
+++ resolved
@@ -38,13 +38,10 @@
 	ChimeSDKVoiceEndpointID              = "voice-chime"
 	ChimeSDKMediaPipelinesEndpointID     = "media-pipelines-chime"
 	CleanRoomsEndpointID                 = "cleanrooms"
-<<<<<<< HEAD
 	Cloud9EndpointID                     = "cloud9"
-=======
 	CloudSearchEndpointID                = "cloudsearch"
 	CloudTrailEndpointID                 = "cloudtrail"
 	CloudWatchEndpointID                 = "monitoring"
->>>>>>> dce7a427
 	CloudWatchLogsEndpointID             = "logs"
 	CodeArtifactEndpointID               = "codeartifact"
 	CodeBuildEndpointID                  = "codebuild"
