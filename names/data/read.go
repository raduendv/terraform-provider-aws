--- conflicted
+++ resolved
@@ -218,10 +218,6 @@
 		return sr.service.ServiceSDK.ARNService
 	}
 	return ""
-<<<<<<< HEAD
-
-=======
->>>>>>> 009b0491
 }
 
 func (sr ServiceRecord) AWSServiceEnvVar() string {
