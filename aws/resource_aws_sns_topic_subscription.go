--- conflicted
+++ resolved
@@ -29,26 +29,7 @@
 		},
 
 		Schema: map[string]*schema.Schema{
-<<<<<<< HEAD
 			"arn": {
-=======
-			"protocol": {
-				Type:     schema.TypeString,
-				Required: true,
-				ForceNew: true,
-				ValidateFunc: validation.StringInSlice([]string{
-					// email and email-json not supported
-					"application",
-					"http",
-					"https",
-					"lambda",
-					"sms",
-					"sqs",
-					"firehose",
-				}, true),
-			},
-			"endpoint": {
->>>>>>> 55cba222
 				Type:     schema.TypeString,
 				Computed: true,
 			},
@@ -87,7 +68,6 @@
 					return json
 				},
 			},
-<<<<<<< HEAD
 			"owner_id": {
 				Type:     schema.TypeString,
 				Computed: true,
@@ -123,15 +103,14 @@
 				ValidateFunc:     validation.StringIsJSON,
 				DiffSuppressFunc: suppressEquivalentJsonDiffs,
 			},
+			"subscription_role_arn": {
+				Type:     schema.TypeString,
+				Optional: true,
+			},
 			"topic_arn": {
 				Type:     schema.TypeString,
 				Required: true,
 				ForceNew: true,
-=======
-			"subscription_role_arn": {
-				Type:     schema.TypeString,
-				Optional: true,
->>>>>>> 55cba222
 			},
 		},
 	}
@@ -274,7 +253,7 @@
 			return fmt.Errorf("Only protocol firehose supports subscription_role_arn!")
 		}
 
-		if err := snsSubscriptionAttributeUpdate(snsconn, d.Id(), "SubscriptionRoleArn", subscription_role_arn); err != nil {
+		if err := snsSubscriptionAttributeUpdate(conn, d.Id(), "SubscriptionRoleArn", subscription_role_arn); err != nil {
 			return err
 		}
 	}
@@ -302,47 +281,6 @@
 		return nil
 	}
 
-<<<<<<< HEAD
-=======
-	if err != nil {
-		return fmt.Errorf("error reading SNS Topic Subscription (%s) attributes: %s", d.Id(), err)
-	}
-
-	if attributeOutput == nil || len(attributeOutput.Attributes) == 0 {
-		return fmt.Errorf("error reading SNS Topic Subscription (%s) attributes: no attributes found", d.Id())
-	}
-
-	d.Set("arn", attributeOutput.Attributes["SubscriptionArn"])
-	d.Set("delivery_policy", attributeOutput.Attributes["DeliveryPolicy"])
-	d.Set("endpoint", attributeOutput.Attributes["Endpoint"])
-	d.Set("filter_policy", attributeOutput.Attributes["FilterPolicy"])
-	d.Set("protocol", attributeOutput.Attributes["Protocol"])
-
-	d.Set("raw_message_delivery", false)
-	if v, ok := attributeOutput.Attributes["RawMessageDelivery"]; ok && aws.StringValue(v) == "true" {
-		d.Set("raw_message_delivery", true)
-	}
-
-	d.Set("redrive_policy", attributeOutput.Attributes["RedrivePolicy"])
-	d.Set("subscription_role_arn", "")
-	if v, ok := attributeOutput.Attributes["SubscriptionRoleArn"]; ok {
-		d.Set("subscription_role_arn", aws.StringValue(v))
-	}
-
-	d.Set("topic_arn", attributeOutput.Attributes["TopicArn"])
-
-	return nil
-}
-
-func resourceAwsSnsTopicSubscriptionDelete(d *schema.ResourceData, meta interface{}) error {
-	snsconn := meta.(*AWSClient).snsconn
-
-	log.Printf("[DEBUG] SNS delete topic subscription: %s", d.Id())
-	_, err := snsconn.Unsubscribe(&sns.UnsubscribeInput{
-		SubscriptionArn: aws.String(d.Id()),
-	})
-
->>>>>>> 55cba222
 	return err
 }
 
@@ -380,163 +318,7 @@
 	return attributes
 }
 
-<<<<<<< HEAD
 func snsSubscriptionAttributeUpdate(conn *sns.SNS, subscriptionArn, attributeName, attributeValue string) error {
-=======
-func subscribeToSNSTopic(d *schema.ResourceData, snsconn *sns.SNS) (output *sns.SubscribeOutput, err error) {
-	protocol := d.Get("protocol").(string)
-	endpoint := d.Get("endpoint").(string)
-	topic_arn := d.Get("topic_arn").(string)
-	endpoint_auto_confirms := d.Get("endpoint_auto_confirms").(bool)
-	confirmation_timeout_in_minutes := d.Get("confirmation_timeout_in_minutes").(int)
-	subscription_role_arn := d.Get("subscription_role_arn").(string)
-	attributes := getResourceAttributes(d)
-
-	if strings.Contains(protocol, "http") && !endpoint_auto_confirms {
-		return nil, fmt.Errorf("Protocol http/https is only supported for endpoints which auto confirms!")
-	}
-
-	if strings.Contains(protocol, "firehose") && subscription_role_arn == "" {
-		return nil, fmt.Errorf("Protocol firehose must contain subscription_role_arn!")
-	}
-
-	if !strings.Contains(protocol, "firehose") && subscription_role_arn != "" {
-		return nil, fmt.Errorf("Only protocol firehose supports subscription_role_arn!")
-	}
-
-	log.Printf("[DEBUG] SNS create topic subscription: %s (%s) @ '%s'", endpoint, protocol, topic_arn)
-
-	req := &sns.SubscribeInput{
-		Protocol:   aws.String(protocol),
-		Endpoint:   aws.String(endpoint),
-		TopicArn:   aws.String(topic_arn),
-		Attributes: attributes,
-	}
-
-	output, err = snsconn.Subscribe(req)
-	if err != nil {
-		return nil, fmt.Errorf("Error creating SNS topic subscription: %s", err)
-	}
-
-	log.Printf("[DEBUG] Finished subscribing to topic %s with subscription arn %s", topic_arn, *output.SubscriptionArn)
-
-	if strings.Contains(protocol, "http") && subscriptionHasPendingConfirmation(output.SubscriptionArn) {
-
-		log.Printf("[DEBUG] SNS create topic subscription is pending so fetching the subscription list for topic : %s (%s) @ '%s'", endpoint, protocol, topic_arn)
-
-		err = resource.Retry(time.Duration(confirmation_timeout_in_minutes)*time.Minute, func() *resource.RetryError {
-
-			subscription, err := findSubscriptionByNonID(d, snsconn)
-
-			if err != nil {
-				return resource.NonRetryableError(err)
-			}
-
-			if subscription == nil {
-				return resource.RetryableError(fmt.Errorf("Endpoint (%s) did not autoconfirm the subscription for topic %s", endpoint, topic_arn))
-			}
-
-			output.SubscriptionArn = subscription.SubscriptionArn
-			return nil
-		})
-
-		if isResourceTimeoutError(err) {
-			var subscription *sns.Subscription
-			subscription, err = findSubscriptionByNonID(d, snsconn)
-
-			if subscription != nil {
-				output.SubscriptionArn = subscription.SubscriptionArn
-			}
-		}
-
-		if err != nil {
-			return nil, err
-		}
-	}
-
-	log.Printf("[DEBUG] Created new subscription! %s", *output.SubscriptionArn)
-	return output, nil
-}
-
-// finds a subscription using protocol, endpoint and topic_arn (which is a key in sns subscription)
-func findSubscriptionByNonID(d *schema.ResourceData, conn *sns.SNS) (*sns.Subscription, error) {
-	protocol := d.Get("protocol").(string)
-	endpoint := d.Get("endpoint").(string)
-	topicARN := d.Get("topic_arn").(string)
-	obfuscatedEndpoint := obfuscateEndpoint(endpoint)
-
-	input := &sns.ListSubscriptionsByTopicInput{
-		TopicArn: aws.String(topicARN),
-	}
-	var result *sns.Subscription
-
-	err := conn.ListSubscriptionsByTopicPages(input, func(page *sns.ListSubscriptionsByTopicOutput, lastPage bool) bool {
-		if page == nil {
-			return !lastPage
-		}
-
-		for _, subscription := range page.Subscriptions {
-			if subscription == nil {
-				continue
-			}
-
-			if aws.StringValue(subscription.Endpoint) != obfuscatedEndpoint {
-				continue
-			}
-
-			if aws.StringValue(subscription.Protocol) != protocol {
-				continue
-			}
-
-			if aws.StringValue(subscription.TopicArn) != topicARN {
-				continue
-			}
-
-			if subscriptionHasPendingConfirmation(subscription.SubscriptionArn) {
-				continue
-			}
-
-			result = subscription
-
-			return false
-		}
-
-		return !lastPage
-	})
-
-	return result, err
-}
-
-// returns true if arn is nil or has both pending and confirmation words in the arn
-func subscriptionHasPendingConfirmation(arn *string) bool {
-	if arn != nil && !strings.Contains(strings.Replace(strings.ToLower(*arn), " ", "", -1), awsSNSPendingConfirmationMessageWithoutSpaces) {
-		return false
-	}
-
-	return true
-}
-
-// returns the endpoint with obfuscated password, if any
-func obfuscateEndpoint(endpoint string) string {
-	res, err := url.Parse(endpoint)
-	if err != nil {
-		fmt.Println(err)
-	}
-
-	var obfuscatedEndpoint = res.String()
-
-	// If the user is defined, we try to get the username and password, if defined.
-	// Then, we update the user with the obfuscated version.
-	if res.User != nil {
-		if password, ok := res.User.Password(); ok {
-			obfuscatedEndpoint = strings.Replace(obfuscatedEndpoint, password, awsSNSPasswordObfuscationPattern, 1)
-		}
-	}
-	return obfuscatedEndpoint
-}
-
-func snsSubscriptionAttributeUpdate(snsconn *sns.SNS, subscriptionArn, attributeName, attributeValue string) error {
->>>>>>> 55cba222
 	req := &sns.SetSubscriptionAttributesInput{
 		SubscriptionArn: aws.String(subscriptionArn),
 		AttributeName:   aws.String(attributeName),
